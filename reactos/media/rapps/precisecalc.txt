--- conflicted
+++ resolved
@@ -1,39 +1,36 @@
-[Section]
-Name = Precise Calculator
-Version = 2.6.3
-License = GPLv3
-Description = A free and open source scientific calculator for Windows. You will need a ZIP decompression program to install it.
-Size = 181.7 KiB
-Category = 11
-URLSite = http://preccalc.sourceforge.net
-URLDownload = http://download.sourceforge.net/preccalc/preccalc-32bit.zip
-SHA1 = 8877a4b8c9ac90db8256681c6c5b4583d9610c31
-CDPath = none
-
-[Section.0407]
-Description = Freier und quelloffener wissenschaftlicher Rechner für Windows. Zum extrahieren wird 7-Zip oder ein ähnliches Tool benötigt.
-Size = 181,7 KiB
-
-[Section.0418]
-Description = Calculatr științific gratuit, cu surse deschise. Este necesar un utilitar ca 7-Zip pentru a-l putea extrage.
-Size = 181,7 Kio
-
-<<<<<<< HEAD
-=======
-[Section.0419]
-Description = Бесплатный научный калькулятор с исходным кодом для Windows. Вам потребуется программа распаковки zip для установки.
-Size = 181,7 КиБ
-
->>>>>>> 3f81e26f
-[Section.0a]
-Description = Una calculadora científica gratuita y de código abierto. Es necesario un descompresor de archivos zip para abrirlo.
-
-[Section.041f]
-Name = Precise Hesap Makinesi
-License = GPL sürüm 3
-Description = Windows için özgür ve açık kaynak bir bilimlik hesap makinesidir. Kurmak için bir ZIP çıkartma izlencesi gerekir.
-Size = 181,7 KiB
-
-[Section.0804]
-Description = Windows 一个自由和开放源码科学计算器。你将需要一个 ZIP 减压程序来安装它。
-
+[Section]
+Name = Precise Calculator
+Version = 2.6.3
+License = GPLv3
+Description = A free and open source scientific calculator for Windows. You will need a ZIP decompression program to install it.
+Size = 181.7 KiB
+Category = 11
+URLSite = http://preccalc.sourceforge.net
+URLDownload = http://download.sourceforge.net/preccalc/preccalc-32bit.zip
+SHA1 = 8877a4b8c9ac90db8256681c6c5b4583d9610c31
+CDPath = none
+
+[Section.0407]
+Description = Freier und quelloffener wissenschaftlicher Rechner für Windows. Zum extrahieren wird 7-Zip oder ein ähnliches Tool benötigt.
+Size = 181,7 KiB
+
+[Section.0418]
+Description = Calculatr științific gratuit, cu surse deschise. Este necesar un utilitar ca 7-Zip pentru a-l putea extrage.
+Size = 181,7 Kio
+
+[Section.0419]
+Description = Бесплатный научный калькулятор с исходным кодом для Windows. Вам потребуется программа распаковки zip для установки.
+Size = 181,7 КиБ
+
+[Section.0a]
+Description = Una calculadora científica gratuita y de código abierto. Es necesario un descompresor de archivos zip para abrirlo.
+
+[Section.041f]
+Name = Precise Hesap Makinesi
+License = GPL sürüm 3
+Description = Windows için özgür ve açık kaynak bir bilimlik hesap makinesidir. Kurmak için bir ZIP çıkartma izlencesi gerekir.
+Size = 181,7 KiB
+
+[Section.0804]
+Description = Windows 一个自由和开放源码科学计算器。你将需要一个 ZIP 减压程序来安装它。
+