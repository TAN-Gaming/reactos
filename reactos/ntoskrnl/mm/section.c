--- conflicted
+++ resolved
@@ -1214,45 +1214,7 @@
    /*
     * Get the entry corresponding to the offset within the section
     */
-<<<<<<< HEAD
    Entry = MmGetPageEntrySectionSegment(Segment, SegmentOffset);
-=======
-   if (Section->AllocationAttributes & SEC_PHYSICALMEMORY)
-   {
-      MmUnlockSectionSegment(Segment);
-      /*
-      * Just map the desired physical page
-      */
-      Page = (Offset + MemoryArea->Data.SectionData.ViewOffset) >> PAGE_SHIFT;
-      Status = MmCreateVirtualMappingUnsafe(AddressSpace->Process,
-                                            Address,
-                                            Region->Protect,
-                                            &Page,
-                                            1);
-      if (!NT_SUCCESS(Status))
-      {
-         DPRINT("MmCreateVirtualMappingUnsafe failed, not out of memory\n");
-         KEBUGCHECK(0);
-         return(Status);
-      }
-      /*
-       * Don't add an rmap entry since the page mapped could be for
-      * anything.
-      */
-      if (Locked)
-      {
-         MmLockPageUnsafe(Page);
-      }
-
-      /*
-      * Cleanup and release locks
-      */
-      PageOp->Status = STATUS_SUCCESS;
-      MmspCompleteAndReleasePageOp(PageOp);
-      DPRINT("Address 0x%.8X\n", Address);
-      return(STATUS_SUCCESS);
-   }
->>>>>>> 31046fef
 
    /*
     * Map anonymous memory for BSS sections
@@ -1268,21 +1230,21 @@
          KEBUGCHECK(0);
       }
       MmLockAddressSpace(AddressSpace);
-      Status = MmCreateVirtualMapping(AddressSpace->Process,
-                                      Address,
-                                      Region->Protect,
-                                      &Pfn[0],
-                                      1);
+      Status = MmCreateVirtualMappingUnsafe(AddressSpace->Process,
+                                            Address,
+                                            Region->Protect,
+                                            &Pfn[0],
+                                            1);
       if (!NT_SUCCESS(Status))
       {
-         DPRINT1("MmCreateVirtualMapping failed, status=%x\n", Status);
+         DPRINT("MmCreateVirtualMappingUnsafe failed, not out of memory\n");
          KEBUGCHECK(0);
          return(Status);
       }
       MmInsertRmap(Pfn[0], AddressSpace->Process, (PVOID)PAddress);
       if (Locked)
       {
-         MmLockPage(Pfn[0]);
+         MmLockPageUnsafe(Pfn[0]);
       }
 
       /*
@@ -1553,7 +1515,7 @@
                                        BOOLEAN Locked)
 {
    PVOID PAddress;
-   PVOID StartingAddress;
+   PVOID StartingAddress = NULL;
    ULONG Offset;
    PSECTION_OBJECT Section;
    PMM_SECTION_SEGMENT Segment;
@@ -1563,7 +1525,7 @@
    NTSTATUS Status;
    ULONG Entry;
    PFN_TYPE Pfn[4];
-   PSECTION_DATA SectionData;
+   PSECTION_DATA SectionData = NULL;
    ULONG PageCount;
    ULONG i;
    PVOID RegionBase;
