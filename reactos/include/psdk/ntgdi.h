--- conflicted
+++ resolved
@@ -2013,7 +2013,6 @@
     OUT OPTIONAL PVOID pvBuf
 );
 
-<<<<<<< HEAD
 // Note from SDK:
 //
 // NtGdiResetDC
@@ -2023,8 +2022,6 @@
 // typedef struct _DRIVER_INFO_2W DRIVER_INFO_2W;
 //
 // :end note.
-=======
->>>>>>> d05c0ead
 W32KAPI
 BOOL
 APIENTRY
@@ -2032,7 +2029,7 @@
     IN HDC hdc,
     IN LPDEVMODEW pdm,
     OUT PBOOL pbBanding,
-    IN OPTIONAL VOID *pDriverInfo2,
+    IN OPTIONAL VOID *pDriverInfo2, // this is "typedef struct _DRIVER_INFO_2W DRIVER_INFO_2W;"
     OUT VOID *ppUMdhpdev
 );
 
@@ -2073,11 +2070,11 @@
 APIENTRY
 NtGdiOpenDCW(
     IN OPTIONAL PUNICODE_STRING pustrDevice,
-    IN DEVMODEW *pdm,
+    IN DEVMODEW *pdm,  // See note for NtGdiResetDC
     IN PUNICODE_STRING pustrLogAddr,
     IN ULONG iType,
     IN OPTIONAL HANDLE hspool,
-    IN OPTIONAL VOID *pDriverInfo2,
+    IN OPTIONAL VOID *pDriverInfo2, // this is  "typedef struct _DRIVER_INFO_2W DRIVER_INFO_2W;"
     OUT VOID *pUMdhpdev
 );
 
