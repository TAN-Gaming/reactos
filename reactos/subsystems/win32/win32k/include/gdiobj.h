#ifndef __WIN32K_GDIOBJ_H
#define __WIN32K_GDIOBJ_H

<<<<<<< HEAD
=======
/* Public GDI Object/Handle definitions */
#include <win32k/ntgdihdl.h>
#include "win32.h"

typedef struct _GDI_HANDLE_TABLE
{
/* The table must be located at the beginning of this structure so it can be
 * properly mapped!
 */
//////////////////////////////////////////////////////////////////////////////
  GDI_TABLE_ENTRY Entries[GDI_HANDLE_COUNT];
  DEVCAPS         DevCaps;                 // Device Capabilities.
  FLONG           flDeviceUniq;            // Device settings uniqueness.
  PVOID           pvLangPack;              // Language Pack.
  CFONT           cfPublic[GDI_CFONT_MAX]; // Public Fonts.
  DWORD           dwCFCount;
//////////////////////////////////////////////////////////////////////////////
  PPAGED_LOOKASIDE_LIST LookasideLists;

  ULONG           FirstFree;
  ULONG           FirstUnused;

} GDI_HANDLE_TABLE, *PGDI_HANDLE_TABLE;

extern PGDI_HANDLE_TABLE GdiHandleTable;

typedef PVOID PGDIOBJ;

typedef BOOL (INTERNAL_CALL *GDICLEANUPPROC)(PVOID ObjectBody);

/* Every GDI Object must have this standard type of header.
 * It's for thread locking. */
typedef struct _BASEOBJECT
{
  HGDIOBJ     hHmgr;
  ULONG       ulShareCount;
  USHORT      cExclusiveLock;
  USHORT      BaseFlags;
  PTHREADINFO Tid;
} BASEOBJECT, *POBJ;

typedef struct _CLIENTOBJ
{
  BASEOBJECT BaseObject;
} CLIENTOBJ, *PCLIENTOBJ;

enum BASEFLAGS
{
    BASEFLAG_LOOKASIDE = 0x80,

    /* ReactOS specific: */
    BASEFLAG_READY_TO_DIE = 0x1000
};

BOOL    INTERNAL_CALL GDIOBJ_OwnedByCurrentProcess(HGDIOBJ ObjectHandle);
BOOL    INTERNAL_CALL GDIOBJ_SetOwnership(HGDIOBJ ObjectHandle, PEPROCESS Owner);
BOOL    INTERNAL_CALL GDIOBJ_CopyOwnership(HGDIOBJ CopyFrom, HGDIOBJ CopyTo);
BOOL    INTERNAL_CALL GDIOBJ_ConvertToStockObj(HGDIOBJ *hObj);
//VOID    INTERNAL_CALL GDIOBJ_ShareUnlockObjByPtr(POBJ Object);
BOOL    INTERNAL_CALL GDIOBJ_ValidateHandle(HGDIOBJ hObj, ULONG ObjectType);
POBJ    INTERNAL_CALL GDIOBJ_AllocObj(UCHAR ObjectType);
POBJ    INTERNAL_CALL GDIOBJ_AllocObjWithHandle(ULONG ObjectType);
VOID    INTERNAL_CALL GDIOBJ_FreeObj (POBJ pObj, UCHAR ObjectType);
BOOL    INTERNAL_CALL GDIOBJ_FreeObjByHandle (HGDIOBJ hObj, DWORD ObjectType);
PGDIOBJ INTERNAL_CALL GDIOBJ_LockObj (HGDIOBJ hObj, DWORD ObjectType);
PGDIOBJ INTERNAL_CALL GDIOBJ_ShareLockObj (HGDIOBJ hObj, DWORD ObjectType);

PVOID   INTERNAL_CALL GDI_MapHandleTable(PSECTION_OBJECT SectionObject, PEPROCESS Process);

#define GDIOBJ_GetObjectType(Handle) \
  GDI_HANDLE_GET_TYPE(Handle)

#define GDIOBJFLAG_DEFAULT	(0x0)
#define GDIOBJFLAG_IGNOREPID 	(0x1)
#define GDIOBJFLAG_IGNORELOCK 	(0x2)

BOOL FASTCALL  GreDeleteObject(HGDIOBJ hObject);
BOOL FASTCALL  IsObjectDead(HGDIOBJ);
BOOL FASTCALL  IntGdiSetDCOwnerEx( HDC, DWORD, BOOL);
>>>>>>> 3f5c25c3

typedef struct tagGDIOBJHDR
{
    SHORT        type;         /* object type (one of the OBJ_* constants) */
    SHORT        system : 1;   /* system object flag */
    SHORT        deleted : 1;  /* whether DeleteObject has been called on this object */
    LONG         selcount;     /* number of times the object is selected in a DC */
} GDIOBJHDR;

extern BOOLEAN GDIOBJ_Init(void);
extern HGDIOBJ alloc_gdi_handle( GDIOBJHDR *obj, SHORT type);
extern void *free_gdi_handle( HGDIOBJ handle );
extern void *GDI_GetObjPtr( HGDIOBJ, SHORT );
extern void GDI_ReleaseObj( HGDIOBJ );
extern HGDIOBJ GDI_inc_ref_count( HGDIOBJ handle );
extern BOOL GDI_dec_ref_count( HGDIOBJ handle );

/* Handle mapping */
VOID NTAPI GDI_InitHandleMapping();
VOID NTAPI GDI_AddHandleMapping(HGDIOBJ hKernel, HGDIOBJ hUser);
HGDIOBJ NTAPI GDI_MapUserHandle(HGDIOBJ hUser);
VOID NTAPI GDI_RemoveHandleMapping(HGDIOBJ hUser);

#endif<|MERGE_RESOLUTION|>--- conflicted
+++ resolved
@@ -1,11 +1,5 @@
 #ifndef __WIN32K_GDIOBJ_H
 #define __WIN32K_GDIOBJ_H
-
-<<<<<<< HEAD
-=======
-/* Public GDI Object/Handle definitions */
-#include <win32k/ntgdihdl.h>
-#include "win32.h"
 
 typedef struct _GDI_HANDLE_TABLE
 {
@@ -29,12 +23,6 @@
 
 extern PGDI_HANDLE_TABLE GdiHandleTable;
 
-typedef PVOID PGDIOBJ;
-
-typedef BOOL (INTERNAL_CALL *GDICLEANUPPROC)(PVOID ObjectBody);
-
-/* Every GDI Object must have this standard type of header.
- * It's for thread locking. */
 typedef struct _BASEOBJECT
 {
   HGDIOBJ     hHmgr;
@@ -42,12 +30,19 @@
   USHORT      cExclusiveLock;
   USHORT      BaseFlags;
   PTHREADINFO Tid;
-} BASEOBJECT, *POBJ;
+} BASEOBJECT, *PBASEOBJECT;
 
-typedef struct _CLIENTOBJ
-{
-  BASEOBJECT BaseObject;
-} CLIENTOBJ, *PCLIENTOBJ;
+typedef BOOL (APIENTRY *GDICLEANUPPROC)(PVOID ObjectBody);
+
+#if 0
+extern BOOLEAN GDIOBJ_Init(void);
+extern HGDIOBJ alloc_gdi_handle( GDIOBJHDR *obj, SHORT type);
+extern void *free_gdi_handle( HGDIOBJ handle );
+extern void *GDI_GetObjPtr( HGDIOBJ, SHORT );
+extern void GDI_ReleaseObj( HGDIOBJ );
+extern HGDIOBJ GDI_inc_ref_count( HGDIOBJ handle );
+extern BOOL GDI_dec_ref_count( HGDIOBJ handle );
+#endif
 
 enum BASEFLAGS
 {
@@ -57,48 +52,38 @@
     BASEFLAG_READY_TO_DIE = 0x1000
 };
 
-BOOL    INTERNAL_CALL GDIOBJ_OwnedByCurrentProcess(HGDIOBJ ObjectHandle);
-BOOL    INTERNAL_CALL GDIOBJ_SetOwnership(HGDIOBJ ObjectHandle, PEPROCESS Owner);
-BOOL    INTERNAL_CALL GDIOBJ_CopyOwnership(HGDIOBJ CopyFrom, HGDIOBJ CopyTo);
-BOOL    INTERNAL_CALL GDIOBJ_ConvertToStockObj(HGDIOBJ *hObj);
-//VOID    INTERNAL_CALL GDIOBJ_ShareUnlockObjByPtr(POBJ Object);
-BOOL    INTERNAL_CALL GDIOBJ_ValidateHandle(HGDIOBJ hObj, ULONG ObjectType);
-POBJ    INTERNAL_CALL GDIOBJ_AllocObj(UCHAR ObjectType);
-POBJ    INTERNAL_CALL GDIOBJ_AllocObjWithHandle(ULONG ObjectType);
-VOID    INTERNAL_CALL GDIOBJ_FreeObj (POBJ pObj, UCHAR ObjectType);
-BOOL    INTERNAL_CALL GDIOBJ_FreeObjByHandle (HGDIOBJ hObj, DWORD ObjectType);
-PGDIOBJ INTERNAL_CALL GDIOBJ_LockObj (HGDIOBJ hObj, DWORD ObjectType);
-PGDIOBJ INTERNAL_CALL GDIOBJ_ShareLockObj (HGDIOBJ hObj, DWORD ObjectType);
+PGDI_HANDLE_TABLE APIENTRY GDIOBJ_iAllocHandleTable(OUT PSECTION_OBJECT *SectionObject);
+PVOID       APIENTRY GDI_MapHandleTable(PSECTION_OBJECT SectionObject, PEPROCESS Process);
 
-PVOID   INTERNAL_CALL GDI_MapHandleTable(PSECTION_OBJECT SectionObject, PEPROCESS Process);
+BOOL        APIENTRY GDIOBJ_OwnedByCurrentProcess(HGDIOBJ ObjectHandle);
+BOOL        APIENTRY GDIOBJ_SetOwnership(HGDIOBJ ObjectHandle, PEPROCESS Owner);
+BOOL        APIENTRY GDIOBJ_CopyOwnership(HGDIOBJ CopyFrom, HGDIOBJ CopyTo);
+BOOL        APIENTRY GDIOBJ_ConvertToStockObj(HGDIOBJ *hObj);
+BOOL        APIENTRY GDIOBJ_ValidateHandle(HGDIOBJ hObj, ULONG ObjectType);
+PBASEOBJECT APIENTRY GDIOBJ_AllocObj(UCHAR ObjectType);
+PBASEOBJECT APIENTRY GDIOBJ_AllocObjWithHandle(ULONG ObjectType);
+VOID        APIENTRY GDIOBJ_FreeObj (PBASEOBJECT pObj, UCHAR ObjectType);
+BOOL        APIENTRY GDIOBJ_FreeObjByHandle (HGDIOBJ hObj, DWORD ObjectType);
+PVOID       APIENTRY GDIOBJ_LockObj (HGDIOBJ hObj, DWORD ObjectType);
+ULONG       FASTCALL GDIOBJ_UnlockObjByPtr(PBASEOBJECT Object);
 
-#define GDIOBJ_GetObjectType(Handle) \
-  GDI_HANDLE_GET_TYPE(Handle)
+PVOID       APIENTRY GDIOBJ_ShareLockObj (HGDIOBJ hObj, DWORD ObjectType);
 
-#define GDIOBJFLAG_DEFAULT	(0x0)
-#define GDIOBJFLAG_IGNOREPID 	(0x1)
-#define GDIOBJFLAG_IGNORELOCK 	(0x2)
-
-BOOL FASTCALL  GreDeleteObject(HGDIOBJ hObject);
-BOOL FASTCALL  IsObjectDead(HGDIOBJ);
-BOOL FASTCALL  IntGdiSetDCOwnerEx( HDC, DWORD, BOOL);
->>>>>>> 3f5c25c3
-
-typedef struct tagGDIOBJHDR
+/* Inlines */
+ULONG
+FORCEINLINE
+GDIOBJ_ShareUnlockObjByPtr(PBASEOBJECT Object)
 {
-    SHORT        type;         /* object type (one of the OBJ_* constants) */
-    SHORT        system : 1;   /* system object flag */
-    SHORT        deleted : 1;  /* whether DeleteObject has been called on this object */
-    LONG         selcount;     /* number of times the object is selected in a DC */
-} GDIOBJHDR;
-
-extern BOOLEAN GDIOBJ_Init(void);
-extern HGDIOBJ alloc_gdi_handle( GDIOBJHDR *obj, SHORT type);
-extern void *free_gdi_handle( HGDIOBJ handle );
-extern void *GDI_GetObjPtr( HGDIOBJ, SHORT );
-extern void GDI_ReleaseObj( HGDIOBJ );
-extern HGDIOBJ GDI_inc_ref_count( HGDIOBJ handle );
-extern BOOL GDI_dec_ref_count( HGDIOBJ handle );
+    HGDIOBJ hobj = Object->hHmgr;
+    USHORT flags = Object->BaseFlags;
+    INT cLocks = InterlockedDecrement((PLONG)&Object->ulShareCount);
+    ASSERT(cLocks >= 0);
+    if ((flags & BASEFLAG_READY_TO_DIE) && (cLocks == 0))
+    {
+        GDIOBJ_FreeObjByHandle(hobj, GDI_OBJECT_TYPE_DONTCARE);
+    }
+    return cLocks;
+}
 
 /* Handle mapping */
 VOID NTAPI GDI_InitHandleMapping();
