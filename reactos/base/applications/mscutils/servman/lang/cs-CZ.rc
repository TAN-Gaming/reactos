--- conflicted
+++ resolved
@@ -101,8 +101,6 @@
     PUSHBUTTON "Upravit", IDC_EDIT, 192, 215, 54, 15, WS_DISABLED
 END
 
-<<<<<<< HEAD
-=======
 IDD_LOGON DIALOGEX 6, 6, 253, 232
 CAPTION "Přihlášení"
 FONT 8, "MS Shell Dlg", 0, 0
@@ -152,7 +150,6 @@
     PUSHBUTTON "&Možnosti restartování počítače...", IDC_RESTART_OPTIONS, 116, 197, 129, 14
 END
 
->>>>>>> 3f81e26f
 IDD_DLG_DEPEND DIALOGEX 6, 6, 253, 225
 CAPTION "Závislosti"
 FONT 8, "MS Shell Dlg", 0, 0
@@ -330,8 +327,6 @@
 STRINGTABLE
 BEGIN
     IDS_APPNAME "ReactOS Správce služeb"
-<<<<<<< HEAD
-=======
 END
 
 STRINGTABLE
@@ -346,5 +341,4 @@
 BEGIN
     IDS_NOT_SAME_PASSWORD "Hesla nesouhlasí!"
     IDS_INVALID_PASSWORD "Zadejte platné heslo!"
->>>>>>> 3f81e26f
 END