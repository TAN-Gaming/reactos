--- conflicted
+++ resolved
@@ -887,16 +887,6 @@
     trace("WaitCommEvent for EV_TXEMPTY took %d ms (timeout 1500)\n", timediff);
     ok(timediff < 1200, "WaitCommEvent used %d ms for waiting\n", timediff);
 
-<<<<<<< HEAD
-    trace("WaitCommEvent for EV_TXEMPTY took %d ms\n", timediff);
-    /* 050604: This shows a difference between XP (tested with mingw compiled crosstest):
-       XP returns Writefile only after everything went out of the Serial port,
-       while wine returns immedate.
-       Thus on XP, WaintCommEvent after setting the CommMask for EV_TXEMPTY
-       nearly return immediate,
-       while on wine the most time is spent here
-    */
-=======
     res = WaitForSingleObject(ovl_write.hEvent, 0);
     ok(res == WAIT_OBJECT_0, "WriteFile failed with a timeout\n");
     res = GetOverlappedResult(hcom, &ovl_write, &bytes, FALSE);
@@ -992,7 +982,6 @@
 
         CloseHandle(hcom);
     }
->>>>>>> 2a8a0238
 }
 
 /* A new open handle should not return error or have bytes in the Queues */
@@ -1124,7 +1113,7 @@
     i=0;
     do 
     {
-	res = ReadFile(hcom, rbuf+read, sizeof(rbuf-read), &read1, NULL);
+	res = ReadFile(hcom, rbuf+read, sizeof(rbuf)-read, &read1, NULL);
 	ok(res, "Readfile failed\n");
 	read += read1;
 	i++;
@@ -1591,7 +1580,7 @@
     trace("Success 0x%08x err %d evtmask 0x%08x diff1 %d, diff2 %d\n",
 	  success, err, evtmask, after-before, after1-before);
 
-    ok(evtmask == 0, "Incorect EventMask 0x%08x returned on Wait aborted bu SetCommMask, expected 0x%08x\n",
+    ok(evtmask == 0, "Incorrect EventMask 0x%08x returned on Wait aborted bu SetCommMask, expected 0x%08x\n",
 		 evtmask, 0);
     ok(GetCommModemStatus(hcom, &evtmask), "GetCommModemStatus failed\n");
     diff = after1 - before;
@@ -1904,8 +1893,10 @@
     trace("overlapped WaitCommEvent returned.\n");
 
     if (!success && (err == ERROR_IO_PENDING))
-	ok(WaitForSingleObjectEx(hComPortEvent, TIMEOUT, TRUE) == 0,
-           "wait hComPortEvent res %d\n", GetLastError());
+    {
+        success = WaitForSingleObjectEx(hComPortEvent, TIMEOUT, TRUE);
+        ok(!success, "wait hComPortEvent res %d\n", GetLastError());
+    }
     success = GetOverlappedResult(hcom, &overlapped, &written, FALSE);
     err = GetLastError();
     after1 = GetTickCount();
