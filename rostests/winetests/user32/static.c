--- conflicted
+++ resolved
@@ -36,8 +36,6 @@
 
 static int g_nReceivedColorStatic = 0;
 
-<<<<<<< HEAD
-=======
 /* try to make sure pending X events have been processed before continuing */
 static void flush_events(void)
 {
@@ -54,7 +52,6 @@
     }
 }
 
->>>>>>> 2a8a0238
 static HWND build_static(DWORD style)
 {
     return CreateWindowA("static", "Test", WS_VISIBLE|WS_CHILD|style, 5, 5, 100, 100, hMainWnd, (HMENU)CTRL_ID, NULL, 0);
@@ -85,6 +82,7 @@
     HWND hStatic = build_static(style);
     int exp;
 
+    flush_events();
     trace("Testing style 0x%x\n", style);
     g_nReceivedColorStatic = 0;
     /* during each update parent WndProc will test the WM_CTLCOLORSTATIC message */
@@ -110,9 +108,7 @@
     if (flags & TODO_COUNT)
         todo_wine { expect_eq(g_nReceivedColorStatic, exp, int, "%d"); }
     else if ((style & SS_TYPEMASK) == SS_ICON || (style & SS_TYPEMASK) == SS_BITMAP)
-        ok( g_nReceivedColorStatic == exp ||
-            broken(g_nReceivedColorStatic == 0), /* win9x */
-            "expected %u got %u\n", exp, g_nReceivedColorStatic );
+        ok( g_nReceivedColorStatic == exp, "expected %u got %u\n", exp, g_nReceivedColorStatic );
     else
         expect_eq(g_nReceivedColorStatic, exp, int, "%d");
     DestroyWindow(hStatic);
@@ -154,7 +150,6 @@
 
     hMainWnd = CreateWindowA(szClassName, "Test", WS_OVERLAPPEDWINDOW, 0, 0, 500, 500, NULL, NULL, GetModuleHandleA(NULL), NULL);
     ShowWindow(hMainWnd, SW_SHOW);
-    UpdateWindow(hMainWnd);
 
     test_updates(0, 0);
     test_updates(SS_SIMPLE, 0);
