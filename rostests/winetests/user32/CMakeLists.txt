--- conflicted
+++ resolved
@@ -1,13 +1,4 @@
 
-<<<<<<< HEAD
-add_definitions(
-    -D__ROS_LONG64__
-    -D_DLL -D__USE_CRTIMP)
-
-set_rc_compiler()
-
-=======
->>>>>>> 2a8a0238
 list(APPEND SOURCE
     broadcast.c
     class.c
@@ -33,20 +24,10 @@
     win.c
     winstation.c
     wsprintf.c
-<<<<<<< HEAD
-    testlist.c
-    resource.rc)
-
-add_executable(user32_winetest ${SOURCE})
-target_link_libraries(user32_winetest wine)
-set_module_type(user32_winetest win32cui)
-add_importlibs(user32_winetest user32 gdi32 advapi32 msvcrt kernel32 ntdll)
-=======
     testlist.c)
 
 add_executable(user32_winetest ${SOURCE} resource.rc)
 # some tests need to be run from an app compiled as GUI
 set_module_type(user32_winetest win32gui)
 add_importlibs(user32_winetest user32 gdi32 advapi32 msvcrt kernel32)
->>>>>>> 2a8a0238
 add_cd_file(TARGET user32_winetest DESTINATION reactos/bin FOR all)