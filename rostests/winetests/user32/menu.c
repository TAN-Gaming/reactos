/*
 * Unit tests for menus
 *
 * Copyright 2005 Robert Shearman
 * Copyright 2007 Dmitry Timoshkov
 *
 * This library is free software; you can redistribute it and/or
 * modify it under the terms of the GNU Lesser General Public
 * License as published by the Free Software Foundation; either
 * version 2.1 of the License, or (at your option) any later version.
 *
 * This library is distributed in the hope that it will be useful,
 * but WITHOUT ANY WARRANTY; without even the implied warranty of
 * MERCHANTABILITY or FITNESS FOR A PARTICULAR PURPOSE.  See the GNU
 * Lesser General Public License for more details.
 *
 * You should have received a copy of the GNU Lesser General Public
 * License along with this library; if not, write to the Free Software
 * Foundation, Inc., 51 Franklin St, Fifth Floor, Boston, MA 02110-1301, USA
 */

#define _WIN32_WINNT 0x0501

#include <stdarg.h>
#include <stdio.h>
#include <string.h>
#include <assert.h>

#define OEMRESOURCE         /* For OBM_MNARROW */

#include "windef.h"
#include "winbase.h"
#include "wingdi.h"
#include "winuser.h"

#include "wine/test.h"

static ATOM atomMenuCheckClass;

static BOOL (WINAPI *pGetMenuInfo)(HMENU,LPCMENUINFO);
static BOOL (WINAPI *pGetMenuBarInfo)(HWND,LONG,LONG,PMENUBARINFO);
static UINT (WINAPI *pSendInput)(UINT, INPUT*, size_t);
static BOOL (WINAPI *pSetMenuInfo)(HMENU,LPCMENUINFO);
static BOOL (WINAPI *pEndMenu) (void);

static void init_function_pointers(void)
{
    HMODULE hdll = GetModuleHandleA("user32");

#define GET_PROC(func) \
    p ## func = (void*)GetProcAddress(hdll, #func); \
    if(!p ## func) \
      trace("GetProcAddress(%s) failed\n", #func);

    GET_PROC(GetMenuInfo)
    GET_PROC(GetMenuBarInfo)
    GET_PROC(SendInput)
    GET_PROC(SetMenuInfo)
    GET_PROC(EndMenu)

#undef GET_PROC
}

static BOOL correct_behavior(void)
{
    HMENU hmenu;
    MENUITEMINFOA info;
    BOOL rc;

    hmenu = CreateMenu();

    memset(&info, 0, sizeof(MENUITEMINFOA));
    info.cbSize= sizeof(MENUITEMINFOA);
    SetLastError(0xdeadbeef);
    rc = GetMenuItemInfoA(hmenu, 0, TRUE, &info);
    /* Win9x  : 0xdeadbeef
     * NT4    : ERROR_INVALID_PARAMETER
     * >= W2K : ERROR_MENU_ITEM_NOT_FOUND
     */
    if (!rc && GetLastError() != ERROR_MENU_ITEM_NOT_FOUND)
    {
        win_skip("NT4 and below can't handle a bigger MENUITEMINFO struct\n");
        DestroyMenu(hmenu);
        return FALSE;
    }

    DestroyMenu(hmenu);
    return TRUE;
}

static LRESULT WINAPI menu_check_wnd_proc(HWND hwnd, UINT msg, WPARAM wparam, LPARAM lparam)
{
    switch (msg)
    {
    case WM_ENTERMENULOOP:
        /* mark window as having entered menu loop */
        SetWindowLongPtrA(hwnd, GWLP_USERDATA, TRUE);
        /* exit menu modal loop
         * ( A SendMessage does not work on NT3.51 here ) */
        return PostMessageA(hwnd, WM_CANCELMODE, 0, 0);
    }
    return DefWindowProcA(hwnd, msg, wparam, lparam);
}

/* The MSVC headers ignore our NONAMELESSUNION requests so we have to define
 * our own type */
typedef struct
{
    DWORD type;
    union
    {
        MOUSEINPUT      mi;
        KEYBDINPUT      ki;
        HARDWAREINPUT   hi;
    } u;
} TEST_INPUT;

/* globals to communicate between test and wndproc */

static BOOL bMenuVisible;
static INT popmenu;
static BOOL got_input;
static HMENU hMenus[4];

#define MOD_SIZE 10
#define MOD_NRMENUS 8

 /* menu texts with their sizes */
static struct {
    LPCSTR text;
    SIZE size; /* size of text up to any \t */
    SIZE sc_size; /* size of the short-cut */
} MOD_txtsizes[] = {
        { "Pinot &Noir" },
        { "&Merlot\bF4" },
        { "Shira&z\tAlt+S" },
        { "" },
        { NULL }
};

static unsigned int MOD_maxid;
static RECT MOD_rc[MOD_NRMENUS];
static int MOD_avec, MOD_hic;
static int MOD_odheight;
static SIZE MODsizes[MOD_NRMENUS]= { {MOD_SIZE, MOD_SIZE},{MOD_SIZE, MOD_SIZE},
    {MOD_SIZE, MOD_SIZE},{MOD_SIZE, MOD_SIZE}};
static BOOL MOD_GotDrawItemMsg = FALSE;
static int  gflag_initmenupopup,
            gflag_entermenuloop,
            gflag_initmenu,
            gflag_enteridle;
static WPARAM selectitem_wp;
static LPARAM selectitem_lp;

/* wndproc used by test_menu_ownerdraw() */
static LRESULT WINAPI menu_ownerdraw_wnd_proc(HWND hwnd, UINT msg,
        WPARAM wparam, LPARAM lparam)
{
    static HMENU hmenupopup;
    switch (msg)
    {
        case WM_INITMENUPOPUP:
            gflag_initmenupopup++;
            hmenupopup = (HMENU) wparam;
            break;
        case WM_ENTERMENULOOP:
            gflag_entermenuloop++;
            break;
        case WM_INITMENU:
            gflag_initmenu++;
            break;
        case WM_MEASUREITEM:
            {
                MEASUREITEMSTRUCT* pmis = (MEASUREITEMSTRUCT*)lparam;
                if (winetest_debug > 1)
                    trace("WM_MEASUREITEM received data %lx size %dx%d\n",
                            pmis->itemData, pmis->itemWidth, pmis->itemHeight);
                MOD_odheight = pmis->itemHeight;
                pmis->itemWidth = MODsizes[pmis->itemData].cx;
                pmis->itemHeight = MODsizes[pmis->itemData].cy;
                return TRUE;
            }
        case WM_DRAWITEM:
            {
                DRAWITEMSTRUCT * pdis;
                TEXTMETRICA tm;
                HPEN oldpen;
                char chrs[]="abcdefghijklmnopqrstuvwxyzABCDEFGHIJKLMNOPQRSTUVWXYZ";
                SIZE sz;
                int i;
                pdis = (DRAWITEMSTRUCT *) lparam;
                if (winetest_debug > 1) {
                    RECT rc;
                    GetMenuItemRect( hwnd, (HMENU)pdis->hwndItem, pdis->itemData ,&rc);
                    trace("WM_DRAWITEM received hwnd %p hmenu %p itemdata %ld item %d rc %s itemrc:  %s\n",
                            hwnd, pdis->hwndItem, pdis->itemData, pdis->itemID,
                            wine_dbgstr_rect(&pdis->rcItem), wine_dbgstr_rect(&rc));
                    oldpen=SelectObject( pdis->hDC, GetStockObject(
                                pdis->itemState & ODS_SELECTED ? WHITE_PEN :BLACK_PEN));
                    Rectangle( pdis->hDC, pdis->rcItem.left,pdis->rcItem.top,
                            pdis->rcItem.right,pdis->rcItem.bottom );
                    SelectObject( pdis->hDC, oldpen);
                }
                /* calculate widths of some menu texts */
                if( ! MOD_txtsizes[0].size.cx)
                    for(i = 0; MOD_txtsizes[i].text; i++) {
                        char buf[100], *p;
                        RECT rc={0,0,0,0};
                        strcpy( buf, MOD_txtsizes[i].text);
                        if( ( p = strchr( buf, '\t'))) {
                            *p = '\0';
                            DrawTextA( pdis->hDC, p + 1, -1, &rc,
                                    DT_SINGLELINE|DT_CALCRECT);
                            MOD_txtsizes[i].sc_size.cx= rc.right - rc.left;
                            MOD_txtsizes[i].sc_size.cy= rc.bottom - rc.top;
                        }
                        DrawTextA( pdis->hDC, buf, -1, &rc,
                                DT_SINGLELINE|DT_CALCRECT);
                        MOD_txtsizes[i].size.cx= rc.right - rc.left;
                        MOD_txtsizes[i].size.cy= rc.bottom - rc.top;
                    }

                if( pdis->itemData > MOD_maxid) return TRUE;
                /* store the rectangl */
                MOD_rc[pdis->itemData] = pdis->rcItem;
                /* calculate average character width */
                GetTextExtentPointA( pdis->hDC, chrs, 52, &sz );
                MOD_avec = (sz.cx + 26)/52;
                GetTextMetricsA( pdis->hDC, &tm);
                MOD_hic = tm.tmHeight;
                MOD_GotDrawItemMsg = TRUE;
                return TRUE;
            }
        case WM_ENTERIDLE:
            {
                gflag_enteridle++;
                ok( lparam || broken(!lparam), /* win9x, nt4 */
                    "Menu window handle is NULL!\n");
                if( lparam) {
                    HMENU hmenu = (HMENU)SendMessageA( (HWND)lparam, MN_GETHMENU, 0, 0);
                    ok( hmenupopup == hmenu, "MN_GETHMENU returns %p expected %p\n",
                        hmenu, hmenupopup);
                }
                PostMessageA(hwnd, WM_CANCELMODE, 0, 0);
                return TRUE;
            }
        case WM_MENUSELECT:
            selectitem_wp = wparam;
            selectitem_lp = lparam;
            break;
    }
    return DefWindowProcA(hwnd, msg, wparam, lparam);
}

static void register_menu_check_class(void)
{
    WNDCLASSA wc =
    {
        0,
        menu_check_wnd_proc,
        0,
        0,
        GetModuleHandleA(NULL),
        NULL,
        LoadCursorA(NULL, (LPCSTR)IDC_ARROW),
        (HBRUSH)(COLOR_BTNFACE+1),
        NULL,
        "WineMenuCheck",
    };

    atomMenuCheckClass = RegisterClassA(&wc);
}

static void test_getmenubarinfo(void)
{
    BOOL ret;
    HMENU hmenu;
    MENUBARINFO mbi;
    RECT rcw, rci;
    HWND hwnd;
    INT err;

    if (!pGetMenuBarInfo) {
        win_skip("GetMenuBarInfo is not available\n");
        return;
    }

    mbi.cbSize = sizeof(MENUBARINFO);

    hwnd = CreateWindowExA(0, (LPCSTR)MAKEINTATOM(atomMenuCheckClass), NULL,
            WS_SYSMENU | WS_VISIBLE, CW_USEDEFAULT, CW_USEDEFAULT, 100, 100,
            NULL, NULL, NULL, NULL);
    ok(hwnd != NULL, "CreateWindowEx failed with error %d\n", GetLastError());

    /* no menu: getmenubarinfo should fail */
    SetLastError(0xdeadbeef);
    ret = pGetMenuBarInfo(hwnd, OBJID_MENU, 0, &mbi);
    err = GetLastError();
    ok(ret == FALSE, "GetMenuBarInfo should not have been successful\n");
    ok(err == 0xdeadbeef, "err = %d\n", err);

    /* create menubar, no items yet */
    hmenu = CreateMenu();
    ok(hmenu != NULL, "CreateMenu failed with error %d\n", GetLastError());

    ret = SetMenu(hwnd, hmenu);
    ok(ret, "SetMenu failed with error %d\n", GetLastError());

    SetLastError(0xdeadbeef);
    ret = pGetMenuBarInfo(NULL, OBJID_CLIENT, 0, &mbi);
    err = GetLastError();
    ok(!ret, "GetMenuBarInfo succeeded\n");
    ok(err == ERROR_INVALID_WINDOW_HANDLE, "err = %d\n", err);

    SetLastError(0xdeadbeef);
    ret = pGetMenuBarInfo(hwnd, OBJID_CLIENT, 0, &mbi);
    err = GetLastError();
    ok(!ret, "GetMenuBarInfo succeeded\n");
    ok(err==ERROR_INVALID_MENU_HANDLE || broken(err==0xdeadbeef) /* NT, W2K, XP */, "err = %d\n", err);

    SetLastError(0xdeadbeef);
    ret = pGetMenuBarInfo(hwnd, OBJID_MENU, -1, &mbi);
    err = GetLastError();
    ok(ret == FALSE, "GetMenuBarInfo should have failed\n");
    ok(err == 0xdeadbeef, "err = %d\n", err);

    mbi.cbSize = 1000;
    SetLastError(0xdeadbeef);
    ret = pGetMenuBarInfo(hwnd, OBJID_MENU, 0, &mbi);
    err = GetLastError();
    ok(ret == FALSE, "GetMenuBarInfo should have failed\n");
    ok(err == ERROR_INVALID_PARAMETER, "err = %d\n", err);
    mbi.cbSize = sizeof(MENUBARINFO);

    SetLastError(0xdeadbeef);
    ret = pGetMenuBarInfo(hwnd, 123, 0, &mbi);
    err = GetLastError();
    ok(ret == FALSE, "GetMenuBarInfo should have failed\n");
    ok(err == 0xdeadbeef, "err = %d\n", err);

    ret = pGetMenuBarInfo(hwnd, OBJID_MENU, 0, &mbi);
    ok(ret, "GetMenuBarInfo failed with error %d\n", GetLastError());

    ok(mbi.rcBar.left == 0 && mbi.rcBar.top == 0 && mbi.rcBar.bottom == 0 && mbi.rcBar.right == 0,
            "rcBar: Expected (0,0)-(0,0), got: %s\n", wine_dbgstr_rect(&mbi.rcBar));
    ok(mbi.hMenu == hmenu, "hMenu: Got %p instead of %p\n",
            mbi.hMenu, hmenu);
    ok(mbi.fBarFocused == 0, "fBarFocused: Got %d instead of 0.\n", mbi.fBarFocused);
    ok(mbi.fFocused == 0, "fFocused: Got %d instead of 0.\n", mbi.fFocused);

    /* add some items */
    ret = AppendMenuA(hmenu, MF_STRING , 100, "item 1");
    ok(ret, "AppendMenu failed.\n");
    ret = AppendMenuA(hmenu, MF_STRING , 101, "item 2");
    ok(ret, "AppendMenu failed.\n");
    ret = SetMenu(hwnd, hmenu);
    ok(ret, "SetMenu failed with error %d\n", GetLastError());

    SetLastError(0xdeadbeef);
    ret = pGetMenuBarInfo(hwnd, OBJID_MENU, 200, &mbi);
    err = GetLastError();
    ok(ret == FALSE, "GetMenuBarInfo should have failed\n");
    ok(err == 0xdeadbeef, "err = %d\n", err);

    /* get info for the whole menu */
    ret = pGetMenuBarInfo(hwnd, OBJID_MENU, 0, &mbi);
    ok(ret, "GetMenuBarInfo failed with error %d\n", GetLastError());

    /* calculate menu rectangle, from window rectangle and the position of the first item  */
    ret = GetWindowRect(hwnd, &rcw);
    ok(ret, "GetWindowRect failed.\n");
    ret = GetMenuItemRect(hwnd, hmenu, 0, &rci);
    ok(ret, "GetMenuItemRect failed.\n");
    todo_wine ok(mbi.rcBar.left == rci.left && mbi.rcBar.top == rci.top &&
            mbi.rcBar.bottom == rci.bottom && mbi.rcBar.right == rcw.right - rci.left + rcw.left,
            "rcBar: Got %s instead of (%d,%d)-(%d,%d)\n", wine_dbgstr_rect(&mbi.rcBar),
            rci.left, rci.top, rcw.right - rci.left + rcw.left, rci.bottom);
    ok(mbi.hMenu == hmenu, "hMenu: Got %p instead of %p\n", mbi.hMenu, hmenu);
    ok(mbi.fBarFocused == 0, "fBarFocused: got %d instead of 0\n", mbi.fBarFocused);
    ok(mbi.fFocused == 0, "fFocused: got %d instead of 0\n", mbi.fFocused);

    /* get info for item nr.2 */
    ret = pGetMenuBarInfo(hwnd, OBJID_MENU, 2, &mbi);
    ok(ret, "GetMenuBarInfo failed with error %d\n", GetLastError());
    ret = GetMenuItemRect(hwnd, hmenu, 1, &rci);
    ok(ret, "GetMenuItemRect failed.\n");
    ok(EqualRect(&mbi.rcBar, &rci), "rcBar: Got %s instead of %s\n", wine_dbgstr_rect(&mbi.rcBar),
            wine_dbgstr_rect(&rci));
    ok(mbi.hMenu == hmenu, "hMenu: Got %p instead of %p\n", mbi.hMenu, hmenu);
    ok(mbi.fBarFocused == 0, "fBarFocused: got %d instead of 0\n", mbi.fBarFocused);
    ok(mbi.fFocused == 0, "fFocused: got %d instead of 0\n", mbi.fFocused);

    DestroyWindow(hwnd);
}

static void test_system_menu(void)
{
    WCHAR testW[] = {'t','e','s','t',0};
    BOOL ret;
    HMENU menu;
    HWND hwnd;
    MENUITEMINFOA info;
    MENUITEMINFOW infoW;
    char buffer[80];
    char found[0x200];
    int i, res;

    hwnd = CreateWindowExA(0, (LPCSTR)MAKEINTATOM(atomMenuCheckClass), NULL,
                           WS_SYSMENU | WS_VISIBLE, CW_USEDEFAULT, CW_USEDEFAULT, 100, 100,
                           NULL, NULL, NULL, NULL);
    ok(hwnd != NULL, "CreateWindowEx failed with error %d\n", GetLastError());
    menu = GetSystemMenu( hwnd, FALSE );
    ok( menu != NULL, "no system menu\n" );

    for (i = 0xf000; i < 0xf200; i++)
    {
        memset( &info, 0xcc, sizeof(info) );
        info.cbSize = sizeof(info);
        info.fMask = MIIM_STRING | MIIM_FTYPE | MIIM_ID;
        info.dwTypeData = buffer;
        info.cch = sizeof( buffer );
        ret = GetMenuItemInfoA( menu, i, FALSE, &info );
        if (ret) trace( "found %x: '%s'\n", i, buffer );
        switch (i)
        {
        case SC_RESTORE:
        case SC_SIZE:
        case SC_MOVE:
        case SC_MINIMIZE:
        case SC_MAXIMIZE:
        case SC_CLOSE:
            ok( ret, "%x menu item not found\n", i );
            break;
        case SC_SCREENSAVE+1:  /* used for the 'About Wine' entry, don't test */
            break;
        default:
            ok( !ret, "%x menu item found\n", i );
            break;
        }
        found[i - 0xf000] = ret;
    }

    for (i = 0xf000; i < 0xf200; i++)
    {
        res = CheckMenuItem( menu, i, 0 );
        if (res == -1) ok( !found[i - 0xf000], "could not check existent item %x\n", i );
        else ok( found[i - 0xf000], "could check non-existent item %x\n", i );

        res = EnableMenuItem( menu, i, 0 );
        if (res == -1) ok( !found[i - 0xf000], "could not enable existent item %x\n", i );
        else ok( found[i - 0xf000], "could enable non-existent item %x\n", i );

        res = GetMenuState( menu, i, 0 );
        if (res == -1) ok( !found[i - 0xf000], "could not get state existent item %x\n", i );
        else ok( found[i - 0xf000], "could get state of non-existent item %x\n", i );

        if (!found[i - 0xf000])  /* don't remove the existing ones */
        {
            ret = RemoveMenu( menu, i, 0 );
            ok( !ret, "could remove non-existent item %x\n", i );
        }

        ret = ModifyMenuA( menu, i, 0, i, "test" );
        if (i == SC_TASKLIST) ok( ret, "failed to modify SC_TASKLIST\n" );
        else if (!ret) ok( !found[i - 0xf000], "could not modify existent item %x\n", i );
        else ok( found[i - 0xf000], "could modify non-existent item %x\n", i );

        ret = ModifyMenuW( menu, i, 0, i, testW );
        if (i == SC_TASKLIST) ok( ret, "failed to modify SC_TASKLIST\n" );
        else if (!ret) ok( !found[i - 0xf000], "could not modify existent item %x\n", i );
        else ok( found[i - 0xf000], "could modify non-existent item %x\n", i );

        ret = ModifyMenuA( menu, i, MF_BYPOSITION, i, "test" );
        ok( !ret, "could modify non-existent item %x\n", i );

        strcpy( buffer, "test" );
        memset( &info, 0xcc, sizeof(info) );
        info.cbSize = sizeof(info);
        info.fMask = MIIM_STRING | MIIM_ID;
        info.wID = i;
        info.dwTypeData = buffer;
        info.cch = strlen( buffer );
        ret = SetMenuItemInfoA( menu, i, FALSE, &info );
        if (i == SC_TASKLIST) ok( ret, "failed to set SC_TASKLIST\n" );
        else if (!ret) ok( !found[i - 0xf000], "could not set existent item %x\n", i );
        else ok( found[i - 0xf000], "could set non-existent item %x\n", i );
        ret = SetMenuItemInfoA( menu, i, TRUE, &info );
        ok( !ret, "could modify non-existent item %x\n", i );

        memset( &infoW, 0xcc, sizeof(infoW) );
        infoW.cbSize = sizeof(infoW);
        infoW.fMask = MIIM_STRING | MIIM_ID;
        infoW.wID = i;
        infoW.dwTypeData = testW;
        infoW.cch = lstrlenW( testW );
        ret = SetMenuItemInfoW( menu, i, FALSE, &infoW );
        if (i == SC_TASKLIST) ok( ret, "failed to set SC_TASKLIST\n" );
        else if (!ret) ok( !found[i - 0xf000], "could not set existent item %x\n", i );
        else ok( found[i - 0xf000], "could set non-existent item %x\n", i );
        ret = SetMenuItemInfoW( menu, i, TRUE, &infoW );
        ok( !ret, "could modify non-existent item %x\n", i );
    }

    /* confirm that SC_TASKLIST still does not exist */
    for (i = 0xf000; i < 0xf200; i++)
    {
        memset( &info, 0xcc, sizeof(info) );
        info.cbSize = sizeof(info);
        info.fMask = MIIM_STRING | MIIM_FTYPE | MIIM_ID;
        info.dwTypeData = buffer;
        info.cch = sizeof( buffer );
        ret = GetMenuItemInfoA( menu, i, FALSE, &info );
        switch (i)
        {
        case SC_RESTORE:
        case SC_SIZE:
        case SC_MOVE:
        case SC_MINIMIZE:
        case SC_MAXIMIZE:
        case SC_CLOSE:
            ok( ret, "%x menu item not found\n", i );
            break;
        case SC_SCREENSAVE+1:  /* used for the 'About Wine' entry, don't test */
            break;
        default:
            ok( !ret, "%x menu item found\n", i );
            break;
        }
    }

    /* now a normal (non-system) menu */

    menu = CreateMenu();
    ok( menu != NULL, "CreateMenu failed with error %d\n", GetLastError() );

    res = CheckMenuItem( menu, SC_TASKLIST, 0 );
    ok( res == -1, "CheckMenuItem succeeded\n" );
    res = EnableMenuItem( menu, SC_TASKLIST, 0 );
    ok( res == -1, "EnableMenuItem succeeded\n" );
    res = GetMenuState( menu, SC_TASKLIST, 0 );
    ok( res == -1, "GetMenuState succeeded\n" );
    ret = RemoveMenu( menu, SC_TASKLIST, 0 );
    ok( !ret, "RemoveMenu succeeded\n" );
    ret = ModifyMenuA( menu, SC_TASKLIST, 0, SC_TASKLIST, "test" );
    ok( ret, "ModifyMenuA failed err %d\n", GetLastError() );
    ret = ModifyMenuW( menu, SC_TASKLIST, 0, SC_TASKLIST, testW );
    ok( ret, "ModifyMenuW failed err %d\n", GetLastError() );
    ret = ModifyMenuA( menu, SC_TASKLIST-1, 0, SC_TASKLIST, "test" );
    ok( !ret, "ModifyMenu succeeded on SC_TASKLIST-1\n" );
    strcpy( buffer, "test" );
    memset( &info, 0xcc, sizeof(info) );
    info.cbSize = sizeof(info);
    info.fMask = MIIM_STRING | MIIM_ID;
    info.wID = SC_TASKLIST;
    info.dwTypeData = buffer;
    info.cch = strlen( buffer );
    ret = SetMenuItemInfoA( menu, SC_TASKLIST, FALSE, &info );
    ok( ret, "failed to set SC_TASKLIST\n" );
    ret = SetMenuItemInfoA( menu, SC_TASKLIST+1, FALSE, &info );
    ok( !ret, "succeeded setting SC_TASKLIST+1\n" );
    ret = SetMenuItemInfoA( menu, SC_TASKLIST, TRUE, &info );
    ok( !ret, "succeeded setting by position\n" );

    memset( &infoW, 0xcc, sizeof(infoW) );
    infoW.cbSize = sizeof(infoW);
    infoW.fMask = MIIM_STRING | MIIM_ID;
    infoW.wID = SC_TASKLIST;
    infoW.dwTypeData = testW;
    infoW.cch = lstrlenW( testW );
    ret = SetMenuItemInfoW( menu, SC_TASKLIST, FALSE, &infoW );
    ok( ret, "failed to set SC_TASKLIST\n" );
    ret = SetMenuItemInfoW( menu, SC_TASKLIST+1, FALSE, &infoW );
    ok( !ret, "succeeded setting SC_TASKLIST+1\n" );
    ret = SetMenuItemInfoW( menu, SC_TASKLIST, TRUE, &infoW );
    ok( !ret, "succeeded setting by position\n" );

    DestroyMenu( menu );
    DestroyWindow( hwnd );
}

/* demonstrates that windows locks the menu object so that it is still valid
 * even after a client calls DestroyMenu on it */
static void test_menu_locked_by_window(void)
{
    BOOL ret;
    HMENU hmenu;
    HWND hwnd = CreateWindowExA(0, (LPCSTR)MAKEINTATOM(atomMenuCheckClass), NULL,
                               WS_VISIBLE, CW_USEDEFAULT, CW_USEDEFAULT, 200, 200,
                               NULL, NULL, NULL, NULL);
    ok(hwnd != NULL, "CreateWindowEx failed with error %d\n", GetLastError());
    hmenu = CreateMenu();
    ok(hmenu != NULL, "CreateMenu failed with error %d\n", GetLastError());
    ret = InsertMenuA(hmenu, 0, MF_STRING, 0, "&Test");
    ok(ret, "InsertMenu failed with error %d\n", GetLastError());
    ret = SetMenu(hwnd, hmenu);
    ok(ret, "SetMenu failed with error %d\n", GetLastError());
    ret = DestroyMenu(hmenu);
    ok(ret, "DestroyMenu failed with error %d\n", GetLastError());

    ret = DrawMenuBar(hwnd);
    ok(ret, "DrawMenuBar failed with error %d\n", GetLastError());
    ret = IsMenu(GetMenu(hwnd));
    ok(!ret || broken(ret) /* nt4 */, "Menu handle should have been destroyed\n");

    SendMessageA(hwnd, WM_SYSCOMMAND, SC_KEYMENU, 0);
    /* did we process the WM_INITMENU message? */
    ret = GetWindowLongPtrA(hwnd, GWLP_USERDATA);
    todo_wine {
    ok(ret, "WM_INITMENU should have been sent\n");
    }

    DestroyWindow(hwnd);
}

/* demonstrates that subpopup's are locked
 * even after a client calls DestroyMenu on it */
static LRESULT WINAPI subpopuplocked_wnd_proc(HWND hwnd, UINT msg, WPARAM wparam, LPARAM lparam)
{
    HWND hwndmenu;
    switch (msg)
    {
    case WM_ENTERIDLE:
        hwndmenu = GetCapture();
        if( hwndmenu) {
            PostMessageA( hwndmenu, WM_KEYDOWN, VK_DOWN, 0);
            PostMessageA( hwndmenu, WM_KEYDOWN, VK_RIGHT, 0);
            PostMessageA( hwndmenu, WM_KEYDOWN, VK_RETURN, 0);
        }
    }
    return DefWindowProcA(hwnd, msg, wparam, lparam);
}

static void test_subpopup_locked_by_menu(void)
{
    DWORD gle;
    BOOL ret;
    HMENU hmenu, hsubmenu;
    MENUINFO mi = { sizeof( MENUINFO)};
    MENUITEMINFOA mii = { sizeof( MENUITEMINFOA)};
    HWND hwnd;
    const int itemid = 0x1234567;
    if( !pGetMenuInfo)
    {
        win_skip("GetMenuInfo is not available\n");
        return;
    }
    /* create window, popupmenu with one subpopup */
    hwnd = CreateWindowExA(0, (LPCSTR)MAKEINTATOM(atomMenuCheckClass), NULL,
            WS_VISIBLE, CW_USEDEFAULT, CW_USEDEFAULT, 200, 200,
            NULL, NULL, NULL, NULL);
    ok(hwnd != NULL, "CreateWindowEx failed with error %d\n", GetLastError());
    SetWindowLongPtrA( hwnd, GWLP_WNDPROC, (LONG_PTR) subpopuplocked_wnd_proc);
    hmenu = CreatePopupMenu();
    ok(hmenu != NULL, "CreateMenu failed with error %d\n", GetLastError());
    hsubmenu = CreatePopupMenu();
    ok(hsubmenu != NULL, "CreateMenu failed with error %d\n", GetLastError());
    ret = InsertMenuA(hmenu, 0, MF_BYPOSITION | MF_POPUP | MF_STRING, (UINT_PTR)hsubmenu,
            "PopUpLockTest");
    ok(ret, "InsertMenu failed with error %d\n", GetLastError());
    ret = InsertMenuA(hsubmenu, 0, MF_BYPOSITION | MF_STRING, itemid, "PopUpMenu");
    ok(ret, "InsertMenu failed with error %d\n", GetLastError());
    /* first some tests that all this functions properly */
    mii.fMask = MIIM_SUBMENU;
    ret = GetMenuItemInfoA( hmenu, 0, TRUE, &mii);
    ok( ret, "GetMenuItemInfo failed error %d\n", GetLastError());
    ok( mii.hSubMenu == hsubmenu, "submenu is %p\n", mii.hSubMenu);
    mi.fMask |= MIM_STYLE;
    ret = pGetMenuInfo( hsubmenu, &mi);
    ok( ret , "GetMenuInfo returned 0 with error %d\n", GetLastError());
    ret = IsMenu( hsubmenu);
    ok( ret , "Menu handle is not valid\n");
    SetLastError( 0xdeadbeef);
    ret = TrackPopupMenu( hmenu, TPM_RETURNCMD, 100,100, 0, hwnd, NULL);
    if( ret == (itemid & 0xffff)) {
        win_skip("not on 16 bit menu subsystem\n");
        DestroyMenu( hsubmenu);
    } else {
        gle = GetLastError();
        ok( ret == itemid , "TrackPopupMenu returned %d error is %d\n", ret, gle);
        ok( gle == 0 ||
                broken( gle == 0xdeadbeef), /* win2k0 */
                "Last error is %d\n", gle);
        /* then destroy the sub-popup */
        ret = DestroyMenu( hsubmenu);
        ok(ret, "DestroyMenu failed with error %d\n", GetLastError());
        /* and repeat the tests */
        mii.fMask = MIIM_SUBMENU;
        ret = GetMenuItemInfoA( hmenu, 0, TRUE, &mii);
        ok( ret, "GetMenuItemInfo failed error %d\n", GetLastError());
        /* GetMenuInfo fails now */
        ok( mii.hSubMenu == hsubmenu, "submenu is %p\n", mii.hSubMenu);
        mi.fMask |= MIM_STYLE;
        ret = pGetMenuInfo( hsubmenu, &mi);
        ok( !ret , "GetMenuInfo should have failed\n");
        /* IsMenu says it is not */
        ret = IsMenu( hsubmenu);
        ok( !ret , "Menu handle should be invalid\n");
        /* but TrackPopupMenu still works! */
        SetLastError( 0xdeadbeef);
        ret = TrackPopupMenu( hmenu, TPM_RETURNCMD, 100,100, 0, hwnd, NULL);
        gle = GetLastError();
        todo_wine {
            ok( ret == itemid , "TrackPopupMenu returned %d error is %d\n", ret, gle);
        }
        ok( gle == 0 ||
            broken(gle == 0xdeadbeef) || /* wow64 */
            broken(gle == ERROR_INVALID_PARAMETER), /* win2k0 */
            "Last error is %d\n", gle);
    }
    /* clean up */
    DestroyMenu( hmenu);
    DestroyWindow(hwnd);
}

static void test_menu_ownerdraw(void)
{
    int i,j,k;
    BOOL ret;
    HMENU hmenu;
<<<<<<< HEAD
=======
    MENUITEMINFOA mii;
>>>>>>> 2a8a0238
    LONG leftcol;
    HWND hwnd = CreateWindowExA(0, (LPCSTR)MAKEINTATOM(atomMenuCheckClass), NULL,
                               WS_VISIBLE, CW_USEDEFAULT, CW_USEDEFAULT, 200, 200,
                               NULL, NULL, NULL, NULL);
    ok(hwnd != NULL, "CreateWindowEx failed with error %d\n", GetLastError());
    if( !hwnd) return;
    SetWindowLongPtrA( hwnd, GWLP_WNDPROC, (LONG_PTR)menu_ownerdraw_wnd_proc);
    hmenu = CreatePopupMenu();
    ok(hmenu != NULL, "CreateMenu failed with error %d\n", GetLastError());
    if( !hmenu) { DestroyWindow(hwnd);return;}
    k=0;
    for( j=0;j<2;j++) /* create columns */
        for(i=0;i<2;i++) { /* create rows */
            ret = AppendMenuA( hmenu, MF_OWNERDRAW |
                              (i==0 ? MF_MENUBREAK : 0), k, (LPCSTR)MAKEINTRESOURCE(k));
            k++;
            ok( ret, "AppendMenu failed for %d\n", k-1);
        }
    MOD_maxid = k-1;
    assert( k <= sizeof(MOD_rc)/sizeof(RECT));
    /* display the menu */
    ret = TrackPopupMenu( hmenu, TPM_RETURNCMD, 100,100, 0, hwnd, NULL);

    /* columns have a 4 pixel gap between them */
    ok( MOD_rc[0].right + 4 ==  MOD_rc[2].left,
            "item rectangles are not separated by 4 pixels space\n");
    /* height should be what the MEASUREITEM message has returned */
    ok( MOD_rc[0].bottom - MOD_rc[0].top == MOD_SIZE,
            "menu item has wrong height: %d should be %d\n",
            MOD_rc[0].bottom - MOD_rc[0].top, MOD_SIZE);
    /* no gaps between the rows */
    ok( MOD_rc[0].bottom - MOD_rc[1].top == 0,
            "There should not be a space between the rows, gap is %d\n",
            MOD_rc[0].bottom - MOD_rc[1].top);
    /* test the correct value of the item height that was sent
     * by the WM_MEASUREITEM message */
    ok( MOD_odheight == HIWORD( GetDialogBaseUnits()) || /* WinNT,2k,XP */
            MOD_odheight == MOD_hic,                     /* Win95,98,ME */
            "Wrong height field in MEASUREITEMSTRUCT, expected %d or %d actual %d\n",
            HIWORD( GetDialogBaseUnits()), MOD_hic, MOD_odheight);
    /* test what MF_MENUBREAK did at the first position. Also show
     * that an MF_SEPARATOR is ignored in the height calculation. */
    leftcol= MOD_rc[0].left;
    ModifyMenuA( hmenu, 0, MF_BYCOMMAND| MF_OWNERDRAW| MF_SEPARATOR, 0, 0);
    /* display the menu */
    ret = TrackPopupMenu( hmenu, TPM_RETURNCMD, 100,100, 0, hwnd, NULL);
    /* left should be 4 pixels less now */
    ok( leftcol == MOD_rc[0].left + 4, 
            "columns should be 4 pixels to the left (actual %d).\n",
            leftcol - MOD_rc[0].left);
    /* test width */
    ok( MOD_rc[0].right - MOD_rc[0].left == 2 * MOD_avec + MOD_SIZE,
            "width of owner drawn menu item is wrong. Got %d expected %d\n",
            MOD_rc[0].right - MOD_rc[0].left , 2*MOD_avec + MOD_SIZE);
    /* and height */
    ok( MOD_rc[0].bottom - MOD_rc[0].top == MOD_SIZE,
            "Height is incorrect. Got %d expected %d\n",
            MOD_rc[0].bottom - MOD_rc[0].top, MOD_SIZE);

<<<<<<< HEAD
=======
    /* test owner-drawn callback bitmap */
    ModifyMenuA( hmenu, 1, MF_BYPOSITION | MFT_BITMAP, 1, (LPCSTR)HBMMENU_CALLBACK );
    mii.cbSize = sizeof(mii);
    mii.fMask = MIIM_BITMAP | MIIM_FTYPE | MIIM_ID;
    if (GetMenuItemInfoA( hmenu, 1, TRUE, &mii ))
    {
        ok( mii.fType == MFT_BITMAP, "wrong type %x\n", mii.fType );
        ok( mii.wID == 1, "wrong id %x\n", mii.wID );
        ok( mii.hbmpItem == HBMMENU_CALLBACK, "wrong data %p\n", mii.hbmpItem );
    }
    TrackPopupMenu( hmenu, TPM_RETURNCMD, 100,100, 0, hwnd, NULL);

>>>>>>> 2a8a0238
    /* test width/height of an ownerdraw menu bar as well */
    ret = DestroyMenu(hmenu);
    ok(ret, "DestroyMenu failed with error %d\n", GetLastError());
    hmenu = CreateMenu();
    ok(hmenu != NULL, "CreateMenu failed with error %d\n", GetLastError());
    if( !hmenu) { DestroyWindow(hwnd);return;}
    MOD_maxid=1;
    for(i=0;i<2;i++) { 
        ret = AppendMenuA( hmenu, MF_OWNERDRAW, i, 0 );
        ok( ret, "AppendMenu failed for %d\n", i);
    }
    ret = SetMenu( hwnd, hmenu);
    UpdateWindow( hwnd); /* hack for wine to draw the window + menu */
    ok(ret, "SetMenu failed with error %d\n", GetLastError());
    /* test width */
    ok( MOD_rc[0].right - MOD_rc[0].left == 2 * MOD_avec + MOD_SIZE,
            "width of owner drawn menu item is wrong. Got %d expected %d\n",
            MOD_rc[0].right - MOD_rc[0].left , 2*MOD_avec + MOD_SIZE);
    /* test height */
    ok( MOD_rc[0].bottom - MOD_rc[0].top == GetSystemMetrics( SM_CYMENU) - 1,
            "Height of owner drawn menu item is wrong. Got %d expected %d\n",
            MOD_rc[0].bottom - MOD_rc[0].top, GetSystemMetrics( SM_CYMENU) - 1);

    /* clean up */
    ret = DestroyMenu(hmenu);
    ok(ret, "DestroyMenu failed with error %d\n", GetLastError());
    DestroyWindow(hwnd);
}

/* helper for test_menu_bmp_and_string() */
static void test_mbs_help( int ispop, int hassub, int mnuopt,
        HWND hwnd, int arrowwidth, int count, HBITMAP hbmp,
        SIZE bmpsize, LPCSTR text, SIZE size, SIZE sc_size)
{
    BOOL ret;
    HMENU hmenu, submenu;
    MENUITEMINFOA mii={ sizeof( MENUITEMINFOA )};
    MENUINFO mi;
    RECT rc;
    CHAR text_copy[16];
    int hastab,  expect;
    BOOL failed = FALSE;

    MOD_GotDrawItemMsg = FALSE;
    mii.fMask = MIIM_FTYPE | MIIM_DATA | MIIM_STATE;
    mii.fType = 0;
    /* check the menu item unless MNS_CHECKORBMP is set */
    mii.fState = (mnuopt != 2 ? MFS_CHECKED : MFS_UNCHECKED);
    mii.dwItemData =0;
    MODsizes[0] = bmpsize;
    hastab = 0;
    if( text ) {
        char *p;
        mii.fMask |= MIIM_STRING;
        strcpy(text_copy, text);
        mii.dwTypeData = text_copy; /* structure member declared non-const */
        if( ( p = strchr( text, '\t'))) {
            hastab = *(p + 1) ? 2 : 1;
        }
    }
    /* tabs don't make sense in menubars */
    if(hastab && !ispop) return;
    if( hbmp) {
        mii.fMask |= MIIM_BITMAP;
        mii.hbmpItem = hbmp;
    }
    submenu = CreateMenu();
    ok( submenu != 0, "CreateMenu failed with error %d\n", GetLastError());
    if( ispop)
        hmenu = CreatePopupMenu();
    else
        hmenu = CreateMenu();
    ok( hmenu != 0, "Create{Popup}Menu failed with error %d\n", GetLastError());
    if( hassub) {
        mii.fMask |= MIIM_SUBMENU;
        mii.hSubMenu = submenu;
    }
    if( mnuopt) {
        mi.cbSize = sizeof(mi);
        mi.fMask = MIM_STYLE;
        pGetMenuInfo( hmenu, &mi);
        if( mnuopt) mi.dwStyle |= mnuopt == 1 ? MNS_NOCHECK : MNS_CHECKORBMP;
        ret = pSetMenuInfo( hmenu, &mi);
        ok( ret, "SetMenuInfo failed with error %d\n", GetLastError());
    }
    ret = InsertMenuItemA( hmenu, 0, FALSE, &mii);
    ok( ret, "InsertMenuItem failed with error %d\n", GetLastError());
    failed = !ret;
    if( winetest_debug) {
        HDC hdc=GetDC(hwnd);
        RECT rc = {100, 50, 400, 70};
        char buf[100];

        sprintf( buf,"%d text \"%s\" mnuopt %d", count, text ? text: "(nil)", mnuopt);
        FillRect( hdc, &rc, (HBRUSH) COLOR_WINDOW);
        TextOutA( hdc, 10, 50, buf, strlen( buf));
        ReleaseDC( hwnd, hdc);
    }
    if(ispop)
        ret = TrackPopupMenu( hmenu, TPM_RETURNCMD, 100,100, 0, hwnd, NULL);
    else {
        ret = SetMenu( hwnd, hmenu);
        ok(ret, "SetMenu failed with error %d\n", GetLastError());
        DrawMenuBar( hwnd);
    }
    ret = GetMenuItemRect( hwnd, hmenu, 0, &rc);
    if (0)  /* comment out menu size checks, behavior is different in almost every Windows version */
            /* the tests should however succeed on win2000, XP and Wine (at least up to 1.1.15) */
            /* with a variety of dpis and desktop font sizes */
    {
        /* check menu width */
        if( ispop)
            expect = ( text || hbmp ?
                       4 + (mnuopt != 1 ? GetSystemMetrics(SM_CXMENUCHECK) : 0)
                       : 0) +
                       arrowwidth  + MOD_avec + (hbmp ?
                                    ((INT_PTR)hbmp<0||(INT_PTR)hbmp>12 ? bmpsize.cx + 2 : GetSystemMetrics( SM_CXMENUSIZE) + 2)
                                    : 0) +
                (text && hastab ? /* TAB space */
                 MOD_avec + ( hastab==2 ? sc_size.cx : 0) : 0) +
                (text ?  2 + (text[0] ? size.cx :0): 0) ;
        else
            expect = !(text || hbmp) ? 0 :
                ( hbmp ? (text ? 2:0) + bmpsize.cx  : 0 ) +
                (text ? 2 * MOD_avec + (text[0] ? size.cx :0): 0) ;
        ok( rc.right - rc.left == expect,
            "menu width wrong, got %d expected %d\n", rc.right - rc.left, expect);
        failed = failed || !(rc.right - rc.left == expect);
        /* check menu height */
        if( ispop)
            expect = max( ( !(text || hbmp) ? GetSystemMetrics( SM_CYMENUSIZE)/2 : 0),
                          max( (text ? max( 2 + size.cy, MOD_hic + 4) : 0),
                               (hbmp ?
                                   ((INT_PTR)hbmp<0||(INT_PTR)hbmp>12 ?
                                       bmpsize.cy + 2
                                     : GetSystemMetrics( SM_CYMENUSIZE) + 2)
                                 : 0)));
        else
            expect = ( !(text || hbmp) ? GetSystemMetrics( SM_CYMENUSIZE)/2 :
                       max( GetSystemMetrics( SM_CYMENU) - 1, (hbmp ? bmpsize.cy : 0)));
        ok( rc.bottom - rc.top == expect,
            "menu height wrong, got %d expected %d (%d)\n",
            rc.bottom - rc.top, expect, GetSystemMetrics( SM_CYMENU));
        failed = failed || !(rc.bottom - rc.top == expect);
        if( hbmp == HBMMENU_CALLBACK && MOD_GotDrawItemMsg) {
            /* check the position of the bitmap */
            /* horizontal */
            if (!ispop)
                expect = 3;
            else if (mnuopt == 0)
                expect = 4 + GetSystemMetrics(SM_CXMENUCHECK);
            else if (mnuopt == 1)
                expect = 4;
            else /* mnuopt == 2 */
                expect = 2;
            ok( expect == MOD_rc[0].left,
                "bitmap left is %d expected %d\n", MOD_rc[0].left, expect);
            failed = failed || !(expect == MOD_rc[0].left);
            /* vertical */
            expect = (rc.bottom - rc.top - MOD_rc[0].bottom + MOD_rc[0].top) / 2;
            ok( expect == MOD_rc[0].top,
                "bitmap top is %d expected %d\n", MOD_rc[0].top, expect);
            failed = failed || !(expect == MOD_rc[0].top);
        }
    }
    /* if there was a failure, report details */
    if( failed) {
        trace("*** count %d %s text \"%s\" bitmap %p bmsize %d,%d textsize %d+%d,%d mnuopt %d hastab %d\n",
                count, (ispop? "POPUP": "MENUBAR"),text ? text: "(nil)", hbmp, bmpsize.cx, bmpsize.cy,
                size.cx, size.cy, sc_size.cx, mnuopt, hastab);
        trace("    check %d,%d arrow %d avechar %d\n",
                GetSystemMetrics(SM_CXMENUCHECK ),
                GetSystemMetrics(SM_CYMENUCHECK ),arrowwidth, MOD_avec);
        if( hbmp == HBMMENU_CALLBACK)
            trace( "    rc %s bmp.rc %s\n", wine_dbgstr_rect(&rc), wine_dbgstr_rect(&MOD_rc[0]));
    }
    /* clean up */
    ret = DestroyMenu(submenu);
    ok(ret, "DestroyMenu failed with error %d\n", GetLastError());
    ret = DestroyMenu(hmenu);
    ok(ret, "DestroyMenu failed with error %d\n", GetLastError());
}


static void test_menu_bmp_and_string(void)
{
    BYTE bmfill[300];
    HBITMAP hbm_arrow;
    BITMAP bm;
    INT arrowwidth;
    HWND hwnd;
    HMENU hsysmenu;
    MENUINFO mi= {sizeof(MENUINFO)};
    MENUITEMINFOA mii= {sizeof(MENUITEMINFOA)};
    int count, szidx, txtidx, bmpidx, hassub, mnuopt, ispop;

    if( !pGetMenuInfo)
    {
        win_skip("GetMenuInfo is not available\n");
        return;
    }

    memset( bmfill, 0xcc, sizeof( bmfill));
    hwnd = CreateWindowExA(0, (LPCSTR)MAKEINTATOM(atomMenuCheckClass), NULL, WS_SYSMENU |
                          WS_VISIBLE, CW_USEDEFAULT, CW_USEDEFAULT, 200, 200,
                          NULL, NULL, NULL, NULL);
    hbm_arrow = LoadBitmapA( 0, (LPCSTR)OBM_MNARROW);
    GetObjectA( hbm_arrow, sizeof(bm), &bm);
    arrowwidth = bm.bmWidth;
    ok(hwnd != NULL, "CreateWindowEx failed with error %d\n", GetLastError());
    if( !hwnd) return;
    /* test system menu */
    hsysmenu = GetSystemMenu( hwnd, FALSE);
    ok( hsysmenu != NULL, "GetSystemMenu failed with error %d\n", GetLastError());
    mi.fMask = MIM_STYLE;
    mi.dwStyle = 0;
    ok( pGetMenuInfo( hsysmenu, &mi), "GetMenuInfo failed gle=%d\n", GetLastError());
    ok( MNS_CHECKORBMP == mi.dwStyle, "System Menu Style is %08x, without the bit %08x\n",
        mi.dwStyle, MNS_CHECKORBMP);
    mii.fMask = MIIM_BITMAP;
    mii.hbmpItem = NULL;
    ok( GetMenuItemInfoA( hsysmenu, SC_CLOSE, FALSE, &mii), "GetMenuItemInfoA failed gle=%d\n", GetLastError());
    ok( HBMMENU_POPUP_CLOSE == mii.hbmpItem, "Item info did not get the right hbitmap: got %p  expected %p\n",
        mii.hbmpItem, HBMMENU_POPUP_CLOSE);

    memset(&mii, 0x81, sizeof(mii));
    mii.cbSize = sizeof(mii);
    mii.fMask  = MIIM_STATE | MIIM_ID | MIIM_TYPE | MIIM_DATA;
    mii.dwTypeData = (LPSTR)bmfill;
    mii.cch = sizeof(bmfill);
    mii.dwItemData = 0x81818181;
    got = GetMenuItemInfoA(hsysmenu, SC_RESTORE, FALSE, &mii);
    ok(got, "GetMenuItemInfo failed\n");
    ok((mii.fType & ~(MFT_RIGHTJUSTIFY|MFT_RIGHTORDER)) == MFT_STRING, "expected MFT_STRING, got %#x\n", mii.fType);
    ok(mii.fState == MF_ENABLED, "expected MF_ENABLED, got %#x\n", mii.fState);
    ok(mii.wID == SC_RESTORE, "expected SC_RESTORE, got %#x\n", mii.wID);
    ok(mii.hSubMenu == 0, "expected 0, got %p\n", mii.hSubMenu);
    ok(mii.dwItemData == 0, "expected 0, got %#lx\n", mii.dwItemData);
    ok(mii.dwTypeData == (LPSTR)bmfill, "expected %p, got %p\n", bmfill, mii.dwTypeData);
    ok(mii.cch != 0, "cch should not be 0\n");
    ok(mii.hbmpItem == HBMMENU_POPUP_RESTORE, "expected HBMMENU_POPUP_RESTORE, got %p\n", mii.hbmpItem);

    mii.cbSize = sizeof(mii);
    mii.fMask = MIIM_TYPE;
    mii.hbmpItem = (HBITMAP)0x81818181;
    got = GetMenuItemInfoA(hsysmenu, SC_CLOSE, FALSE, &mii);
    ok(got, "GetMenuItemInfo failed\n");
    ok((mii.fType & ~(MFT_RIGHTJUSTIFY|MFT_RIGHTORDER)) == MFT_STRING, "expected MFT_STRING, got %#x\n", mii.fType);
    ok(mii.fState == MF_ENABLED, "expected MF_ENABLED, got %#x\n", mii.fState);
    ok(mii.wID == SC_RESTORE, "expected SC_RESTORE, got %#x\n", mii.wID);
    ok(mii.hSubMenu == 0, "expected 0, got %p\n", mii.hSubMenu);
    ok(mii.dwItemData == 0, "expected 0, got %#lx\n", mii.dwItemData);
    ok(mii.dwTypeData == (LPSTR)bmfill, "expected %p, got %p\n", bmfill, mii.dwTypeData);
    ok(mii.cch != 0, "cch should not be 0\n");
    ok(mii.hbmpItem == HBMMENU_POPUP_CLOSE, "expected HBMMENU_POPUP_CLOSE, got %p\n", mii.hbmpItem);

    SetWindowLongPtrA( hwnd, GWLP_WNDPROC, (LONG_PTR)menu_ownerdraw_wnd_proc);

    if( winetest_debug)
        trace("    check %d,%d arrow %d avechar %d\n",
                GetSystemMetrics(SM_CXMENUCHECK ),
                GetSystemMetrics(SM_CYMENUCHECK ),arrowwidth, MOD_avec);
    count = 0;
    MOD_maxid = 0;
    for( ispop=1; ispop >= 0; ispop--){
        static SIZE bmsizes[]= {
            {10,10},{38,38},{1,30},{55,5}};
        for( szidx=0; szidx < sizeof( bmsizes) / sizeof( SIZE); szidx++) {
            HBITMAP hbm = CreateBitmap( bmsizes[szidx].cx, bmsizes[szidx].cy,1,1,bmfill);
            HBITMAP bitmaps[] = { HBMMENU_CALLBACK, hbm, HBMMENU_POPUP_CLOSE, NULL  };
            ok( hbm != 0, "CreateBitmap failed err %d\n", GetLastError());
            for( txtidx = 0; txtidx < sizeof(MOD_txtsizes)/sizeof(MOD_txtsizes[0]); txtidx++) {
                for( hassub = 0; hassub < 2 ; hassub++) { /* add submenu item */
                    for( mnuopt = 0; mnuopt < 3 ; mnuopt++){ /* test MNS_NOCHECK/MNS_CHECKORBMP */
                        for( bmpidx = 0; bmpidx <sizeof(bitmaps)/sizeof(HBITMAP); bmpidx++) {
                            /* no need to test NULL bitmaps of several sizes */
                            if( !bitmaps[bmpidx] && szidx > 0) continue;
                            /* the HBMMENU_POPUP not to test for menu bars */
                            if( !ispop &&
                                bitmaps[bmpidx] >= HBMMENU_POPUP_CLOSE &&
                                bitmaps[bmpidx] <= HBMMENU_POPUP_MINIMIZE) continue;
                            if( !ispop && hassub) continue;
                            test_mbs_help( ispop, hassub, mnuopt,
                                    hwnd, arrowwidth, ++count,
                                    bitmaps[bmpidx],
                                    bmsizes[szidx],
                                    MOD_txtsizes[txtidx].text,
                                    MOD_txtsizes[txtidx].size,
                                    MOD_txtsizes[txtidx].sc_size);
                        }
                    }
                }
            }
            DeleteObject( hbm);
        }
    }
    /* clean up */
    DestroyWindow(hwnd);
}

static void test_menu_add_string( void )
{
    HMENU hmenu;
    MENUITEMINFOA info;
    BOOL rc;
    int ret;

    char string[0x80];
    char string2[0x80];

    char strback[0x80];
    WCHAR strbackW[0x80];
    static CHAR blah[] = "blah";
    static const WCHAR expectedString[] = {'D','u','m','m','y',' ','s','t','r','i','n','g', 0};

    hmenu = CreateMenu();

    memset( &info, 0, sizeof info );
    info.cbSize = sizeof info;
    info.fMask = MIIM_FTYPE | MIIM_STRING | MIIM_STATE | MIIM_ID;
    info.dwTypeData = blah;
    info.cch = 6;
    info.dwItemData = 0;
    info.wID = 1;
    info.fState = 0;
    InsertMenuItemA(hmenu, 0, TRUE, &info );

    memset( &info, 0, sizeof info );
    info.cbSize = sizeof info;
    info.fMask = MIIM_FTYPE | MIIM_STRING | MIIM_STATE | MIIM_DATA | MIIM_ID;
    info.dwTypeData = string;
    info.cch = sizeof string;
    string[0] = 0;
    GetMenuItemInfoA( hmenu, 0, TRUE, &info );

    ok( !strcmp( string, "blah" ), "menu item name differed\n");

    /* Test combination of ownerdraw and strings with GetMenuItemString(A/W) */
    strcpy(string, "Dummy string");
    memset(&info, 0x00, sizeof(info));
    info.cbSize= sizeof(MENUITEMINFOA);
    info.fMask= MIIM_FTYPE | MIIM_STRING; /* Set OwnerDraw + typeData */
    info.fType= MFT_OWNERDRAW;
    info.dwTypeData= string; 
    rc = InsertMenuItemA( hmenu, 0, TRUE, &info );
    ok (rc, "InsertMenuItem failed\n");

    strcpy(string,"Garbage");
    ok (GetMenuStringA( hmenu, 0, strback, 99, MF_BYPOSITION), "GetMenuString on ownerdraw entry failed\n");
    ok (!strcmp( strback, "Dummy string" ), "Menu text from Ansi version incorrect\n");

    SetLastError(0xdeadbeef);
    ret = GetMenuStringW( hmenu, 0, strbackW, 99, MF_BYPOSITION );
    if (GetLastError() == ERROR_CALL_NOT_IMPLEMENTED)
        win_skip("GetMenuStringW is not implemented\n");
    else
    {
        ok (ret, "GetMenuStringW on ownerdraw entry failed\n");
        ok (!lstrcmpW( strbackW, expectedString ), "Menu text from Unicode version incorrect\n");
    }

    /* Just try some invalid parameter tests */
    SetLastError(0xdeadbeef);
    rc = SetMenuItemInfoA( hmenu, 0, TRUE, NULL );
    ret = GetLastError();
    ok (!rc, "SetMenuItemInfoA succeeded unexpectedly\n");
    ok (ret == ERROR_INVALID_PARAMETER, "Expected 87, got %d\n", ret);

    SetLastError(0xdeadbeef);
    rc = SetMenuItemInfoA( hmenu, 0, FALSE, NULL );
    ret = GetLastError();
    ok (!rc, "SetMenuItemInfoA succeeded unexpectedly\n");
    ok (ret == ERROR_INVALID_PARAMETER, "Expected 87, got %d\n", ret);

    /* Just change ftype to string and see what text is stored */
    memset(&info, 0x00, sizeof(info));
    info.cbSize= sizeof(MENUITEMINFOA);
    info.fMask= MIIM_FTYPE; /* Set string type */
    info.fType= MFT_STRING;
    info.dwTypeData= (char *)0xdeadbeef;
    rc = SetMenuItemInfoA( hmenu, 0, TRUE, &info );
    ok (rc, "SetMenuItemInfo failed\n");

    /* Did we keep the old dwTypeData? */
    ok (GetMenuStringA( hmenu, 0, strback, 99, MF_BYPOSITION), "GetMenuString on ownerdraw entry failed\n");
    ok (!strcmp( strback, "Dummy string" ), "Menu text from Ansi version incorrect\n");

    /* Ensure change to bitmap type fails */
    memset(&info, 0x00, sizeof(info));
    info.cbSize= sizeof(MENUITEMINFOA);
    info.fMask= MIIM_FTYPE; /* Set as bitmap type */
    info.fType= MFT_BITMAP;
    info.dwTypeData= (char *)0xdeadbee2; 
    rc = SetMenuItemInfoA( hmenu, 0, TRUE, &info );
    ok (!rc, "SetMenuItemInfo unexpectedly worked\n");

    /* Just change ftype back and ensure data hasn't been freed */
    info.fType= MFT_OWNERDRAW; /* Set as ownerdraw type */
    info.dwTypeData= (char *)0xdeadbee3; 
    rc = SetMenuItemInfoA( hmenu, 0, TRUE, &info );
    ok (rc, "SetMenuItemInfo failed\n");

    /* Did we keep the old dwTypeData? */
    ok (GetMenuStringA( hmenu, 0, strback, 99, MF_BYPOSITION), "GetMenuString on ownerdraw entry failed\n");
    ok (!strcmp( strback, "Dummy string" ), "Menu text from Ansi version incorrect\n");

    /* Just change string value (not type) */
    memset(&info, 0x00, sizeof(info));
    info.cbSize= sizeof(MENUITEMINFOA);
    info.fMask= MIIM_STRING; /* Set typeData */
    strcpy(string2, "string2");
    info.dwTypeData= string2;
    rc = SetMenuItemInfoA( hmenu, 0, TRUE, &info );
    ok (rc, "SetMenuItemInfo failed\n");

    ok (GetMenuStringA( hmenu, 0, strback, 99, MF_BYPOSITION), "GetMenuString on ownerdraw entry failed\n");
    ok (!strcmp( strback, "string2" ), "Menu text from Ansi version incorrect\n");

    /*  crashes with wine 0.9.5 */
    memset(&info, 0x00, sizeof(info));
    info.cbSize= sizeof(MENUITEMINFOA);
    info.fMask= MIIM_FTYPE | MIIM_STRING; /* Set OwnerDraw + typeData */
    info.fType= MFT_OWNERDRAW;
    rc = InsertMenuItemA( hmenu, 0, TRUE, &info );
    ok (rc, "InsertMenuItem failed\n");
    ok (!GetMenuStringA( hmenu, 0, NULL, 0, MF_BYPOSITION),
            "GetMenuString on ownerdraw entry succeeded.\n");
    SetLastError(0xdeadbeef);
    ret = GetMenuStringW( hmenu, 0, NULL, 0, MF_BYPOSITION);
    if (GetLastError() == ERROR_CALL_NOT_IMPLEMENTED)
        win_skip("GetMenuStringW is not implemented\n");
    else
        ok (!ret, "GetMenuStringW on ownerdraw entry succeeded.\n");

    DestroyMenu( hmenu );
}

/* define building blocks for the menu item info tests */
static int strncmpW( const WCHAR *str1, const WCHAR *str2, int n )
{
    if (n <= 0) return 0;
    while ((--n > 0) && *str1 && (*str1 == *str2)) { str1++; str2++; }
    return *str1 - *str2;
}

static  WCHAR *strcpyW( WCHAR *dst, const WCHAR *src )
{
    WCHAR *p = dst;
    while ((*p++ = *src++));
    return dst;
}

static void insert_menu_item( int line, HMENU hmenu, BOOL ansi, UINT mask, UINT type, UINT state, UINT id,
                              HMENU submenu, HBITMAP checked, HBITMAP unchecked, ULONG_PTR data,
                              void *type_data, UINT len, HBITMAP item, BOOL expect )
{
    MENUITEMINFOA info;
    BOOL ret;

    /* magic bitmap handle to test smaller cbSize */
    if (item == (HBITMAP)(ULONG_PTR)0xdeadbeef)
        info.cbSize = FIELD_OFFSET(MENUITEMINFOA,hbmpItem);
    else
        info.cbSize = sizeof(info);
    info.fMask = mask;
    info.fType = type;
    info.fState = state;
    info.wID = id;
    info.hSubMenu = submenu;
    info.hbmpChecked = checked;
    info.hbmpUnchecked = unchecked;
    info.dwItemData = data;
    info.dwTypeData = type_data;
    info.cch = len;
    info.hbmpItem = item;
    SetLastError( 0xdeadbeef );
    if (ansi) ret = InsertMenuItemA( hmenu, 0, TRUE, &info );
    else ret = InsertMenuItemW( hmenu, 0, TRUE, (MENUITEMINFOW*)&info );
    if (!expect) ok_(__FILE__, line)( !ret, "InsertMenuItem should have failed.\n" );
    else ok_(__FILE__, line)( ret, "InsertMenuItem failed, err %u\n", GetLastError());
}

static void check_menu_item_info( int line, HMENU hmenu, BOOL ansi, UINT mask, UINT type, UINT state,
                                  UINT id, HMENU submenu, HBITMAP checked, HBITMAP unchecked,
                                  ULONG_PTR data, void *type_data, UINT in_len, UINT out_len,
                                  HBITMAP item, LPCSTR expname, BOOL expect, BOOL expstring )
{
    MENUITEMINFOA info;
    BOOL ret;
    WCHAR buffer[80];

    SetLastError( 0xdeadbeef );
    memset( &info, 0xcc, sizeof(info) );
    info.cbSize = sizeof(info);
    info.fMask = mask;
    info.dwTypeData = type_data;
    info.cch = in_len;

    ret = ansi ? GetMenuItemInfoA( hmenu, 0, TRUE, &info ) :
                 GetMenuItemInfoW( hmenu, 0, TRUE, (MENUITEMINFOW *)&info );
    if (!expect)
    {
        ok_(__FILE__, line)( !ret, "GetMenuItemInfo should have failed.\n" );
        return;
    }
    ok_(__FILE__, line)( ret, "GetMenuItemInfo failed, err %u\n", GetLastError());
    if (mask & MIIM_TYPE)
        ok_(__FILE__, line)( info.fType == type || info.fType == LOWORD(type),
                             "wrong type %x/%x\n", info.fType, type );
    if (mask & MIIM_STATE)
        ok_(__FILE__, line)( info.fState == state || info.fState == LOWORD(state),
                             "wrong state %x/%x\n", info.fState, state );
    if (mask & MIIM_ID)
        ok_(__FILE__, line)( info.wID == id || info.wID == LOWORD(id),
                             "wrong id %x/%x\n", info.wID, id );
    if (mask & MIIM_SUBMENU)
        ok_(__FILE__, line)( info.hSubMenu == submenu || (ULONG_PTR)info.hSubMenu == LOWORD(submenu),
                             "wrong submenu %p/%p\n", info.hSubMenu, submenu );
    if (mask & MIIM_CHECKMARKS)
    {
        ok_(__FILE__, line)( info.hbmpChecked == checked || (ULONG_PTR)info.hbmpChecked == LOWORD(checked),
                             "wrong bmpchecked %p/%p\n", info.hbmpChecked, checked );
        ok_(__FILE__, line)( info.hbmpUnchecked == unchecked || (ULONG_PTR)info.hbmpUnchecked == LOWORD(unchecked),
                             "wrong bmpunchecked %p/%p\n", info.hbmpUnchecked, unchecked );
    }
    if (mask & MIIM_DATA)
        ok_(__FILE__, line)( info.dwItemData == data || info.dwItemData == LOWORD(data),
                             "wrong item data %lx/%lx\n", info.dwItemData, data );
    if (mask & MIIM_BITMAP)
        ok_(__FILE__, line)( info.hbmpItem == item || (ULONG_PTR)info.hbmpItem == LOWORD(item),
                             "wrong bmpitem %p/%p\n", info.hbmpItem, item );
    ok_(__FILE__, line)( info.dwTypeData == type_data || (ULONG_PTR)info.dwTypeData == LOWORD(type_data),
                         "wrong type data %p/%p\n", info.dwTypeData, type_data );
    ok_(__FILE__, line)( info.cch == out_len, "wrong len %x/%x\n", info.cch, out_len );
    if (expname)
    {
        if(ansi)
            ok_(__FILE__, line)( !strncmp( expname, info.dwTypeData, out_len ),
                                 "menu item name differed from '%s' '%s'\n", expname, info.dwTypeData );
        else
            ok_(__FILE__, line)( !strncmpW( (WCHAR *)expname, (WCHAR *)info.dwTypeData, out_len ),
                                 "menu item name wrong\n" );

        SetLastError( 0xdeadbeef );
        ret = ansi ? GetMenuStringA( hmenu, 0, (char *)buffer, 80, MF_BYPOSITION ) :
            GetMenuStringW( hmenu, 0, buffer, 80, MF_BYPOSITION );
        if (expstring)
            ok_(__FILE__, line)( ret, "GetMenuString failed, err %u\n", GetLastError());
        else
            ok_(__FILE__, line)( !ret, "GetMenuString should have failed\n" );
    }
}

static void modify_menu( int line, HMENU hmenu, BOOL ansi, UINT flags, UINT_PTR id, void *data )
{
    BOOL ret;

    SetLastError( 0xdeadbeef );
    if (ansi) ret = ModifyMenuA( hmenu, 0, flags, id, data );
    else ret = ModifyMenuW( hmenu, 0, flags, id, data );
    ok_(__FILE__,line)( ret, "ModifyMenuA failed, err %u\n", GetLastError());
}

static void set_menu_item_info( int line, HMENU hmenu, BOOL ansi, UINT mask, UINT type, UINT state,
                                UINT id, HMENU submenu, HBITMAP checked, HBITMAP unchecked, ULONG_PTR data,
                                void *type_data, UINT len, HBITMAP item )

{
    MENUITEMINFOA info;
    BOOL ret;

    /* magic bitmap handle to test smaller cbSize */
    if (item == (HBITMAP)(ULONG_PTR)0xdeadbeef)
        info.cbSize = FIELD_OFFSET(MENUITEMINFOA,hbmpItem);
    else
        info.cbSize = sizeof(info);
    info.fMask = mask;
    info.fType = type;
    info.fState = state;
    info.wID = id;
    info.hSubMenu = submenu;
    info.hbmpChecked = checked;
    info.hbmpUnchecked = unchecked;
    info.dwItemData = data;
    info.dwTypeData = type_data;
    info.cch = len;
    info.hbmpItem = item;
    SetLastError( 0xdeadbeef );
    if (ansi) ret = SetMenuItemInfoA( hmenu, 0, TRUE, &info );
    else ret = SetMenuItemInfoW( hmenu, 0, TRUE, (MENUITEMINFOW*)&info );
    ok_(__FILE__, line)( ret, "SetMenuItemInfo failed, err %u\n", GetLastError());
}

#define TMII_INSMI( c1,d1,e1,f1,g1,h1,i1,j1,k1,l1,m1,eret1 )\
    hmenu = CreateMenu();\
    submenu = CreateMenu();\
    if(ansi)strcpy( string, init );\
    else strcpyW( string, init );\
    insert_menu_item( __LINE__, hmenu, ansi, c1, d1, e1, f1, g1, h1, i1, j1, k1, l1, m1, eret1 )

/* GetMenuItemInfo + GetMenuString  */
#define TMII_GMII( c2,l2,\
    d3,e3,f3,g3,h3,i3,j3,k3,l3,m3,\
    expname, eret2, eret3)\
    check_menu_item_info( __LINE__, hmenu, ansi, c2, d3, e3, f3, g3, h3, i3, j3, k3, l2, l3, m3, \
                          expname, eret2, eret3 )

#define TMII_DONE \
    RemoveMenu(hmenu, 0, TRUE );\
    DestroyMenu( hmenu );\
    DestroyMenu( submenu );

/* modify menu */
#define TMII_MODM( flags, id, data ) \
    modify_menu( __LINE__, hmenu, ansi, flags, id, data )

/* SetMenuItemInfo */
#define TMII_SMII( c1,d1,e1,f1,g1,h1,i1,j1,k1,l1,m1 ) \
    set_menu_item_info( __LINE__, hmenu, ansi, c1, d1, e1, f1, g1, h1, i1, j1, k1, l1, m1 )


#define OK 1
#define ER 0


static void test_menu_iteminfo( void )
{
  BOOL ansi = TRUE;
  char txtA[]="wine";
  char initA[]="XYZ";
  char emptyA[]="";
  WCHAR txtW[]={'W','i','n','e',0};
  WCHAR initW[]={'X','Y','Z',0};
  WCHAR emptyW[]={0};
  void *txt, *init, *empty, *string;
  HBITMAP hbm = CreateBitmap(1,1,1,1,NULL);
  char stringA[0x80];
  HMENU hmenu, submenu=CreateMenu();
  HBITMAP dummy_hbm = (HBITMAP)(ULONG_PTR)0xdeadbeef;

  do {
    if( ansi) {txt=txtA;init=initA;empty=emptyA;string=stringA;}
    else {txt=txtW;init=initW;empty=emptyW;string=stringA;}
    trace( "%s string %p hbm %p txt %p\n", ansi ?  "ANSI tests:   " : "Unicode tests:", string, hbm, txt);
    /* test all combinations of MFT_STRING, MFT_OWNERDRAW and MFT_BITMAP */
    /* (since MFT_STRING is zero, there are four of them) */
    TMII_INSMI( MIIM_TYPE, MFT_STRING, 0, 0, 0, 0, 0, 0, txt, 0, 0, OK );
    TMII_GMII ( MIIM_TYPE, 80,
        MFT_STRING, 0, 0, 0, 0, 0, 0, string, 4, 0,
        txt, OK, OK );
    TMII_DONE
    TMII_INSMI( MIIM_TYPE, MFT_STRING|MFT_OWNERDRAW, -1, -1, 0, 0, 0, -1, txt, 0, 0, OK );
    TMII_GMII ( MIIM_TYPE, 80,
        MFT_STRING|MFT_OWNERDRAW, 0, 0, 0, 0, 0, 0, 0, 0, 0,
        NULL, OK, ER );
    TMII_DONE
    TMII_INSMI( MIIM_TYPE, MFT_BITMAP, -1, -1, 0, 0, 0, -1, hbm, 6, 0, OK );
    TMII_GMII ( MIIM_TYPE, 80,
        MFT_BITMAP, 0, 0, 0, 0, 0, 0, hbm, 0, hbm,
        NULL, OK, ER );
    TMII_DONE
    TMII_INSMI( MIIM_TYPE, MFT_BITMAP|MFT_OWNERDRAW, -1, -1, 0, 0, 0, -1, hbm, 6, 0, OK );
    TMII_GMII ( MIIM_TYPE, 80,
        MFT_BITMAP|MFT_OWNERDRAW, 0, 0, 0, 0, 0, 0, hbm, 0, hbm,
        NULL, OK, ER );
    TMII_DONE
    /* not enough space for name*/
    TMII_INSMI( MIIM_TYPE, MFT_STRING, -1, -1, 0, 0, 0, -1, txt, 6, 0, OK );
    TMII_GMII ( MIIM_TYPE, 0,
        MFT_STRING, 0, 0, 0, 0, 0, 0, NULL, 4, 0,
        NULL, OK, OK );
    TMII_DONE
    TMII_INSMI( MIIM_TYPE, MFT_STRING, -1, -1, 0, 0, 0, -1, txt, 6, 0, OK );
    TMII_GMII ( MIIM_TYPE, 5,
        MFT_STRING, 0, 0, 0, 0, 0, 0, string, 4, 0,
        txt, OK, OK );
    TMII_DONE
    TMII_INSMI( MIIM_TYPE, MFT_STRING, -1, -1, 0, 0, 0, -1, txt, 6, 0, OK );
    TMII_GMII ( MIIM_TYPE, 4,
        MFT_STRING, 0, 0, 0, 0, 0, 0, string, 3, 0,
        txt, OK, OK );
    TMII_DONE
    TMII_INSMI( MIIM_FTYPE|MIIM_STRING, MFT_OWNERDRAW, -1, -1, 0, 0, 0, -1, NULL, 0, 0, OK );
    TMII_GMII ( MIIM_TYPE, 0,
        MFT_OWNERDRAW, 0, 0, 0, 0, 0, 0, NULL, 0, 0,
        NULL, OK, ER );
    TMII_DONE
    /* cannot combine MIIM_TYPE with some other flags */
    TMII_INSMI( MIIM_TYPE|MIIM_STRING, MFT_STRING, -1, -1, 0, 0, 0, -1, txt, 6, 0, ER );
    TMII_DONE
    TMII_INSMI( MIIM_TYPE, MFT_STRING, -1, -1, 0, 0, 0, -1, txt, 6, 0, OK );
    TMII_GMII ( MIIM_TYPE|MIIM_STRING, 80,
        0, 0, 0, 0, 0, 0, 0, 0, 0, 0,
        NULL, ER, OK );
    TMII_DONE
    TMII_INSMI( MIIM_TYPE|MIIM_FTYPE, MFT_STRING, -1, -1, 0, 0, 0, -1, txt, 6, 0, ER );
    TMII_DONE
    TMII_INSMI( MIIM_TYPE, MFT_STRING, -1, -1, 0, 0, 0, -1, txt, 6, 0, OK );
    TMII_GMII ( MIIM_TYPE|MIIM_FTYPE, 80,
        0, 0, 0, 0, 0, 0, 0, 0, 0, 0,
        NULL, ER, OK );
    TMII_DONE
    TMII_INSMI( MIIM_TYPE|MIIM_BITMAP, MFT_BITMAP, -1, -1, 0, 0, 0, -1, hbm, 6, hbm, ER );
    TMII_DONE
        /* but succeeds with some others */
    TMII_INSMI( MIIM_TYPE, MFT_STRING, -1, -1, 0, 0, 0, -1, txt, 6, 0, OK );
    TMII_GMII ( MIIM_TYPE|MIIM_SUBMENU, 80,
        MFT_STRING, 0, 0, 0, 0, 0, 0, string, 4, 0,
        txt, OK, OK );
    TMII_DONE
    TMII_INSMI( MIIM_TYPE, MFT_STRING, -1, -1, 0, 0, 0, -1, txt, 6, 0, OK );
    TMII_GMII ( MIIM_TYPE|MIIM_STATE, 80,
        MFT_STRING, 0, 0, 0, 0, 0, 0, string, 4, 0,
        txt, OK, OK );
    TMII_DONE
    TMII_INSMI( MIIM_TYPE|MIIM_ID, MFT_STRING, -1, 888, 0, 0, 0, -1, txt, 6, 0, OK );
    TMII_GMII ( MIIM_TYPE|MIIM_ID, 80,
        MFT_STRING, 0, 888, 0, 0, 0, 0, string, 4, 0,
        txt, OK, OK );
    TMII_DONE
    TMII_INSMI( MIIM_TYPE|MIIM_DATA, MFT_STRING, -1, -1, 0, 0, 0, 999, txt, 6, 0, OK );
    TMII_GMII ( MIIM_TYPE|MIIM_DATA, 80,
        MFT_STRING, 0, 0, 0, 0, 0, 999, string, 4, 0,
        txt, OK, OK );
    TMII_DONE
    /* to be continued */
    /* set text with MIIM_TYPE and retrieve with MIIM_STRING */ 
    TMII_INSMI( MIIM_TYPE, MFT_STRING, -1, -1, 0, 0, 0, -1, txt, 6, 0, OK );
    TMII_GMII ( MIIM_STRING|MIIM_FTYPE, 80,
        MFT_STRING, 0, 0, 0, 0, 0, 0, string, 4, 0,
        txt, OK, OK );
    TMII_DONE
    /* set text with MIIM_TYPE and retrieve with MIIM_STRING; MFT_OWNERDRAW causes an empty string */ 
    TMII_INSMI( MIIM_TYPE, MFT_STRING|MFT_OWNERDRAW, -1, -1, 0, 0, 0, -1, txt, 6, 0, OK );
    TMII_GMII ( MIIM_STRING|MIIM_FTYPE, 80,
        MFT_STRING|MFT_OWNERDRAW, 0, 0, 0, 0, 0, 0, string, 0, 0,
        empty, OK, ER );
    TMII_DONE
    TMII_INSMI( MIIM_TYPE, MFT_STRING|MFT_OWNERDRAW, -1, -1, 0, 0, 0, -1, NULL, 0, 0, OK );
    TMII_GMII ( MIIM_STRING|MIIM_FTYPE, 80,
        MFT_OWNERDRAW, 0, 0, 0, 0, 0, 0, string, 0, 0,
        empty, OK, ER );
    TMII_DONE
    TMII_INSMI( MIIM_TYPE, MFT_STRING|MFT_OWNERDRAW, -1, -1, 0, 0, 0, -1, NULL, 0, 0, OK );
    TMII_GMII ( MIIM_FTYPE, 80,
        MFT_OWNERDRAW, 0, 0, 0, 0, 0, 0, string, 80, 0,
        init, OK, ER );
    TMII_DONE
    TMII_INSMI( MIIM_TYPE, MFT_STRING, -1, -1, 0, 0, 0, -1, txt, 0, 0, OK );
    TMII_GMII ( 0, 80,
        0, 0, 0, 0, 0, 0, 0, string, 80, 0,
        init, OK, OK );
    TMII_DONE
    /* contrary to MIIM_TYPE,you can set the text for an owner draw menu */ 
    TMII_INSMI( MIIM_STRING|MIIM_FTYPE, MFT_STRING|MFT_OWNERDRAW, -1, -1, 0, 0, 0, -1, txt, 0, 0, OK );
    TMII_GMII ( MIIM_STRING|MIIM_FTYPE, 80,
        MFT_OWNERDRAW, 0, 0, 0, 0, 0, 0, string, 4, 0,
        txt, OK, OK );
    TMII_DONE
    /* same but retrieve with MIIM_TYPE */ 
    TMII_INSMI( MIIM_STRING|MIIM_FTYPE, MFT_STRING|MFT_OWNERDRAW, -1, -1, 0, 0, 0, -1, txt, 0, 0, OK );
    TMII_GMII ( MIIM_TYPE, 80,
        MFT_OWNERDRAW, 0, 0, 0, 0, 0, 0, NULL, 4, NULL,
        NULL, OK, OK );
    TMII_DONE
    TMII_INSMI( MIIM_STRING|MIIM_FTYPE, MFT_STRING|MFT_OWNERDRAW, -1, -1, 0, 0, 0, -1, NULL, 0, 0, OK );
    TMII_GMII ( MIIM_STRING|MIIM_FTYPE, 80,
        MFT_OWNERDRAW, 0, 0, 0, 0, 0, 0, string, 0, 0,
        empty, OK, ER );
    TMII_DONE
    TMII_INSMI( MIIM_STRING|MIIM_FTYPE, MFT_STRING, -1, -1, 0, 0, 0, -1, NULL, 0, 0, OK );
    TMII_GMII ( MIIM_STRING|MIIM_FTYPE, 80,
        MFT_SEPARATOR, 0, 0, 0, 0, 0, 0, string, 0, 0,
        empty, OK, ER );
    TMII_DONE
    TMII_INSMI( MIIM_STRING|MIIM_FTYPE, MFT_STRING, -1, -1, 0, 0, 0, -1, NULL, 0, 0, OK );
    TMII_GMII ( MIIM_STRING|MIIM_FTYPE, 80,
        MFT_SEPARATOR, 0, 0, 0, 0, 0, 0, NULL, 0, 0,
        NULL, OK, ER );
    TMII_DONE

    /* How is that with bitmaps? */ 
    TMII_INSMI( MIIM_BITMAP, -1, -1, -1, 0, 0, 0, -1, 0, -1, hbm, OK );
    TMII_GMII ( MIIM_TYPE, 80,
        MFT_BITMAP, 0, 0, 0, 0, 0, 0, hbm, 0, hbm,
        NULL, OK, ER );
    TMII_DONE
    TMII_INSMI( MIIM_BITMAP, -1, -1, -1, 0, 0, 0, -1, 0, -1, hbm, OK );
    TMII_GMII ( MIIM_BITMAP|MIIM_FTYPE, 80,
        0, 0, 0, 0, 0, 0, 0, string, 80, hbm,
        init, OK, ER );
    TMII_DONE
        /* MIIM_BITMAP does not like MFT_BITMAP */
    TMII_INSMI( MIIM_BITMAP|MIIM_FTYPE, MFT_BITMAP, -1, -1, 0, 0, 0, -1, 0, -1, hbm, ER );
    TMII_DONE
        /* no problem with OWNERDRAWN */
    TMII_INSMI( MIIM_BITMAP|MIIM_FTYPE, MFT_OWNERDRAW, -1, -1, 0, 0, 0, -1, 0, -1, hbm, OK );
    TMII_GMII ( MIIM_BITMAP|MIIM_FTYPE, 80,
        MFT_OWNERDRAW, 0, 0, 0, 0, 0, 0, string, 80, hbm,
        init, OK, ER );
    TMII_DONE
        /* setting MFT_BITMAP with MFT_FTYPE fails anyway */
    TMII_INSMI( MIIM_FTYPE, MFT_BITMAP, -1, -1, 0, 0, 0, -1, 0, -1, 0, ER );
    TMII_DONE

    /* menu with submenu */
    TMII_INSMI( MIIM_SUBMENU|MIIM_FTYPE, MFT_STRING, -1, -1, submenu, 0, 0, -1, txt, 0, 0, OK );
    TMII_GMII ( MIIM_SUBMENU, 80,
        0, 0, 0, submenu, 0, 0, 0, string, 80, 0,
        init, OK, ER );
    TMII_DONE
    TMII_INSMI( MIIM_SUBMENU|MIIM_FTYPE, MFT_STRING, -1, -1, submenu, 0, 0, -1, empty, 0, 0, OK );
    TMII_GMII ( MIIM_SUBMENU, 80,
        0, 0, 0, submenu, 0, 0, 0, string, 80, 0,
        init, OK, ER );
    TMII_DONE
    /* menu with submenu, without MIIM_SUBMENU the submenufield is cleared */
    TMII_INSMI( MIIM_SUBMENU|MIIM_FTYPE, MFT_STRING, -1, -1, submenu, 0, 0, -1, txt, 0, 0, OK );
    TMII_GMII ( MIIM_STRING|MIIM_FTYPE, 80,
        MFT_STRING|MFT_SEPARATOR, 0, 0, 0, 0, 0, 0, string, 0, 0,
        empty, OK, ER );
    TMII_GMII ( MIIM_SUBMENU|MIIM_FTYPE, 80,
        MFT_SEPARATOR, 0, 0, submenu, 0, 0, 0, string, 80, 0,
        empty, OK, ER );
    TMII_DONE
    /* menu with invalid submenu */
    TMII_INSMI( MIIM_SUBMENU|MIIM_FTYPE, MFT_STRING, -1, -1, (HMENU)999, 0, 0, -1, txt, 0, 0, ER );
    TMII_DONE
    /* Separator */
    TMII_INSMI( MIIM_TYPE, MFT_SEPARATOR, 0, 0, 0, 0, 0, 0, txt, 0, 0, OK );
    TMII_GMII ( MIIM_TYPE, 80,
        MFT_SEPARATOR, 0, 0, 0, 0, 0, 0, 0, 0, 0,
        NULL, OK, ER );
    TMII_DONE
    TMII_INSMI( MIIM_TYPE, MFT_BITMAP|MFT_SEPARATOR, -1, -1, 0, 0, 0, -1, hbm, 6, 0, OK );
    TMII_GMII ( MIIM_TYPE, 80,
        MFT_BITMAP|MFT_SEPARATOR, 0, 0, 0, 0, 0, 0, hbm, 0, hbm,
        NULL, OK, ER );
    TMII_DONE
     /* SEPARATOR and STRING go well together */
    /* BITMAP and STRING go well together */
    TMII_INSMI( MIIM_STRING|MIIM_BITMAP, -1, -1, -1, 0, 0, 0, -1, txt, 6, hbm, OK );
    TMII_GMII ( MIIM_FTYPE|MIIM_STRING|MIIM_BITMAP, 80,
        MFT_STRING, 0, 0, 0, 0, 0, 0, string, 4, hbm,
        txt, OK, OK );
    TMII_DONE
     /* BITMAP, SEPARATOR and STRING go well together */
    TMII_INSMI( MIIM_FTYPE|MIIM_STRING|MIIM_BITMAP, MFT_SEPARATOR, -1, -1, 0, 0, 0, -1, txt, 6, hbm, OK );
    TMII_GMII ( MIIM_FTYPE|MIIM_STRING|MIIM_BITMAP, 80,
        MFT_SEPARATOR, 0, 0, 0, 0, 0, 0, string, 4, hbm,
        txt, OK, OK );
    TMII_DONE
     /* last two tests, but use MIIM_TYPE to retrieve info */
    TMII_INSMI( MIIM_FTYPE|MIIM_STRING, MFT_SEPARATOR, -1, -1, 0, 0, 0, -1, txt, 6, 0, OK );
    TMII_GMII ( MIIM_TYPE, 80,
        MFT_SEPARATOR, 0, 0, 0, 0, 0, 0, NULL, 4, NULL,
        NULL, OK, OK );
    TMII_DONE
    TMII_INSMI( MIIM_STRING|MIIM_BITMAP, -1, -1, -1, 0, 0, 0, -1, txt, 6, hbm, OK );
    TMII_GMII ( MIIM_TYPE, 80,
        MFT_BITMAP, 0, 0, 0, 0, 0, 0, hbm, 4, hbm,
        NULL, OK, OK );
    TMII_DONE
    TMII_INSMI( MIIM_FTYPE|MIIM_STRING|MIIM_BITMAP, MFT_SEPARATOR, -1, -1, 0, 0, 0, -1, txt, 6, hbm, OK );
    TMII_GMII ( MIIM_TYPE, 80,
        MFT_SEPARATOR|MFT_BITMAP, 0, 0, 0, 0, 0, 0, hbm, 4, hbm,
        NULL, OK, OK );
    TMII_DONE
     /* same three with MFT_OWNERDRAW */
    TMII_INSMI( MIIM_FTYPE|MIIM_STRING, MFT_SEPARATOR|MFT_OWNERDRAW, -1, -1, 0, 0, 0, -1, txt, 6, 0, OK );
    TMII_GMII ( MIIM_TYPE, 80,
        MFT_SEPARATOR|MFT_OWNERDRAW, 0, 0, 0, 0, 0, 0, NULL, 4, NULL,
        NULL, OK, OK );
    TMII_DONE
    TMII_INSMI( MIIM_FTYPE|MIIM_STRING|MIIM_BITMAP, MFT_OWNERDRAW, -1, -1, 0, 0, 0, -1, txt, 6, hbm, OK );
    TMII_GMII ( MIIM_TYPE, 80,
        MFT_BITMAP|MFT_OWNERDRAW, 0, 0, 0, 0, 0, 0, hbm, 4, hbm,
        NULL, OK, OK );
    TMII_DONE
    TMII_INSMI( MIIM_FTYPE|MIIM_STRING|MIIM_BITMAP, MFT_SEPARATOR|MFT_OWNERDRAW, -1, -1, 0, 0, 0, -1, txt, 6, hbm, OK );
    TMII_GMII ( MIIM_TYPE, 80,
        MFT_SEPARATOR|MFT_BITMAP|MFT_OWNERDRAW, 0, 0, 0, 0, 0, 0, hbm, 4, hbm,
        NULL, OK, OK );
    TMII_DONE

    TMII_INSMI( MIIM_STRING|MIIM_FTYPE|MIIM_ID, MFT_STRING|MFT_OWNERDRAW, -1, -1, 0, 0, 0, -1, txt, 0, 0, OK );
    TMII_GMII ( MIIM_TYPE, 80,
        MFT_OWNERDRAW, 0, 0, 0, 0, 0, 0, NULL, 4, NULL,
        NULL,  OK, OK );
    TMII_DONE
    /* test with modifymenu: string is preserved after setting OWNERDRAW */
    TMII_INSMI( MIIM_STRING, MFT_STRING, -1, -1, 0, 0, 0, -1, txt, 0, 0, OK );
    TMII_MODM( MFT_OWNERDRAW, -1, (void*)787 );
    TMII_GMII ( MIIM_FTYPE|MIIM_STRING|MIIM_DATA, 80,
        MFT_OWNERDRAW, 0, 0, 0, 0, 0, 787, string, 4, 0,
        txt,  OK, OK );
    TMII_DONE
    /* same with bitmap: now the text is cleared */
    TMII_INSMI( MIIM_STRING, MFT_STRING, -1, -1, 0, 0, 0, -1, txt, 0, 0, OK );
    TMII_MODM( MFT_BITMAP, 545, hbm );
    TMII_GMII ( MIIM_FTYPE|MIIM_STRING|MIIM_BITMAP|MIIM_ID, 80,
        MFT_BITMAP, 0, 545, 0, 0, 0, 0, string, 0, hbm,
        empty,  OK, ER );
    TMII_DONE
    /* start with bitmap: now setting text clears it (though he flag is raised) */
    TMII_INSMI( MIIM_BITMAP, MFT_STRING, -1, -1, 0, 0, 0, -1, 0, -1, hbm, OK );
    TMII_GMII ( MIIM_FTYPE|MIIM_STRING|MIIM_BITMAP|MIIM_ID, 80,
        MFT_STRING, 0, 0, 0, 0, 0, 0, string, 0, hbm,
        empty,  OK, ER );
    TMII_MODM( MFT_STRING, 545, txt );
    TMII_GMII ( MIIM_FTYPE|MIIM_STRING|MIIM_BITMAP|MIIM_ID, 80,
        MFT_STRING, 0, 545, 0, 0, 0, 0, string, 4, 0,
        txt,  OK, OK );
    TMII_DONE
    /*repeat with text NULL */
    TMII_INSMI( MIIM_BITMAP, MFT_STRING, -1, -1, 0, 0, 0, -1, 0, -1, hbm, OK );
    TMII_MODM( MFT_STRING, 545, NULL );
    TMII_GMII ( MIIM_FTYPE|MIIM_STRING|MIIM_BITMAP|MIIM_ID, 80,
        MFT_SEPARATOR, 0, 545, 0, 0, 0, 0, string, 0, 0,
        empty,  OK, ER );
    TMII_DONE
    /* repeat with text "" */
    TMII_INSMI( MIIM_BITMAP, -1 , -1, -1, 0, 0, 0, -1, 0, -1, hbm, OK );
    TMII_MODM( MFT_STRING, 545, empty );
    TMII_GMII ( MIIM_FTYPE|MIIM_STRING|MIIM_BITMAP|MIIM_ID, 80,
        MFT_STRING, 0, 545, 0, 0, 0, 0, string, 0, 0,
        empty,  OK, ER );
    TMII_DONE
    /* start with bitmap: set ownerdraw */
    TMII_INSMI( MIIM_BITMAP, -1, -1, -1, 0, 0, 0, -1, 0, -1, hbm, OK );
    TMII_MODM( MFT_OWNERDRAW, -1, (void *)232 );
    TMII_GMII ( MIIM_FTYPE|MIIM_STRING|MIIM_BITMAP|MIIM_DATA, 80,
        MFT_OWNERDRAW, 0, 0, 0, 0, 0, 232, string, 0, hbm,
        empty,  OK, ER );
    TMII_DONE
    /* ask nothing */
    TMII_INSMI( MIIM_FTYPE|MIIM_STRING|MIIM_BITMAP, MFT_SEPARATOR, -1, -1, 0, 0, 0, -1, txt, 6, hbm, OK );
    TMII_GMII ( 0, 80,
                0, 0, 0,  0, 0, 0, 0, string, 80, 0,
        init, OK, OK );
    TMII_DONE
    /* some tests with small cbSize: the hbmpItem is to be ignored */
    TMII_INSMI( MIIM_BITMAP, -1, -1, -1, 0, 0, 0, -1, 0, -1, dummy_hbm, OK );
    TMII_GMII ( MIIM_TYPE, 80,
        MFT_SEPARATOR, 0, 0, 0, 0, 0, 0, NULL, 0, NULL,
        NULL, OK, ER );
    TMII_DONE
    TMII_INSMI( MIIM_BITMAP, -1, -1, -1, 0, 0, 0, -1, 0, -1, dummy_hbm, OK );
    TMII_GMII ( MIIM_BITMAP|MIIM_FTYPE, 80,
        MFT_SEPARATOR, 0, 0, 0, 0, 0, 0, string, 80, NULL,
        init, OK, ER );
    TMII_DONE
    TMII_INSMI( MIIM_STRING|MIIM_BITMAP, -1, -1, -1, 0, 0, 0, -1, txt, 6, dummy_hbm, OK );
    TMII_GMII ( MIIM_TYPE, 80,
        MFT_STRING, 0, 0, 0, 0, 0, 0, string, 4, NULL,
        txt, OK, OK );
    TMII_DONE
    TMII_INSMI( MIIM_FTYPE|MIIM_STRING|MIIM_BITMAP, MFT_SEPARATOR, -1, -1, 0, 0, 0, -1, txt, 6, dummy_hbm, OK );
    TMII_GMII ( MIIM_TYPE, 80,
        MFT_SEPARATOR, 0, 0, 0, 0, 0, 0, NULL, 4, NULL,
        NULL, OK, OK );
    TMII_DONE
    TMII_INSMI( MIIM_FTYPE|MIIM_STRING|MIIM_BITMAP, MFT_OWNERDRAW, -1, -1, 0, 0, 0, -1, txt, 6, dummy_hbm, OK );
    TMII_GMII ( MIIM_TYPE, 80,
        MFT_OWNERDRAW, 0, 0, 0, 0, 0, 0, NULL, 4, NULL,
        NULL, OK, OK );
    TMII_DONE
    TMII_INSMI( MIIM_FTYPE|MIIM_STRING|MIIM_BITMAP, MFT_SEPARATOR|MFT_OWNERDRAW, -1, -1, 0, 0, 0, -1, txt, 6, dummy_hbm, OK );
    TMII_GMII ( MIIM_TYPE, 80,
        MFT_SEPARATOR|MFT_OWNERDRAW, 0, 0, 0, 0, 0, 0, NULL, 4, NULL,
        NULL, OK, OK );
    TMII_DONE
    /* MIIM_TYPE by itself does not get/set the dwItemData for OwnerDrawn menus  */
    TMII_INSMI( MIIM_TYPE|MIIM_DATA, MFT_STRING|MFT_OWNERDRAW, -1, -1, 0, 0, 0, 343, txt, 0, 0, OK );
    TMII_GMII ( MIIM_TYPE|MIIM_DATA, 80,
        MFT_STRING|MFT_OWNERDRAW, 0, 0, 0, 0, 0, 343, 0, 0, 0,
        NULL, OK, ER );
    TMII_DONE
    TMII_INSMI( MIIM_TYPE|MIIM_DATA, MFT_STRING|MFT_OWNERDRAW, -1, -1, 0, 0, 0, 343, txt, 0, 0, OK );
    TMII_GMII ( MIIM_TYPE, 80,
        MFT_STRING|MFT_OWNERDRAW, 0, 0, 0, 0, 0, 0, 0, 0, 0,
        NULL, OK, ER );
    TMII_DONE
    TMII_INSMI( MIIM_TYPE, MFT_STRING|MFT_OWNERDRAW, -1, -1, 0, 0, 0, 343, txt, 0, 0, OK );
    TMII_GMII ( MIIM_TYPE|MIIM_DATA, 80,
        MFT_STRING|MFT_OWNERDRAW, 0, 0, 0, 0, 0, 0, 0, 0, 0,
        NULL, OK, ER );
    TMII_DONE
    /* set a string menu to ownerdraw with MIIM_TYPE */
    TMII_INSMI( MIIM_TYPE, MFT_STRING, -2, -2, 0, 0, 0, -2, txt, -2, 0, OK );
    TMII_SMII ( MIIM_TYPE, MFT_OWNERDRAW, 0, 0, 0, 0, 0, 0, 0, 0, 0 );
    TMII_GMII ( MIIM_STRING|MIIM_FTYPE, 80,
        MFT_OWNERDRAW, 0, 0, 0, 0, 0, 0, string, 4, 0,
        txt, OK, OK );
    TMII_DONE
    /* test with modifymenu add submenu */
    TMII_INSMI( MIIM_STRING, MFT_STRING, -1, -1, 0, 0, 0, -1, txt, 0, 0, OK );
    TMII_MODM( MF_POPUP, (UINT_PTR)submenu, txt );
    TMII_GMII ( MIIM_FTYPE|MIIM_STRING|MIIM_SUBMENU, 80,
        MFT_STRING, 0, 0, submenu, 0, 0, 0, string, 4, 0,
        txt,  OK, OK );
    TMII_GMII ( MIIM_TYPE, 80,
        MFT_STRING, 0, 0, 0, 0, 0, 0, string, 4, 0,
        txt,  OK, OK );
    TMII_DONE
    /* MFT_SEPARATOR bit is kept when the text is added */
    TMII_INSMI( MIIM_STRING|MIIM_FTYPE, MFT_STRING, -1, -1, 0, 0, 0, -1, NULL, 0, 0, OK );
    TMII_SMII( MIIM_STRING, 0, 0, 0, 0, 0, 0, 0, txt, 0, 0 );
    TMII_GMII ( MIIM_STRING|MIIM_FTYPE, 80,
        MFT_SEPARATOR, 0, 0, 0, 0, 0, 0, string, 4, 0,
        txt, OK, OK );
    TMII_DONE
    /* MFT_SEPARATOR bit is kept when bitmap is added */
    TMII_INSMI( MIIM_STRING|MIIM_FTYPE, MFT_STRING, -1, -1, 0, 0, 0, -1, NULL, 0, 0, OK );
    TMII_SMII( MIIM_BITMAP, 0, 0, 0, 0, 0, 0, 0, 0, 0, hbm );
    TMII_GMII ( MIIM_BITMAP|MIIM_FTYPE, 80,
        MFT_SEPARATOR, 0, 0, 0, 0, 0, 0, string, 80, hbm,
        init, OK, ER );
    TMII_DONE
    /* Bitmaps inserted with MIIM_TYPE and MFT_BITMAP:
       Only the low word of the dwTypeData is used.
       Use a magic bitmap here (Word 95 uses this to create its MDI menu buttons) */
    TMII_INSMI( MIIM_TYPE, MFT_BITMAP | MFT_RIGHTJUSTIFY, -1, -1, 0, 0, 0, -1,
                (HMENU)MAKELONG(HBMMENU_MBAR_CLOSE, 0x1234), -1, 0, OK );
    TMII_GMII ( MIIM_TYPE, 80,
        MFT_BITMAP | MFT_RIGHTJUSTIFY, 0, 0, 0, 0, 0, 0, HBMMENU_MBAR_CLOSE, 0, HBMMENU_MBAR_CLOSE,
        NULL, OK, OK );
    TMII_DONE
    /* Type flags */
    TMII_INSMI( MIIM_TYPE, MFT_BITMAP | MFT_MENUBARBREAK | MFT_RADIOCHECK | MFT_RIGHTJUSTIFY | MFT_RIGHTORDER, -1, -1, 0, 0, 0, -1, hbm, -1, 0, OK );
    TMII_GMII ( MIIM_TYPE, 80,
        MFT_BITMAP | MFT_MENUBARBREAK | MFT_RADIOCHECK | MFT_RIGHTJUSTIFY | MFT_RIGHTORDER, 0, 0, 0, 0, 0, 0, hbm, 0, hbm,
        NULL, OK, OK );
    TMII_DONE
    /* State flags */
    TMII_INSMI( MIIM_TYPE, MFT_BITMAP, -1, -1, 0, 0, 0, -1, hbm, -1, 0, OK );
    TMII_SMII( MIIM_STATE, -1, MFS_CHECKED | MFS_DEFAULT | MFS_GRAYED | MFS_HILITE, 0, 0, 0, 0, 0, 0, 0, 0 );
    TMII_GMII ( MIIM_STATE, 80,
        0, MFS_CHECKED | MFS_DEFAULT | MFS_GRAYED | MFS_HILITE, 0, 0, 0, 0, 0, 0, 80, 0,
        NULL, OK, OK );
    TMII_DONE
    /* The style MFT_RADIOCHECK cannot be set with MIIM_CHECKMARKS only */
    TMII_INSMI( MIIM_TYPE, MFT_BITMAP, -1, -1, 0, 0, 0, -1, hbm, -1, 0, OK );
    TMII_SMII( MIIM_CHECKMARKS, MFT_RADIOCHECK, 0, 0, 0, hbm, hbm, 0, 0, 0, 0 );
    TMII_GMII ( MIIM_CHECKMARKS | MIIM_TYPE, 80,
        MFT_BITMAP, 0, 0, 0, hbm, hbm, 0, hbm, 0, hbm,
        NULL, OK, OK );
    TMII_DONE
    /* MFT_BITMAP is added automatically by GetMenuItemInfo() for MIIM_TYPE */
    TMII_INSMI( MIIM_TYPE, MFT_BITMAP, -1, -1, 0, 0, 0, -1, hbm, -1, 0, OK );
    TMII_SMII( MIIM_FTYPE, MFT_OWNERDRAW, 0, 0, 0, 0, 0, 0, (HBITMAP)0x1234, 0, 0 );
    TMII_GMII ( MIIM_FTYPE, 80,
        MFT_OWNERDRAW, 0, 0, 0, 0, 0, 0, 0, 80, 0,
        NULL, OK, OK );
    TMII_GMII ( MIIM_TYPE, 80,
        MFT_BITMAP | MFT_OWNERDRAW, 0, 0, 0, 0, 0, 0, hbm, 0, hbm,
        NULL, OK, OK );
    TMII_GMII ( MIIM_FTYPE, 80,
        MFT_OWNERDRAW, 0, 0, 0, 0, 0, 0, 0, 80, 0,
        NULL, OK, OK );
    TMII_SMII( MIIM_BITMAP, 0, 0, 0, 0, 0, 0, 0, 0, 0, NULL );
    TMII_GMII ( MIIM_TYPE, 80,
        MFT_OWNERDRAW, 0, 0, 0, 0, 0, 0, NULL, 0, NULL,
        NULL, OK, OK );
    TMII_DONE
    /* Bitmaps inserted with MIIM_TYPE and MFT_BITMAP:
       Only the low word of the dwTypeData is used.
       Use a magic bitmap here (Word 95 uses this to create its MDI menu buttons) */
    TMII_INSMI( MIIM_TYPE, MFT_BITMAP | MFT_RIGHTJUSTIFY, -1, -1, 0, 0, 0, -1,
                (HMENU)MAKELONG(HBMMENU_MBAR_CLOSE, 0x1234), -1, 0, OK );
    TMII_GMII ( MIIM_TYPE, 80,
        MFT_BITMAP | MFT_RIGHTJUSTIFY, 0, 0, 0, 0, 0, 0, HBMMENU_MBAR_CLOSE, 0, HBMMENU_MBAR_CLOSE,
        NULL, OK, OK );
    TMII_DONE
    /* Type flags */
    TMII_INSMI( MIIM_TYPE, MFT_BITMAP | MFT_MENUBARBREAK | MFT_RADIOCHECK | MFT_RIGHTJUSTIFY | MFT_RIGHTORDER, -1, -1, 0, 0, 0, -1, hbm, -1, 0, OK );
    TMII_GMII ( MIIM_TYPE, 80,
        MFT_BITMAP | MFT_MENUBARBREAK | MFT_RADIOCHECK | MFT_RIGHTJUSTIFY | MFT_RIGHTORDER, 0, 0, 0, 0, 0, 0, hbm, 0, hbm,
        NULL, OK, OK );
    TMII_DONE
    /* State flags */
    TMII_INSMI( MIIM_TYPE, MFT_BITMAP, -1, -1, 0, 0, 0, -1, hbm, -1, 0, OK );
    TMII_SMII( MIIM_STATE, -1, MFS_CHECKED | MFS_DEFAULT | MFS_GRAYED | MFS_HILITE, 0, 0, 0, 0, 0, 0, 0, 0 );
    TMII_GMII ( MIIM_STATE, 80,
        0, MFS_CHECKED | MFS_DEFAULT | MFS_GRAYED | MFS_HILITE, 0, 0, 0, 0, 0, 0, 80, 0,
        NULL, OK, OK );
    TMII_DONE
    /* The style MFT_RADIOCHECK cannot be set with MIIM_CHECKMARKS only */
    TMII_INSMI( MIIM_TYPE, MFT_BITMAP, -1, -1, 0, 0, 0, -1, hbm, -1, 0, OK );
    TMII_SMII( MIIM_CHECKMARKS, MFT_RADIOCHECK, 0, 0, 0, hbm, hbm, 0, 0, 0, 0 );
    TMII_GMII ( MIIM_CHECKMARKS | MIIM_TYPE, 80,
        MFT_BITMAP, 0, 0, 0, hbm, hbm, 0, hbm, 0, hbm,
        NULL, OK, OK );
    TMII_DONE
    /* MFT_BITMAP is added automatically by GetMenuItemInfo() for MIIM_TYPE */
    TMII_INSMI( MIIM_TYPE, MFT_BITMAP, -1, -1, 0, 0, 0, -1, hbm, -1, 0, OK );
    TMII_SMII( MIIM_FTYPE, MFT_OWNERDRAW, 0, 0, 0, 0, 0, 0, (HBITMAP)0x1234, 0, 0 );
    TMII_GMII ( MIIM_FTYPE, 80,
        MFT_OWNERDRAW, 0, 0, 0, 0, 0, 0, 0, 80, 0,
        NULL, OK, OK );
    TMII_GMII ( MIIM_TYPE, 80,
        MFT_BITMAP | MFT_OWNERDRAW, 0, 0, 0, 0, 0, 0, hbm, 0, hbm,
        NULL, OK, OK );
    TMII_GMII ( MIIM_FTYPE, 80,
        MFT_OWNERDRAW, 0, 0, 0, 0, 0, 0, 0, 80, 0,
        NULL, OK, OK );
    TMII_SMII( MIIM_BITMAP, 0, 0, 0, 0, 0, 0, 0, 0, 0, NULL );
    TMII_GMII ( MIIM_TYPE, 80,
        MFT_OWNERDRAW, 0, 0, 0, 0, 0, 0, NULL, 0, NULL,
        NULL, OK, OK );
    TMII_DONE
  } while( !(ansi = !ansi) );
  DeleteObject( hbm);
}

/* 
   The following tests try to confirm the algorithm used to return the menu items
   when there is a collision between a menu item and a popup menu
 */
static void test_menu_search_bycommand( void )
{
    HMENU        hmenu, hmenuSub, hmenuSub2;
    MENUITEMINFOA info;
    BOOL         rc;
    UINT         id;
    char         strback[0x80];
    char         strIn[0x80];
    static CHAR menuitem[]  = "MenuItem",
                menuitem2[] = "MenuItem 2";

    /* Case 1: Menu containing a menu item */
    hmenu = CreateMenu();

    memset( &info, 0, sizeof info );
    info.cbSize = sizeof info;
    info.fMask = MIIM_FTYPE | MIIM_STRING | MIIM_ID;
    info.fType = MFT_STRING;
    strcpy(strIn, "Case 1 MenuItem");
    info.dwTypeData = strIn;
    info.wID = (UINT) 0x1234;

    rc = InsertMenuItemA(hmenu, 0, TRUE, &info );
    ok (rc, "Inserting the menuitem failed\n");

    id = GetMenuItemID(hmenu, 0);
    ok (id == 0x1234, "Getting the menuitem id failed(gave %x)\n", id);

    /* Confirm the menuitem was given the id supplied (getting by position) */
    memset( &info, 0, sizeof info );
    strback[0] = 0x00;
    info.cbSize = sizeof(MENUITEMINFOA);
    info.fMask = MIIM_FTYPE | MIIM_ID | MIIM_STRING;
    info.dwTypeData = strback;
    info.cch = sizeof(strback);

    rc = GetMenuItemInfoA(hmenu, 0, TRUE, &info); /* Get by position */
    ok (rc, "Getting the menu items info failed\n");
    ok (info.wID == 0x1234, "IDs differ for the menuitem\n");
    ok (!strcmp(info.dwTypeData, "Case 1 MenuItem"), "Returned item has wrong label\n");

    /* Search by id - Should return the item */
    memset( &info, 0, sizeof info );
    strback[0] = 0x00;
    info.cbSize = sizeof(MENUITEMINFOA);
    info.fMask = MIIM_FTYPE | MIIM_ID | MIIM_STRING;
    info.dwTypeData = strback;
    info.cch = sizeof(strback);
    rc = GetMenuItemInfoA(hmenu, 0x1234, FALSE, &info); /* Get by ID */

    ok (rc, "Getting the menu items info failed\n");
    ok (info.wID == 0x1234, "IDs differ for the menuitem\n");
    ok (!strcmp(info.dwTypeData, "Case 1 MenuItem"), "Returned item has wrong label\n");

    DestroyMenu( hmenu );

    /* Case 2: Menu containing a popup menu */
    hmenu = CreateMenu();
    hmenuSub = CreateMenu();

    strcpy(strIn, "Case 2 SubMenu");
    rc = InsertMenuA(hmenu, 0, MF_BYPOSITION | MF_POPUP | MF_STRING, (UINT_PTR)hmenuSub, strIn);
    ok (rc, "Inserting the popup menu into the main menu failed\n");

    id = GetMenuItemID(hmenu, 0);
    ok (id == -1, "Getting the menuitem id unexpectedly worked (gave %x)\n", id);

    /* Confirm the menuitem itself was given an id the same as the HMENU, (getting by position) */
    memset( &info, 0, sizeof info );
    strback[0] = 0x00;
    info.cbSize = sizeof(MENUITEMINFOA);
    info.fMask = MIIM_FTYPE | MIIM_ID | MIIM_STRING;
    info.dwTypeData = strback;
    info.cch = sizeof(strback);
    info.wID = 0xdeadbeef;

    rc = GetMenuItemInfoA(hmenu, 0, TRUE, &info); /* Get by position */
    ok (rc, "Getting the menu items info failed\n");
    ok (info.wID == (UINT_PTR)hmenuSub, "IDs differ for the menuitem\n");
    ok (!strcmp(info.dwTypeData, "Case 2 SubMenu"), "Returned item has wrong label\n");

    /* Search by id - returns the popup menu itself */
    memset( &info, 0, sizeof info );
    strback[0] = 0x00;
    info.cbSize = sizeof(MENUITEMINFOA);
    info.fMask = MIIM_FTYPE | MIIM_ID | MIIM_STRING;
    info.dwTypeData = strback;
    info.cch = sizeof(strback);
    rc = GetMenuItemInfoA(hmenu, (UINT_PTR)hmenuSub, FALSE, &info); /* Get by ID */

    ok (rc, "Getting the menu items info failed\n");
    ok (info.wID == (UINT_PTR)hmenuSub, "IDs differ for the popup menu\n");
    ok (!strcmp(info.dwTypeData, "Case 2 SubMenu"), "Returned item has wrong label\n");

    /* 
        Now add an item after it with the same id
     */
    memset( &info, 0, sizeof info );
    info.cbSize = sizeof info;
    info.fMask = MIIM_FTYPE | MIIM_STRING | MIIM_ID;
    info.fType = MFT_STRING;
    strcpy(strIn, "Case 2 MenuItem 1");
    info.dwTypeData = strIn;
    info.wID = (UINT_PTR) hmenuSub;
    rc = InsertMenuItemA(hmenu, -1, TRUE, &info );
    ok (rc, "Inserting the menuitem failed\n");

    /* Search by id - returns the item which follows the popup menu */
    memset( &info, 0, sizeof info );
    strback[0] = 0x00;
    info.cbSize = sizeof(MENUITEMINFOA);
    info.fMask = MIIM_FTYPE | MIIM_ID | MIIM_STRING;
    info.dwTypeData = strback;
    info.cch = sizeof(strback);
    rc = GetMenuItemInfoA(hmenu, (UINT_PTR)hmenuSub, FALSE, &info); /* Get by ID */

    ok (rc, "Getting the menu items info failed\n");
    ok (info.wID == (UINT_PTR)hmenuSub, "IDs differ for the popup menu\n");
    ok (!strcmp(info.dwTypeData, "Case 2 MenuItem 1"), "Returned item has wrong label (%s)\n", info.dwTypeData);

    /* 
        Now add an item before the popup (with the same id)
     */
    memset( &info, 0, sizeof info );
    info.cbSize = sizeof info;
    info.fMask = MIIM_FTYPE | MIIM_STRING | MIIM_ID;
    info.fType = MFT_STRING;
    strcpy(strIn, "Case 2 MenuItem 2");
    info.dwTypeData = strIn;
    info.wID = (UINT_PTR) hmenuSub;
    rc = InsertMenuItemA(hmenu, 0, TRUE, &info );
    ok (rc, "Inserting the menuitem failed\n");

    /* Search by id - returns the item which precedes the popup menu */
    memset( &info, 0, sizeof info );
    strback[0] = 0x00;
    info.cbSize = sizeof(MENUITEMINFOA);
    info.fMask = MIIM_FTYPE | MIIM_ID | MIIM_STRING;
    info.dwTypeData = strback;
    info.cch = sizeof(strback);
    rc = GetMenuItemInfoA(hmenu, (UINT_PTR)hmenuSub, FALSE, &info); /* Get by ID */

    ok (rc, "Getting the menu items info failed\n");
    ok (info.wID == (UINT_PTR)hmenuSub, "IDs differ for the popup menu\n");
    ok (!strcmp(info.dwTypeData, "Case 2 MenuItem 2"), "Returned item has wrong label (%s)\n", info.dwTypeData);

    DestroyMenu( hmenu );
    DestroyMenu( hmenuSub );

    /* 
        Case 3: Menu containing a popup menu which in turn 
           contains 2 items with the same id as the popup itself
     */

    hmenu = CreateMenu();
    hmenuSub = CreateMenu();

    memset( &info, 0, sizeof info );
    info.cbSize = sizeof info;
    info.fMask = MIIM_FTYPE | MIIM_STRING | MIIM_ID;
    info.fType = MFT_STRING;
    info.dwTypeData = menuitem;
    info.wID = (UINT_PTR) hmenuSub; /* Enforce id collisions with the hmenu of the popup submenu*/

    rc = InsertMenuA(hmenu, 0, MF_BYPOSITION | MF_POPUP | MF_STRING, (UINT_PTR)hmenuSub, "Submenu");
    ok (rc, "Inserting the popup menu into the main menu failed\n");

    rc = InsertMenuItemA(hmenuSub, 0, TRUE, &info );
    ok (rc, "Inserting the sub menu menuitem failed\n");

    memset( &info, 0, sizeof info );
    info.cbSize = sizeof info;
    info.fMask = MIIM_FTYPE | MIIM_STRING | MIIM_ID;
    info.fType = MFT_STRING;
    info.dwTypeData = menuitem2;
    info.wID = (UINT_PTR) hmenuSub; /* Enforce id collisions with the hmenu of the popup submenu*/

    rc = InsertMenuItemA(hmenuSub, 1, TRUE, &info );
    ok (rc, "Inserting the sub menu menuitem 2 failed\n");

    /* Prove that you can't query the id of a popup directly (By position) */
    id = GetMenuItemID(hmenu, 0);
    ok (id == -1, "Getting the sub menu id should have failed because it's a popup (gave %x)\n", id);

    /* Prove getting the item info via ID returns the first item (not the popup or 2nd item)*/
    memset( &info, 0, sizeof info );
    strback[0] = 0x00;
    info.cbSize = sizeof(MENUITEMINFOA);
    info.fMask = MIIM_STRING | MIIM_ID;
    info.dwTypeData = strback;
    info.cch = sizeof(strback);

    rc = GetMenuItemInfoA(hmenu, (UINT_PTR)hmenuSub, FALSE, &info);
    ok (rc, "Getting the menus info failed\n");
    ok (info.wID == (UINT_PTR)hmenuSub, "IDs differ for popup menu\n");
    ok (!strcmp(info.dwTypeData, "MenuItem"), "Returned item has wrong label (%s)\n", info.dwTypeData);
    DestroyMenu( hmenu );
    DestroyMenu( hmenuSub );

    /*
        Case 4: Menu containing 2 popup menus, the second
           contains 2 items with the same id as the first popup menu
     */
    hmenu = CreateMenu();
    hmenuSub = CreateMenu();
    hmenuSub2 = CreateMenu();

    rc = InsertMenuA(hmenu, 0, MF_BYPOSITION | MF_POPUP | MF_STRING, (UINT_PTR)hmenuSub, "Submenu");
    ok (rc, "Inserting the popup menu into the main menu failed\n");

    rc = InsertMenuA(hmenu, 1, MF_BYPOSITION | MF_POPUP | MF_STRING, (UINT_PTR)hmenuSub2, "Submenu2");
    ok (rc, "Inserting the popup menu into the main menu failed\n");

    memset( &info, 0, sizeof info );
    info.cbSize = sizeof info;
    info.fMask = MIIM_FTYPE | MIIM_STRING | MIIM_ID;
    info.fType = MFT_STRING;
    info.dwTypeData = menuitem;
    info.wID = (UINT_PTR) hmenuSub; /* Enforce id collisions with the hmenu of the popup submenu*/

    rc = InsertMenuItemA(hmenuSub2, 0, TRUE, &info );
    ok (rc, "Inserting the sub menu menuitem failed\n");

    memset( &info, 0, sizeof info );
    info.cbSize = sizeof info;
    info.fMask = MIIM_FTYPE | MIIM_STRING | MIIM_ID;
    info.fType = MFT_STRING;
    info.dwTypeData = menuitem2;
    info.wID = (UINT_PTR) hmenuSub; /* Enforce id collisions with the hmenu of the popup submenu*/

    rc = InsertMenuItemA(hmenuSub2, 1, TRUE, &info );
    ok (rc, "Inserting the sub menu menuitem 2 failed\n");

    /* Prove getting the item info via ID returns the first item (not the popup or 2nd item)*/
    memset( &info, 0, sizeof info );
    strback[0] = 0x00;
    info.cbSize = sizeof(MENUITEMINFOA);
    info.fMask = MIIM_STRING | MIIM_ID;
    info.dwTypeData = strback;
    info.cch = sizeof(strback);

    rc = GetMenuItemInfoA(hmenu, (UINT_PTR)hmenuSub, FALSE, &info);
    ok (rc, "Getting the menus info failed\n");
    ok (info.wID == (UINT_PTR)hmenuSub, "IDs differ for popup menu\n");
    ok (!strcmp(info.dwTypeData, "MenuItem"), "Returned item has wrong label (%s)\n", info.dwTypeData);

    memset( &info, 0, sizeof info );
    strback[0] = 0x00;
    info.cbSize = sizeof(MENUITEMINFOA);
    info.fMask = MIIM_STRING | MIIM_ID;
    info.dwTypeData = strback;
    info.cch = sizeof(strback);

    rc = GetMenuItemInfoA(hmenu, (UINT_PTR)hmenuSub2, FALSE, &info);
    ok (rc, "Getting the menus info failed\n");
    ok (info.wID == (UINT_PTR)hmenuSub2, "IDs differ for popup menu\n");
    ok (!strcmp(info.dwTypeData, "Submenu2"), "Returned item has wrong label (%s)\n", info.dwTypeData);

    DestroyMenu( hmenu );
    DestroyMenu( hmenuSub );
    DestroyMenu( hmenuSub2 );


    /*
        Case 5: Menu containing a popup menu which in turn
           contains an item with a different id than the popup menu.
           This tests the fallback to a popup menu ID.
     */

    hmenu = CreateMenu();
    hmenuSub = CreateMenu();

    rc = AppendMenuA(hmenu, MF_POPUP | MF_STRING, (UINT_PTR)hmenuSub, "Submenu");
    ok (rc, "Appending the popup menu to the main menu failed\n");

    rc = AppendMenuA(hmenuSub, MF_STRING, 102, "Item");
    ok (rc, "Appending the item to the popup menu failed\n");

    /* Set the ID for hmenuSub */
    info.cbSize = sizeof(info);
    info.fMask = MIIM_ID;
    info.wID = 101;

    rc = SetMenuItemInfoA(hmenu, 0, TRUE, &info);
    ok(rc, "Setting the ID for the popup menu failed\n");

    /* Check if the ID has been set */
    info.wID = 0;
    rc = GetMenuItemInfoA(hmenu, 0, TRUE, &info);
    ok(rc, "Getting the ID for the popup menu failed\n");
    ok(info.wID == 101, "The ID for the popup menu has not been set\n");

    /* Prove getting the item info via ID returns the popup menu */
    memset( &info, 0, sizeof(info));
    strback[0] = 0x00;
    info.cbSize = sizeof(MENUITEMINFOA);
    info.fMask = MIIM_STRING | MIIM_ID;
    info.dwTypeData = strback;
    info.cch = sizeof(strback);

    rc = GetMenuItemInfoA(hmenu, 101, FALSE, &info);
    ok (rc, "Getting the menu info failed\n");
    ok (info.wID == 101, "IDs differ\n");
    ok (!strcmp(info.dwTypeData, "Submenu"), "Returned item has wrong label (%s)\n", info.dwTypeData);

    /* Also look for the menu item  */
    memset( &info, 0, sizeof(info));
    strback[0] = 0x00;
    info.cbSize = sizeof(MENUITEMINFOA);
    info.fMask = MIIM_STRING | MIIM_ID;
    info.dwTypeData = strback;
    info.cch = sizeof(strback);

    rc = GetMenuItemInfoA(hmenu, 102, FALSE, &info);
    ok (rc, "Getting the menu info failed\n");
    ok (info.wID == 102, "IDs differ\n");
    ok (!strcmp(info.dwTypeData, "Item"), "Returned item has wrong label (%s)\n", info.dwTypeData);

    DestroyMenu(hmenu);
    DestroyMenu(hmenuSub);
}

struct menu_item_pair_s {
    UINT uMenu; /* 1 - top level menu, [0-Menu 1-Enabled 2-Disabled]
                 * 2 - 2nd level menu, [0-Popup 1-Enabled 2-Disabled]
                 * 3 - 3rd level menu, [0-Enabled 1-Disabled] */
    UINT uItem;
};

static struct menu_mouse_tests_s {
    DWORD type;
    struct menu_item_pair_s menu_item_pairs[5]; /* for mousing */
    WORD wVk[5]; /* keys */
    BOOL bMenuVisible;
    BOOL _todo_wine;
} menu_tests[] = {
    /* for each test, send keys or clicks and check for menu visibility */
    { INPUT_KEYBOARD, {{0}}, {VK_MENU, 0}, TRUE, FALSE }, /* test 0 */
    { INPUT_KEYBOARD, {{0}}, {VK_ESCAPE, 0}, FALSE, FALSE },
    { INPUT_KEYBOARD, {{0}}, {VK_MENU, 0}, TRUE, FALSE },
    { INPUT_KEYBOARD, {{0}}, {'D', 0}, FALSE, FALSE },
    { INPUT_KEYBOARD, {{0}}, {VK_MENU, 0}, TRUE, FALSE },
    { INPUT_KEYBOARD, {{0}}, {'E', 0}, FALSE, FALSE },
    { INPUT_KEYBOARD, {{0}}, {VK_MENU, 'M', 0}, TRUE, FALSE },
    { INPUT_KEYBOARD, {{0}}, {VK_ESCAPE, VK_ESCAPE, 0}, FALSE, FALSE },
    { INPUT_KEYBOARD, {{0}}, {VK_MENU, 'M', VK_ESCAPE, 0}, TRUE, FALSE },
    { INPUT_KEYBOARD, {{0}}, {VK_ESCAPE, 0}, FALSE, FALSE },
    { INPUT_KEYBOARD, {{0}}, {VK_MENU, 'M', 0}, TRUE, FALSE },
    { INPUT_KEYBOARD, {{0}}, {'D', 0}, FALSE, FALSE },
    { INPUT_KEYBOARD, {{0}}, {VK_MENU, 'M', 0}, TRUE, FALSE },
    { INPUT_KEYBOARD, {{0}}, {'E', 0}, FALSE, FALSE },
    { INPUT_KEYBOARD, {{0}}, {VK_MENU, 'M', 'P', 0}, TRUE, FALSE },
    { INPUT_KEYBOARD, {{0}}, {'D', 0}, FALSE, FALSE },
    { INPUT_KEYBOARD, {{0}}, {VK_MENU, 'M', 'P', 0}, TRUE, FALSE },
    { INPUT_KEYBOARD, {{0}}, {'E', 0}, FALSE, FALSE },
    { INPUT_KEYBOARD, {{0}}, {VK_F10, 0}, TRUE, FALSE },
    { INPUT_KEYBOARD, {{0}}, {VK_F10, 0}, FALSE, FALSE },

    { INPUT_MOUSE, {{1, 2}, {0}}, {0}, TRUE, TRUE }, /* test 20 */
    { INPUT_MOUSE, {{1, 1}, {0}}, {0}, FALSE, FALSE },
    { INPUT_MOUSE, {{1, 0}, {0}}, {0}, TRUE, TRUE },
    { INPUT_MOUSE, {{1, 1}, {0}}, {0}, FALSE, FALSE },
    { INPUT_MOUSE, {{1, 0}, {2, 2}, {0}}, {0}, TRUE, TRUE },
    { INPUT_MOUSE, {{2, 1}, {0}}, {0}, FALSE, FALSE },
    { INPUT_MOUSE, {{1, 0}, {2, 0}, {0}}, {0}, TRUE, TRUE },
    { INPUT_MOUSE, {{3, 0}, {0}}, {0}, FALSE, FALSE },
    { INPUT_MOUSE, {{1, 0}, {2, 0}, {0}}, {0}, TRUE, TRUE },
    { INPUT_MOUSE, {{3, 1}, {0}}, {0}, TRUE, TRUE },
    { INPUT_MOUSE, {{1, 1}, {0}}, {0}, FALSE, FALSE },
    { -1 }
};

static void send_key(WORD wVk)
{
    TEST_INPUT i[2];
    memset(i, 0, sizeof(i));
    i[0].type = i[1].type = INPUT_KEYBOARD;
    i[0].u.ki.wVk = i[1].u.ki.wVk = wVk;
    i[1].u.ki.dwFlags = KEYEVENTF_KEYUP;
    pSendInput(2, (INPUT *) i, sizeof(INPUT));
}

static BOOL click_menu(HANDLE hWnd, struct menu_item_pair_s *mi)
{
    HMENU hMenu = hMenus[mi->uMenu];
    TEST_INPUT i[3];
    MSG msg;
    RECT r;
    int screen_w = GetSystemMetrics(SM_CXSCREEN);
    int screen_h = GetSystemMetrics(SM_CYSCREEN);
    BOOL ret = GetMenuItemRect(mi->uMenu > 2 ? NULL : hWnd, hMenu, mi->uItem, &r);
    if(!ret) return FALSE;

    memset(i, 0, sizeof(i));
    i[0].type = i[1].type = i[2].type = INPUT_MOUSE;
    i[0].u.mi.dx = i[1].u.mi.dx = i[2].u.mi.dx
            = ((r.left + 5) * 65535) / screen_w;
    i[0].u.mi.dy = i[1].u.mi.dy = i[2].u.mi.dy
            = ((r.top + 5) * 65535) / screen_h;
    i[0].u.mi.dwFlags = i[1].u.mi.dwFlags = i[2].u.mi.dwFlags
            = MOUSEEVENTF_ABSOLUTE;
    i[0].u.mi.dwFlags |= MOUSEEVENTF_MOVE;
    i[1].u.mi.dwFlags |= MOUSEEVENTF_LEFTDOWN;
    i[2].u.mi.dwFlags |= MOUSEEVENTF_LEFTUP;
    ret = pSendInput(3, (INPUT *) i, sizeof(INPUT));

    /* hack to prevent mouse message buildup in Wine */
    while (PeekMessageA( &msg, 0, 0, 0, PM_REMOVE )) DispatchMessageA( &msg );
    return ret;
}

static DWORD WINAPI test_menu_input_thread(LPVOID lpParameter)
{
    int i, j;
    HANDLE hWnd = lpParameter;

    Sleep(500);
    /* mixed keyboard/mouse test */
    for (i = 0; menu_tests[i].type != -1; i++)
    {
        BOOL ret = TRUE;
        int elapsed = 0;

        got_input = i && menu_tests[i-1].bMenuVisible;

        if (menu_tests[i].type == INPUT_KEYBOARD)
            for (j = 0; menu_tests[i].wVk[j] != 0; j++)
                send_key(menu_tests[i].wVk[j]);
        else
            for (j = 0; menu_tests[i].menu_item_pairs[j].uMenu != 0; j++)
                if (!(ret = click_menu(hWnd, &menu_tests[i].menu_item_pairs[j]))) break;

        if (!ret)
        {
            skip( "test %u: failed to send input\n", i );
            PostMessageA( hWnd, WM_CANCELMODE, 0, 0 );
            return 0;
        }
        while (menu_tests[i].bMenuVisible != bMenuVisible)
        {
            if (elapsed > 200)
                break;
            elapsed += 20;
            Sleep(20);
        }

        if (!got_input)
        {
            skip( "test %u: didn't receive input\n", i );
            PostMessageA( hWnd, WM_CANCELMODE, 0, 0 );
            return 0;
        }

        todo_wine_if (menu_tests[i]._todo_wine)
            ok(menu_tests[i].bMenuVisible == bMenuVisible, "test %d\n", i);
    }
    return 0;
}

static LRESULT CALLBACK WndProc(HWND hWnd, UINT msg, WPARAM wParam,
        LPARAM lParam)
{
    switch (msg) {
        case WM_ENTERMENULOOP:
            bMenuVisible = TRUE;
            break;
        case WM_INITMENUPOPUP:
        case WM_UNINITMENUPOPUP:
        case WM_EXITMENULOOP:
        case WM_MENUSELECT:
            break;

        case WM_KEYDOWN:
        case WM_SYSKEYDOWN:
        case WM_MOUSEMOVE:
        case WM_LBUTTONDOWN:
        case WM_LBUTTONUP:
        case WM_NCMOUSEMOVE:
        case WM_NCLBUTTONDOWN:
        case WM_NCLBUTTONUP:
            got_input = TRUE;
            /* fall through */
        default:
            return( DefWindowProcA( hWnd, msg, wParam, lParam ) );
    }

    if(pGetMenuBarInfo)
    {
        MENUBARINFO mbi;
        HMENU hmenu;
        UINT state;
        BOOL br;

        mbi.cbSize = sizeof(MENUBARINFO);

        /* get info for the menu */
        br = pGetMenuBarInfo(hWnd, OBJID_MENU, 0, &mbi);
        ok(br, "msg %x: GetMenuBarInfo failed\n", msg);
        hmenu = GetMenu(hWnd);
        ok(!mbi.hwndMenu, "msg %x: GetMenuBarInfo.hwndMenu wrong: %p expected NULL\n",
                msg, mbi.hwndMenu);
        ok(mbi.hMenu == hmenu, "msg %x: GetMenuBarInfo got wrong menu: %p expected %p\n",
                msg, mbi.hMenu, hmenu);
        ok(!bMenuVisible == !mbi.fBarFocused, "msg %x: GetMenuBarInfo.fBarFocused (%d) is wrong\n",
                msg, mbi.fBarFocused != 0);
        ok(!bMenuVisible == !mbi.fFocused, "msg %x: GetMenuBarInfo.fFocused (%d) is wrong\n",
                msg, mbi.fFocused != 0);

        /* get info for the menu's first item */
        br = pGetMenuBarInfo(hWnd, OBJID_MENU, 1, &mbi);
        ok(br, "msg %x: GetMenuBarInfo failed\n", msg);
        state = GetMenuState(hmenu, 0, MF_BYPOSITION);
        if (pGetMenuInfo) /* Skip on NT */
        {
            /* Native returns handle to destroyed window */
            todo_wine_if (msg==WM_UNINITMENUPOPUP && popmenu==1)
                ok(!mbi.hwndMenu == !popmenu,
                        "msg %x: GetMenuBarInfo.hwndMenu wrong: %p expected %sNULL\n",
                        msg, mbi.hwndMenu, popmenu ? "not " : "");
        }
        ok(mbi.hMenu == hmenu, "msg %x: GetMenuBarInfo got wrong menu: %p expected %p\n",
                msg, mbi.hMenu, hmenu);
        ok(!bMenuVisible == !mbi.fBarFocused, "nsg %x: GetMenuBarInfo.fBarFocused (%d) is wrong\n",
                msg, mbi.fBarFocused != 0);
        ok(!(bMenuVisible && (state & MF_HILITE)) == !mbi.fFocused,
                "msg %x: GetMenuBarInfo.fFocused (%d) is wrong\n", msg, mbi.fFocused != 0);
    }

    if (msg == WM_EXITMENULOOP)
        bMenuVisible = FALSE;
    else if (msg == WM_INITMENUPOPUP)
        popmenu++;
    else if (msg == WM_UNINITMENUPOPUP)
        popmenu--;
    return 0;
}

static void test_menu_input(void) {
    MSG msg;
    WNDCLASSA  wclass;
    HINSTANCE hInstance = GetModuleHandleA( NULL );
    HANDLE hThread, hWnd;
    DWORD tid;

    if (!pSendInput)
    {
        win_skip("SendInput is not available\n");
        return;
    }

    wclass.lpszClassName = "MenuTestClass";
    wclass.style         = CS_HREDRAW | CS_VREDRAW;
    wclass.lpfnWndProc   = WndProc;
    wclass.hInstance     = hInstance;
    wclass.hIcon         = LoadIconA( 0, (LPCSTR)IDI_APPLICATION );
    wclass.hCursor       = LoadCursorA( 0, (LPCSTR)IDC_ARROW );
    wclass.hbrBackground = (HBRUSH)( COLOR_WINDOW + 1 );
    wclass.lpszMenuName  = 0;
    wclass.cbClsExtra    = 0;
    wclass.cbWndExtra    = 0;
    assert (RegisterClassA( &wclass ));
    assert (hWnd = CreateWindowA( wclass.lpszClassName, "MenuTest",
                                  WS_OVERLAPPEDWINDOW, CW_USEDEFAULT, 0,
                                  400, 200, NULL, NULL, hInstance, NULL) );

    /* fixed menus */
    hMenus[3] = CreatePopupMenu();
    AppendMenuA(hMenus[3], MF_STRING, 0, "&Enabled");
    AppendMenuA(hMenus[3], MF_STRING|MF_DISABLED, 0, "&Disabled");

    hMenus[2] = CreatePopupMenu();
    AppendMenuA(hMenus[2], MF_STRING|MF_POPUP, (UINT_PTR) hMenus[3], "&Popup");
    AppendMenuA(hMenus[2], MF_STRING, 0, "&Enabled");
    AppendMenuA(hMenus[2], MF_STRING|MF_DISABLED, 0, "&Disabled");

    hMenus[1] = CreateMenu();
    AppendMenuA(hMenus[1], MF_STRING|MF_POPUP, (UINT_PTR) hMenus[2], "&Menu");
    AppendMenuA(hMenus[1], MF_STRING, 0, "&Enabled");
    AppendMenuA(hMenus[1], MF_STRING|MF_DISABLED, 0, "&Disabled");

    SetMenu(hWnd, hMenus[1]);
    ShowWindow(hWnd, SW_SHOW);
    UpdateWindow(hWnd);

    hThread = CreateThread(NULL, 0, test_menu_input_thread, hWnd, 0, &tid);
    while(1)
    {
        if (WAIT_TIMEOUT != WaitForSingleObject(hThread, 50))
            break;
        while (PeekMessageA(&msg, 0, 0, 0, PM_REMOVE)) DispatchMessageA(&msg);
    }
    DestroyWindow(hWnd);
}

static void test_menu_flags( void )
{
    HMENU hMenu, hPopupMenu;

    hMenu = CreateMenu();
    hPopupMenu = CreatePopupMenu();

    AppendMenuA(hMenu, MF_POPUP | MF_STRING, (UINT_PTR)hPopupMenu, "Popup");

    AppendMenuA(hPopupMenu, MF_STRING | MF_HILITE | MF_DEFAULT, 101, "Item 1");
    InsertMenuA(hPopupMenu, 1, MF_BYPOSITION | MF_STRING | MF_HILITE | MF_DEFAULT, 102, "Item 2");
    AppendMenuA(hPopupMenu, MF_STRING, 103, "Item 3");
    ModifyMenuA(hPopupMenu, 2, MF_BYPOSITION | MF_STRING | MF_HILITE | MF_DEFAULT, 103, "Item 3");

    ok(GetMenuState(hPopupMenu, 0, MF_BYPOSITION) & MF_HILITE,
      "AppendMenu should accept MF_HILITE\n");
    ok(GetMenuState(hPopupMenu, 1, MF_BYPOSITION) & MF_HILITE,
      "InsertMenu should accept MF_HILITE\n");
    ok(GetMenuState(hPopupMenu, 2, MF_BYPOSITION) & MF_HILITE,
      "ModifyMenu should accept MF_HILITE\n");

    ok(!(GetMenuState(hPopupMenu, 0, MF_BYPOSITION) & MF_DEFAULT),
      "AppendMenu must not accept MF_DEFAULT\n");
    ok(!(GetMenuState(hPopupMenu, 1, MF_BYPOSITION) & MF_DEFAULT),
      "InsertMenu must not accept MF_DEFAULT\n");
    ok(!(GetMenuState(hPopupMenu, 2, MF_BYPOSITION) & MF_DEFAULT),
      "ModifyMenu must not accept MF_DEFAULT\n");

    DestroyMenu(hMenu);
}

static void test_menu_hilitemenuitem( void )
{
    HMENU hMenu, hPopupMenu;
    WNDCLASSA wclass;
    HWND hWnd;

    wclass.lpszClassName = "HiliteMenuTestClass";
    wclass.style         = CS_HREDRAW | CS_VREDRAW;
    wclass.lpfnWndProc   = WndProc;
    wclass.hInstance     = GetModuleHandleA( NULL );
    wclass.hIcon         = LoadIconA( 0, (LPCSTR)IDI_APPLICATION );
    wclass.hCursor       = LoadCursorA( 0, (LPCSTR)IDC_ARROW );
    wclass.hbrBackground = (HBRUSH)( COLOR_WINDOW + 1 );
    wclass.lpszMenuName  = 0;
    wclass.cbClsExtra    = 0;
    wclass.cbWndExtra    = 0;
    assert (RegisterClassA( &wclass ));
    assert (hWnd = CreateWindowA( wclass.lpszClassName, "HiliteMenuTest",
                                  WS_OVERLAPPEDWINDOW, CW_USEDEFAULT, 0,
                                  400, 200, NULL, NULL, wclass.hInstance, NULL) );

    hMenu = CreateMenu();
    hPopupMenu = CreatePopupMenu();

    AppendMenuA(hMenu, MF_POPUP | MF_STRING, (UINT_PTR)hPopupMenu, "Popup");

    AppendMenuA(hPopupMenu, MF_STRING, 101, "Item 1");
    AppendMenuA(hPopupMenu, MF_STRING, 102, "Item 2");
    AppendMenuA(hPopupMenu, MF_STRING, 103, "Item 3");

    SetMenu(hWnd, hMenu);

    /* test invalid arguments */

    ok(!(GetMenuState(hPopupMenu, 1, MF_BYPOSITION) & MF_HILITE),
      "HiliteMenuItem: Item 2 is hilited\n");

    SetLastError(0xdeadbeef);
    todo_wine
    {
    ok(!HiliteMenuItem(NULL, hPopupMenu, 1, MF_HILITE | MF_BYPOSITION),
      "HiliteMenuItem: call should have failed.\n");
    }
    ok(GetLastError() == 0xdeadbeef || /* 9x */
       GetLastError() == ERROR_INVALID_WINDOW_HANDLE /* NT */,
      "HiliteMenuItem: expected error ERROR_INVALID_WINDOW_HANDLE, got: %d\n", GetLastError());

    SetLastError(0xdeadbeef);
    ok(!HiliteMenuItem(hWnd, NULL, 1, MF_HILITE | MF_BYPOSITION),
      "HiliteMenuItem: call should have failed.\n");
    ok(GetLastError() == 0xdeadbeef || /* 9x */
       GetLastError() == ERROR_INVALID_MENU_HANDLE /* NT */,
      "HiliteMenuItem: expected error ERROR_INVALID_MENU_HANDLE, got: %d\n", GetLastError());

    ok(!(GetMenuState(hPopupMenu, 1, MF_BYPOSITION) & MF_HILITE),
      "HiliteMenuItem: Item 2 is hilited\n");

    /* either MF_HILITE or MF_UNHILITE *and* MF_BYCOMMAND or MF_BYPOSITION need to be set */

    SetLastError(0xdeadbeef);
    ok(HiliteMenuItem(hWnd, hPopupMenu, 1, MF_BYPOSITION),
      "HiliteMenuItem: call should have succeeded.\n");
    ok(GetLastError() == 0xdeadbeef,
      "HiliteMenuItem: expected error 0xdeadbeef, got: %d\n", GetLastError());

    ok(!(GetMenuState(hPopupMenu, 1, MF_BYPOSITION) & MF_HILITE),
      "HiliteMenuItem: Item 2 is hilited\n");

    SetLastError(0xdeadbeef);
    todo_wine
    {
    ok(HiliteMenuItem(hWnd, hPopupMenu, 1, MF_HILITE),
      "HiliteMenuItem: call should have succeeded.\n");
    }
    ok(GetLastError() == 0xdeadbeef,
      "HiliteMenuItem: expected error 0xdeadbeef, got: %d\n", GetLastError());

    ok(!(GetMenuState(hPopupMenu, 1, MF_BYPOSITION) & MF_HILITE),
      "HiliteMenuItem: Item 2 is hilited\n");

    /* hilite a menu item (by position) */

    SetLastError(0xdeadbeef);
    ok(HiliteMenuItem(hWnd, hPopupMenu, 1, MF_HILITE | MF_BYPOSITION),
      "HiliteMenuItem: call should not have failed.\n");
    ok(GetLastError() == 0xdeadbeef,
      "HiliteMenuItem: expected error 0xdeadbeef, got: %d\n", GetLastError());

    todo_wine
    {
    ok(GetMenuState(hPopupMenu, 1, MF_BYPOSITION) & MF_HILITE,
      "HiliteMenuItem: Item 2 is not hilited\n");
    }

    /* unhilite a menu item (by position) */

    SetLastError(0xdeadbeef);
    ok(HiliteMenuItem(hWnd, hPopupMenu, 1, MF_UNHILITE | MF_BYPOSITION),
      "HiliteMenuItem: call should not have failed.\n");
    ok(GetLastError() == 0xdeadbeef,
      "HiliteMenuItem: expected error 0xdeadbeef, got: %d\n", GetLastError());

    ok(!(GetMenuState(hPopupMenu, 1, MF_BYPOSITION) & MF_HILITE),
      "HiliteMenuItem: Item 2 is hilited\n");

    /* hilite a menu item (by command) */

    SetLastError(0xdeadbeef);
    ok(HiliteMenuItem(hWnd, hPopupMenu, 103, MF_HILITE | MF_BYCOMMAND),
      "HiliteMenuItem: call should not have failed.\n");
    ok(GetLastError() == 0xdeadbeef,
      "HiliteMenuItem: expected error 0xdeadbeef, got: %d\n", GetLastError());

    todo_wine
    {
    ok(GetMenuState(hPopupMenu, 2, MF_BYPOSITION) & MF_HILITE,
      "HiliteMenuItem: Item 3 is not hilited\n");
    }

    /* unhilite a menu item (by command) */

    SetLastError(0xdeadbeef);
    ok(HiliteMenuItem(hWnd, hPopupMenu, 103, MF_UNHILITE | MF_BYCOMMAND),
      "HiliteMenuItem: call should not have failed.\n");
    ok(GetLastError() == 0xdeadbeef,
      "HiliteMenuItem: expected error 0xdeadbeef, got: %d\n", GetLastError());

    ok(!(GetMenuState(hPopupMenu, 2, MF_BYPOSITION) & MF_HILITE),
      "HiliteMenuItem: Item 3 is hilited\n");

    DestroyWindow(hWnd);
}

static void check_menu_items(HMENU hmenu, UINT checked_cmd, UINT checked_type,
                             UINT checked_state)
{
    INT i, count;

    count = GetMenuItemCount(hmenu);
    ok (count != -1, "GetMenuItemCount returned -1\n");

    for (i = 0; i < count; i++)
    {
        BOOL ret;
        MENUITEMINFOA mii;

        memset(&mii, 0, sizeof(mii));
        mii.cbSize = sizeof(mii);
        mii.fMask  = MIIM_FTYPE | MIIM_STATE | MIIM_ID | MIIM_SUBMENU;
        ret = GetMenuItemInfoA(hmenu, i, TRUE, &mii);
        ok(ret, "GetMenuItemInfo(%u) failed\n", i);

        if (winetest_debug > 1)
            trace("item #%u: fType %04x, fState %04x, wID %u, hSubMenu %p\n",
                  i, mii.fType, mii.fState, mii.wID, mii.hSubMenu);

        if (mii.hSubMenu)
        {
            ok(mii.wID == (UINT_PTR)mii.hSubMenu, "id %u: wID %x should be equal to hSubMenu %p\n",
               checked_cmd, mii.wID, mii.hSubMenu);
            if (!GetMenuItemCount(mii.hSubMenu))
            {
                ok(mii.fType == checked_type, "id %u: expected fType %04x, got %04x\n", checked_cmd, checked_type, mii.fType);
                ok(mii.fState == checked_state, "id %u: expected fState %04x, got %04x\n", checked_cmd, checked_state, mii.fState);
            }
            check_menu_items(mii.hSubMenu, checked_cmd, checked_type, checked_state);
        }
        else
        {
            if (mii.wID == checked_cmd)
            {
                ok(mii.fType == checked_type, "id %u: expected fType %04x, got %04x\n", checked_cmd, checked_type, mii.fType);
                ok(mii.fState == checked_state, "id %u: expected fState %04x, got %04x\n", checked_cmd, checked_state, mii.fState);
                ok(mii.wID != 0, "id %u: not expected wID 0\n", checked_cmd);
            }
            else
            {
                ok(mii.fType != MFT_RADIOCHECK, "id %u: not expected fType MFT_RADIOCHECK on cmd %u\n", checked_cmd, mii.wID);

                if (mii.fType == MFT_SEPARATOR)
                {
                    ok(mii.fState == MFS_GRAYED, "id %u: expected fState MFS_GRAYED, got %04x\n", checked_cmd, mii.fState);
                    ok(mii.wID == 0, "id %u: expected wID 0, got %u\n", checked_cmd, mii.wID);
                }
                else
                {
                    ok(mii.fState == 0, "id %u: expected fState 0, got %04x\n", checked_cmd, mii.fState);
                    ok(mii.wID != 0, "id %u: not expected wID 0\n", checked_cmd);
                }
            }
        }
    }
}

static void clear_ftype_and_state(HMENU hmenu, UINT id, UINT flags)
{
    BOOL ret;
    MENUITEMINFOA mii;

    memset(&mii, 0, sizeof(mii));
    mii.cbSize = sizeof(mii);
    mii.fMask  = MIIM_FTYPE | MIIM_STATE;
    ret = SetMenuItemInfoA(hmenu, id, (flags & MF_BYPOSITION) != 0, &mii);
    ok(ret, "SetMenuItemInfo(%u) failed\n", id);
}

static void test_CheckMenuRadioItem(void)
{
    BOOL ret;
    HMENU hmenu;

    hmenu = LoadMenuA(GetModuleHandleA(NULL), MAKEINTRESOURCEA(1));
    assert(hmenu != 0);

    check_menu_items(hmenu, -1, 0, 0);

    ret = CheckMenuRadioItem(hmenu, 100, 100, 100, MF_BYCOMMAND);
    ok(ret, "CheckMenuRadioItem failed\n");
    check_menu_items(hmenu, 100, MFT_RADIOCHECK, MFS_CHECKED);

    /* MSDN is wrong, Windows does not remove MFT_RADIOCHECK */
    ret = CheckMenuRadioItem(hmenu, 100, 100, -1, MF_BYCOMMAND);
    ok(!ret, "CheckMenuRadioItem should return FALSE\n");
    check_menu_items(hmenu, 100, MFT_RADIOCHECK, 0);

    /* clear check */
    clear_ftype_and_state(hmenu, 100, MF_BYCOMMAND);
    check_menu_items(hmenu, -1, 0, 0);

    /* first and checked items are on different menus */
    ret = CheckMenuRadioItem(hmenu, 0, 300, 202, MF_BYCOMMAND);
    ok(!ret, "CheckMenuRadioItem should return FALSE\n");
    check_menu_items(hmenu, -1, 0, 0);

    ret = CheckMenuRadioItem(hmenu, 200, 300, 202, MF_BYCOMMAND);
    ok(ret, "CheckMenuRadioItem failed\n");
    check_menu_items(hmenu, 202, MFT_RADIOCHECK, MFS_CHECKED);

    /* MSDN is wrong, Windows does not remove MFT_RADIOCHECK */
    ret = CheckMenuRadioItem(hmenu, 202, 202, -1, MF_BYCOMMAND);
    ok(!ret, "CheckMenuRadioItem should return FALSE\n");
    check_menu_items(hmenu, 202, MFT_RADIOCHECK, 0);

    /* clear check */
    clear_ftype_and_state(hmenu, 202, MF_BYCOMMAND);
    check_menu_items(hmenu, -1, 0, 0);

    /* just for fun, try to check separator */
    ret = CheckMenuRadioItem(hmenu, 0, 300, 0, MF_BYCOMMAND);
    ok(!ret, "CheckMenuRadioItem should return FALSE\n");
    check_menu_items(hmenu, -1, 0, 0);
}

static void test_menu_resource_layout(void)
{
    static const struct
    {
        MENUITEMTEMPLATEHEADER mith;
        WORD data[14];
    } menu_template =
    {
        { 0, 0 }, /* versionNumber, offset */
        {
            /* mtOption, mtID, mtString[] '\0' terminated */
            MF_STRING, 1, 'F', 0,
            MF_STRING, 2, 0,
            MF_SEPARATOR, 3, 0,
            /* MF_SEPARATOR, 4, 'S', 0, FIXME: Wine ignores 'S' */
            MF_STRING|MF_GRAYED|MF_END, 5, 'E', 0
        }
    };
    static const struct
    {
        UINT type, state, id;
        const char *str;
    } menu_data[] =
    {
        { MF_STRING, MF_ENABLED, 1, "F" },
        { MF_SEPARATOR, MF_GRAYED|MF_DISABLED, 2, "" },
        { MF_SEPARATOR, MF_GRAYED|MF_DISABLED, 3, "" },
        /*{ MF_SEPARATOR, MF_GRAYED|MF_DISABLED, 4, "S" }, FIXME: Wine ignores 'S'*/
        { MF_STRING, MF_GRAYED, 5, "E" },
        { MF_SEPARATOR, MF_GRAYED|MF_DISABLED, 6, "" },
        { MF_STRING, MF_ENABLED, 7, "" },
        { MF_SEPARATOR, MF_GRAYED|MF_DISABLED, 8, "" }
    };
    HMENU hmenu;
    INT count, i;
    BOOL ret;

    hmenu = LoadMenuIndirectA(&menu_template);
    ok(hmenu != 0, "LoadMenuIndirect error %u\n", GetLastError());

    ret = AppendMenuA(hmenu, MF_STRING, 6, NULL);
    ok(ret, "AppendMenu failed\n");
    ret = AppendMenuA(hmenu, MF_STRING, 7, "\0");
    ok(ret, "AppendMenu failed\n");
    ret = AppendMenuA(hmenu, MF_SEPARATOR, 8, "separator");
    ok(ret, "AppendMenu failed\n");

    count = GetMenuItemCount(hmenu);
    ok(count == sizeof(menu_data)/sizeof(menu_data[0]),
       "expected %u menu items, got %u\n",
       (UINT)(sizeof(menu_data)/sizeof(menu_data[0])), count);

    for (i = 0; i < count; i++)
    {
        char buf[20];
        MENUITEMINFOA mii;

        memset(&mii, 0, sizeof(mii));
        mii.cbSize = sizeof(mii);
        mii.dwTypeData = buf;
        mii.cch = sizeof(buf);
        mii.fMask  = MIIM_FTYPE | MIIM_STATE | MIIM_ID | MIIM_STRING;
        ret = GetMenuItemInfoA(hmenu, i, TRUE, &mii);
        ok(ret, "GetMenuItemInfo(%u) failed\n", i);
        if (winetest_debug > 1)
            trace("item #%u: fType %04x, fState %04x, wID %u, dwTypeData %s\n",
                  i, mii.fType, mii.fState, mii.wID, (LPCSTR)mii.dwTypeData);

        ok(mii.fType == menu_data[i].type,
           "%u: expected fType %04x, got %04x\n", i, menu_data[i].type, mii.fType);
        ok(mii.fState == menu_data[i].state,
           "%u: expected fState %04x, got %04x\n", i, menu_data[i].state, mii.fState);
        ok(mii.wID == menu_data[i].id,
           "%u: expected wID %04x, got %04x\n", i, menu_data[i].id, mii.wID);
        ok(mii.cch == strlen(menu_data[i].str),
           "%u: expected cch %u, got %u\n", i, (UINT)strlen(menu_data[i].str), mii.cch);
        ok(!strcmp(mii.dwTypeData, menu_data[i].str),
           "%u: expected dwTypeData %s, got %s\n", i, menu_data[i].str, (LPCSTR)mii.dwTypeData);
    }

    DestroyMenu(hmenu);
}

struct menu_data
{
    UINT type, id;
    const char *str;
};

static HMENU create_menu_from_data(const struct menu_data *item, INT item_count)
{
    HMENU hmenu;
    INT i;
    BOOL ret;

    hmenu = CreateMenu();
    assert(hmenu != 0);

    for (i = 0; i < item_count; i++)
    {
        SetLastError(0xdeadbeef);
        ret = AppendMenuA(hmenu, item[i].type, item[i].id, item[i].str);
        ok(ret, "%d: AppendMenu(%04x, %04x, %p) error %u\n",
           i, item[i].type, item[i].id, item[i].str, GetLastError());
    }
    return hmenu;
}

/* use InsertMenuItem: does not set the MFT_BITMAP flag,
 * and does not accept non-magic bitmaps with invalid
 * bitmap handles */
static HMENU create_menuitem_from_data(const struct menu_data *item, INT item_count)
{
    HMENU hmenu;
    INT i;
    BOOL ret;
    MENUITEMINFOA mii = { sizeof( MENUITEMINFOA) };

    hmenu = CreateMenu();
    assert(hmenu != 0);

    for (i = 0; i < item_count; i++)
    {
        SetLastError(0xdeadbeef);

        mii.fMask = MIIM_FTYPE | MIIM_ID | MIIM_STATE;
        mii.fType = 0;
        if(  item[i].type & MFT_BITMAP)
        {
            mii.fMask |= MIIM_BITMAP;
            mii.hbmpItem =  (HBITMAP)item[i].str;
        }
        else if(  item[i].type & MFT_SEPARATOR)
            mii.fType = MFT_SEPARATOR;
        else
        {
            mii.fMask |= MIIM_STRING;
            mii.dwTypeData =  (LPSTR)item[i].str;
            mii.cch = strlen(  item[i].str);
        }
        mii.fState = 0;
        if(  item[i].type & MF_HELP) mii.fType |= MF_HELP;
        mii.wID = item[i].id;
        ret = InsertMenuItemA( hmenu, -1, TRUE, &mii);
        ok(ret, "%d: InsertMenuItem(%04x, %04x, %p) error %u\n",
           i, item[i].type, item[i].id, item[i].str, GetLastError());
    }
    return hmenu;
}

static void compare_menu_data(HMENU hmenu, const struct menu_data *item, INT item_count)
{
    INT count, i;
    BOOL ret;

    count = GetMenuItemCount(hmenu);
    ok(count == item_count, "expected %d, got %d menu items\n", count, item_count);

    for (i = 0; i < count; i++)
    {
        char buf[20];
        MENUITEMINFOA mii;

        memset(&mii, 0, sizeof(mii));
        mii.cbSize = sizeof(mii);
        mii.dwTypeData = buf;
        mii.cch = sizeof(buf);
        mii.fMask  = MIIM_FTYPE | MIIM_ID | MIIM_STRING | MIIM_BITMAP;
        ret = GetMenuItemInfoA(hmenu, i, TRUE, &mii);
        ok(ret, "GetMenuItemInfo(%u) failed\n", i);

        if (winetest_debug > 1)
            trace("item #%u: fType %04x, fState %04x, wID %04x, hbmp %p\n",
                  i, mii.fType, mii.fState, mii.wID, mii.hbmpItem);

        ok(mii.fType == item[i].type,
           "%u: expected fType %04x, got %04x\n", i, item[i].type, mii.fType);
        ok(mii.wID == item[i].id,
           "%u: expected wID %04x, got %04x\n", i, item[i].id, mii.wID);
        if (mii.hbmpItem || !item[i].str)
            /* For some reason Windows sets high word to not 0 for
             * not "magic" ids.
             */
            ok(LOWORD(mii.hbmpItem) == LOWORD(item[i].str),
               "%u: expected hbmpItem %p, got %p\n", i, item[i].str, mii.hbmpItem);
        else
        {
            ok(mii.cch == strlen(item[i].str),
               "%u: expected cch %u, got %u\n", i, (UINT)strlen(item[i].str), mii.cch);
            ok(!strcmp(mii.dwTypeData, item[i].str),
               "%u: expected dwTypeData %s, got %s\n", i, item[i].str, (LPCSTR)mii.dwTypeData);
        }
    }
}

static void test_InsertMenu(void)
{
    HBITMAP hbm = CreateBitmap(1,1,1,1,NULL);
    /* Note: XP treats only bitmap handles 1 - 6 as "magic" ones
     * regardless of their id.
     */
    static const struct menu_data in1[] =
    {
        { MF_STRING, 1, "File" },
        { MF_BITMAP|MF_HELP, SC_CLOSE, MAKEINTRESOURCEA(1) },
        { MF_STRING|MF_HELP, 2, "Help" }
    };
    static const struct menu_data out1[] =
    {
        { MF_STRING, 1, "File" },
        { MF_STRING|MF_HELP, 2, "Help" },
        { MF_BITMAP|MF_HELP, SC_CLOSE, MAKEINTRESOURCEA(1) }
    };
    static const struct menu_data out1a[] =
    {
        { MF_STRING, 1, "File" },
        { MF_STRING|MF_HELP, 2, "Help" },
        { MF_HELP, SC_CLOSE, MAKEINTRESOURCEA(1) }
    };
    const struct menu_data in2[] =
    {
        { MF_STRING, 1, "File" },
        { MF_BITMAP|MF_HELP, SC_CLOSE, (char*)hbm },
        { MF_STRING|MF_HELP, 2, "Help" }
    };
    const struct menu_data out2[] =
    {
        { MF_STRING, 1, "File" },
        { MF_BITMAP|MF_HELP, SC_CLOSE, (char*)hbm },
        { MF_STRING|MF_HELP, 2, "Help" }
    };
    const struct menu_data out2a[] =
    {
        { MF_STRING, 1, "File" },
        { MF_HELP, SC_CLOSE, (char*)hbm },
        { MF_STRING|MF_HELP, 2, "Help" }
    };
    static const struct menu_data in3[] =
    {
        { MF_STRING, 1, "File" },
        { MF_SEPARATOR|MF_HELP, SC_CLOSE, MAKEINTRESOURCEA(1) },
        { MF_STRING|MF_HELP, 2, "Help" }
    };
    static const struct menu_data out3[] =
    {
        { MF_STRING, 1, "File" },
        { MF_SEPARATOR|MF_HELP, SC_CLOSE, MAKEINTRESOURCEA(0) },
        { MF_STRING|MF_HELP, 2, "Help" },
    };
    static const struct menu_data in4[] =
    {
        { MF_STRING, 1, "File" },
        { MF_BITMAP|MF_HELP, 1, MAKEINTRESOURCEA(1) },
        { MF_STRING|MF_HELP, 2, "Help" }
    };
    static const struct menu_data out4[] =
    {
        { MF_STRING, 1, "File" },
        { MF_STRING|MF_HELP, 2, "Help" },
        { MF_BITMAP|MF_HELP, 1, MAKEINTRESOURCEA(1) }
    };
    static const struct menu_data out4a[] =
    {
        { MF_STRING, 1, "File" },
        { MF_STRING|MF_HELP, 2, "Help" },
        { MF_HELP, 1, MAKEINTRESOURCEA(1) }
    };
    HMENU hmenu;

#define create_menu(a) create_menu_from_data((a), sizeof(a)/sizeof((a)[0]))
#define create_menuitem(a) create_menuitem_from_data((a), sizeof(a)/sizeof((a)[0]))
#define compare_menu(h, a) compare_menu_data((h), (a), sizeof(a)/sizeof((a)[0]))

    hmenu = create_menu(in1);
    compare_menu(hmenu, out1);
    DestroyMenu(hmenu);

    hmenu = create_menu(in2);
    compare_menu(hmenu, out2);
    DestroyMenu(hmenu);

    hmenu = create_menu(in3);
    compare_menu(hmenu, out3);
    DestroyMenu(hmenu);

    hmenu = create_menu(in4);
    compare_menu(hmenu, out4);
    DestroyMenu(hmenu);

    /* now using InsertMenuItemInfo */
    hmenu = create_menuitem(in1);
    compare_menu(hmenu, out1a);
    DestroyMenu(hmenu);

    hmenu = create_menuitem(in2);
    compare_menu(hmenu, out2a);
    DestroyMenu(hmenu);

    hmenu = create_menuitem(in3);
    compare_menu(hmenu, out3);
    DestroyMenu(hmenu);

    hmenu = create_menuitem(in4);
    compare_menu(hmenu, out4a);
    DestroyMenu(hmenu);

#undef create_menu
#undef create_menuitem
#undef compare_menu
}

static void test_menu_getmenuinfo(void)
{
    HMENU hmenu;
    MENUINFO mi = {0};
    BOOL ret;
    DWORD gle;

    if (!pGetMenuInfo)
    {
        win_skip("GetMenuInfo is not available\n");
        return;
    }

    /* create a menu */
    hmenu = CreateMenu();
    assert( hmenu);
    /* test some parameter errors */
    SetLastError(0xdeadbeef);
    ret = pGetMenuInfo( hmenu, NULL);
    gle= GetLastError();
    ok( !ret, "GetMenuInfo() should have failed\n");
    ok( gle == ERROR_INVALID_PARAMETER ||
        broken(gle == 0xdeadbeef), /* Win98, WinME */
        "GetMenuInfo() error got %u expected %u\n", gle, ERROR_INVALID_PARAMETER);
    SetLastError(0xdeadbeef);
    mi.cbSize = 0;
    ret = pGetMenuInfo( hmenu, &mi);
    gle= GetLastError();
    ok( !ret, "GetMenuInfo() should have failed\n");
    ok( gle == ERROR_INVALID_PARAMETER ||
        broken(gle == 0xdeadbeef), /* Win98, WinME */
        "GetMenuInfo() error got %u expected %u\n", gle, ERROR_INVALID_PARAMETER);
    SetLastError(0xdeadbeef);
    mi.cbSize = sizeof( MENUINFO);
    ret = pGetMenuInfo( hmenu, &mi);
    gle= GetLastError();
    ok( ret, "GetMenuInfo() should have succeeded\n");
    ok( gle == 0xdeadbeef, "GetMenuInfo() error got %u\n", gle);
    SetLastError(0xdeadbeef);
    mi.cbSize = 0;
    ret = pGetMenuInfo( NULL, &mi);
    gle= GetLastError();
    ok( !ret, "GetMenuInfo() should have failed\n");
    ok( gle == ERROR_INVALID_PARAMETER ||
        broken(gle == 0xdeadbeef), /* Win98, WinME */
        "GetMenuInfo() error got %u expected %u\n", gle, ERROR_INVALID_PARAMETER);
    /* clean up */
    DestroyMenu( hmenu);
    return;
}

static void test_menu_setmenuinfo(void)
{
    HMENU hmenu, hsubmenu;
    MENUINFO mi = {0};
    MENUITEMINFOA mii = { sizeof(MENUITEMINFOA) };
    BOOL ret;
    DWORD gle;
    HBRUSH brush;

    if (!pGetMenuInfo || !pSetMenuInfo)
    {
        win_skip("Get/SetMenuInfo are not available\n");
        return;
    }

    /* create a menu with a submenu */
    hmenu = CreateMenu();
    hsubmenu = CreateMenu();
    assert( hmenu && hsubmenu);
    mii.fMask = MIIM_SUBMENU;
    mii.hSubMenu = hsubmenu;
    ret = InsertMenuItemA( hmenu, 0, FALSE, &mii);
    ok( ret, "InsertMenuItem failed with error %d\n", GetLastError());
    /* test some parameter errors */
    SetLastError(0xdeadbeef);
    ret = pSetMenuInfo( hmenu, NULL);
    gle= GetLastError();
    ok( !ret, "SetMenuInfo() should have failed\n");
    ok( gle == ERROR_INVALID_PARAMETER ||
        broken(gle == 0xdeadbeef), /* Win98, WinME */
        "SetMenuInfo() error got %u expected %u\n", gle, ERROR_INVALID_PARAMETER);
    SetLastError(0xdeadbeef);
    mi.cbSize = 0;
    ret = pSetMenuInfo( hmenu, &mi);
    gle= GetLastError();
    ok( !ret, "SetMenuInfo() should have failed\n");
    ok( gle == ERROR_INVALID_PARAMETER ||
        broken(gle == 0xdeadbeef), /* Win98, WinME */
        "SetMenuInfo() error got %u expected %u\n", gle, ERROR_INVALID_PARAMETER);
    SetLastError(0xdeadbeef);
    mi.cbSize = sizeof( MENUINFO);
    ret = pSetMenuInfo( hmenu, &mi);
    gle= GetLastError();
    ok( ret, "SetMenuInfo() should have succeeded\n");
    ok( gle == 0xdeadbeef, "SetMenuInfo() error got %u\n", gle);
    SetLastError(0xdeadbeef);
    mi.cbSize = 0;
    ret = pSetMenuInfo( NULL, &mi);
    gle= GetLastError();
    ok( !ret, "SetMenuInfo() should have failed\n");
    ok( gle == ERROR_INVALID_PARAMETER ||
        broken(gle == 0xdeadbeef), /* Win98, WinME */
        "SetMenuInfo() error got %u expected %u\n", gle, ERROR_INVALID_PARAMETER);
    /* functional tests */
    /* menu and submenu should have the CHECKORBMP style bit cleared */
    SetLastError(0xdeadbeef);
    mi.cbSize = sizeof( MENUINFO);
    mi.fMask = MIM_STYLE;
    ret = pGetMenuInfo( hmenu, &mi);
    gle= GetLastError();
    ok( ret, "GetMenuInfo() should have succeeded\n");
    ok( gle == 0xdeadbeef, "GetMenuInfo() error got %u\n", gle);
    ok( !(mi.dwStyle & MNS_CHECKORBMP), "menustyle was not expected to have the MNS_CHECKORBMP flag\n");
    SetLastError(0xdeadbeef);
    mi.cbSize = sizeof( MENUINFO);
    mi.fMask = MIM_STYLE;
    ret = pGetMenuInfo( hsubmenu, &mi);
    gle= GetLastError();
    ok( ret, "GetMenuInfo() should have succeeded\n");
    ok( gle == 0xdeadbeef, "GetMenuInfo() error got %u\n", gle);
    ok( !(mi.dwStyle & MNS_CHECKORBMP), "menustyle was not expected to have the MNS_CHECKORBMP flag\n");
    /* SetMenuInfo() */
    SetLastError(0xdeadbeef);
    mi.cbSize = sizeof( MENUINFO);
    mi.fMask = MIM_STYLE | MIM_APPLYTOSUBMENUS;
    mi.dwStyle = MNS_CHECKORBMP;
    ret = pSetMenuInfo( hmenu, &mi);
    gle= GetLastError();
    ok( ret, "SetMenuInfo() should have succeeded\n");
    ok( gle == 0xdeadbeef, "SetMenuInfo() error got %u\n", gle);
    /* Now both menus should have the MNS_CHECKORBMP style bit set */
    SetLastError(0xdeadbeef);
    mi.cbSize = sizeof( MENUINFO);
    mi.fMask = MIM_STYLE;
    ret = pGetMenuInfo( hmenu, &mi);
    gle= GetLastError();
    ok( ret, "GetMenuInfo() should have succeeded\n");
    ok( gle == 0xdeadbeef, "GetMenuInfo() error got %u\n", gle);
    ok( mi.dwStyle & MNS_CHECKORBMP, "menustyle was expected to have the MNS_CHECKORBMP flag\n");
    SetLastError(0xdeadbeef);
    mi.cbSize = sizeof( MENUINFO);
    mi.fMask = MIM_STYLE;
    ret = pGetMenuInfo( hsubmenu, &mi);
    gle= GetLastError();
    ok( ret, "GetMenuInfo() should have succeeded\n");
    ok( gle == 0xdeadbeef, "GetMenuInfo() error got %u\n", gle);
    ok( mi.dwStyle & MNS_CHECKORBMP, "menustyle was expected to have the MNS_CHECKORBMP flag\n");
    /* now repeat that without the APPLYTOSUBMENUS flag and another style bit */
    SetLastError(0xdeadbeef);
    mi.cbSize = sizeof( MENUINFO);
    mi.fMask = MIM_STYLE ;
    mi.dwStyle = MNS_NOCHECK;
    ret = pSetMenuInfo( hmenu, &mi);
    gle= GetLastError();
    ok( ret, "SetMenuInfo() should have succeeded\n");
    ok( gle == 0xdeadbeef, "SetMenuInfo() error got %u\n", gle);
    /* Now only the top menu should have the MNS_NOCHECK style bit set */
    SetLastError(0xdeadbeef);
    mi.cbSize = sizeof( MENUINFO);
    mi.fMask = MIM_STYLE;
    ret = pGetMenuInfo( hmenu, &mi);
    gle= GetLastError();
    ok( ret, "GetMenuInfo() should have succeeded\n");
    ok( gle == 0xdeadbeef, "GetMenuInfo() error got %u\n", gle);
    ok( mi.dwStyle & MNS_NOCHECK, "menustyle was expected to have the MNS_NOCHECK flag\n");
    SetLastError(0xdeadbeef);
    mi.cbSize = sizeof( MENUINFO);
    mi.fMask = MIM_STYLE;
    ret = pGetMenuInfo( hsubmenu, &mi);
    gle= GetLastError();
    ok( ret, "GetMenuInfo() should have succeeded\n");
    ok( gle == 0xdeadbeef, "GetMenuInfo() error got %u\n", gle);
    ok( !(mi.dwStyle & MNS_NOCHECK), "menustyle was not expected to have the MNS_NOCHECK flag\n");

    /* test background brush */
    mi.cbSize = sizeof(mi);
    mi.fMask = MIM_BACKGROUND;
    ret = pGetMenuInfo( hmenu, &mi );
    ok( ret, "GetMenuInfo() should have succeeded\n" );
    ok( mi.hbrBack == NULL, "got %p\n", mi.hbrBack );

    brush = CreateSolidBrush( RGB(0xff, 0, 0) );
    mi.hbrBack = brush;
    ret = pSetMenuInfo( hmenu, &mi );
    ok( ret, "SetMenuInfo() should have succeeded\n" );
    mi.hbrBack = NULL;
    ret = pGetMenuInfo( hmenu, &mi );
    ok( ret, "GetMenuInfo() should have succeeded\n" );
    ok( mi.hbrBack == brush, "got %p original %p\n", mi.hbrBack, brush );

    mi.hbrBack = NULL;
    ret = pSetMenuInfo( hmenu, &mi );
    ok( ret, "SetMenuInfo() should have succeeded\n" );
    ret = pGetMenuInfo( hmenu, &mi );
    ok( ret, "GetMenuInfo() should have succeeded\n" );
    ok( mi.hbrBack == NULL, "got %p\n", mi.hbrBack );
    DeleteObject( brush );

    /* clean up */
    DestroyMenu( hsubmenu);
    DestroyMenu( hmenu);
    return;
}

/* little func to easy switch either TrackPopupMenu() or TrackPopupMenuEx() */
static DWORD MyTrackPopupMenu( int ex, HMENU hmenu, UINT flags, INT x, INT y, HWND hwnd, LPTPMPARAMS ptpm)
{
    return ex
        ? TrackPopupMenuEx( hmenu, flags, x, y, hwnd, ptpm)
        : TrackPopupMenu( hmenu, flags, x, y, 0, hwnd, NULL);
}

/* some TrackPopupMenu and TrackPopupMenuEx tests */
/* the LastError values differ between NO_ERROR and invalid handle */
/* between all windows versions tested. The first value is that valid on XP  */
/* Vista was the only that made returned different error values */
/* between the TrackPopupMenu and TrackPopupMenuEx functions */
static void test_menu_trackpopupmenu(void)
{
    BOOL ret;
    HMENU hmenu;
    DWORD gle;
    int Ex;
    HWND hwnd = CreateWindowExA(0, (LPCSTR)MAKEINTATOM(atomMenuCheckClass), NULL,
            WS_VISIBLE, CW_USEDEFAULT, CW_USEDEFAULT, 200, 200,
            NULL, NULL, NULL, NULL);
    ok(hwnd != NULL, "CreateWindowEx failed with error %d\n", GetLastError());
    if (!hwnd) return;
    SetWindowLongPtrA( hwnd, GWLP_WNDPROC, (LONG_PTR)menu_ownerdraw_wnd_proc);
    for( Ex = 0; Ex < 2; Ex++)
    {
        hmenu = CreatePopupMenu();
        ok(hmenu != NULL, "CreateMenu failed with error %d\n", GetLastError());
        if (!hmenu)
        {
            DestroyWindow(hwnd);
            return;
        }
        /* display the menu */
        /* start with an invalid menu handle */
        gle = 0xdeadbeef;
        gflag_initmenupopup = gflag_entermenuloop = gflag_initmenu = 0;
        ret = MyTrackPopupMenu( Ex, NULL, TPM_RETURNCMD, 100,100, hwnd, NULL);
        gle = GetLastError();
        ok( !ret, "TrackPopupMenu%s should have failed\n", Ex ? "Ex" : "");
        ok( gle == ERROR_INVALID_MENU_HANDLE
            || broken (gle == 0xdeadbeef) /* win95 */
            || broken (gle == NO_ERROR) /* win98/ME */
            ,"TrackPopupMenu%s error got %u expected %u\n",
            Ex ? "Ex" : "", gle, ERROR_INVALID_MENU_HANDLE);
        ok( !(gflag_initmenupopup || gflag_entermenuloop || gflag_initmenu),
                "got unexpected message(s)%s%s%s\n",
                gflag_initmenupopup ? " WM_INITMENUPOPUP ": " ",
                gflag_entermenuloop ? "WM_INITMENULOOP ": "",
                gflag_initmenu ? "WM_INITMENU": "");
        /* another one but not NULL */
        gle = 0xdeadbeef;
        gflag_initmenupopup = gflag_entermenuloop = gflag_initmenu = 0;
        ret = MyTrackPopupMenu( Ex, (HMENU)hwnd, TPM_RETURNCMD, 100,100, hwnd, NULL);
        gle = GetLastError();
        ok( !ret, "TrackPopupMenu%s should have failed\n", Ex ? "Ex" : "");
        ok( gle == ERROR_INVALID_MENU_HANDLE
            || broken (gle == 0xdeadbeef) /* win95 */
            || broken (gle == NO_ERROR) /* win98/ME */
            ,"TrackPopupMenu%s error got %u expected %u\n",
            Ex ? "Ex" : "", gle, ERROR_INVALID_MENU_HANDLE);
        ok( !(gflag_initmenupopup || gflag_entermenuloop || gflag_initmenu),
                "got unexpected message(s)%s%s%s\n",
                gflag_initmenupopup ? " WM_INITMENUPOPUP ": " ",
                gflag_entermenuloop ? "WM_INITMENULOOP ": "",
                gflag_initmenu ? "WM_INITMENU": "");
        /* now a somewhat successful call */
        gle = 0xdeadbeef;
        gflag_initmenupopup = gflag_entermenuloop = gflag_initmenu = 0;
        ret = MyTrackPopupMenu( Ex, hmenu, TPM_RETURNCMD, 100,100, hwnd, NULL);
        gle = GetLastError();
        ok( ret == 0, "TrackPopupMenu%s returned %d expected zero\n", Ex ? "Ex" : "", ret);
        ok( gle == NO_ERROR
            || gle == ERROR_INVALID_MENU_HANDLE /* NT4, win2k */
            || broken (gle == 0xdeadbeef) /* win95 */
            ,"TrackPopupMenu%s error got %u expected %u or %u\n",
            Ex ? "Ex" : "", gle, NO_ERROR, ERROR_INVALID_MENU_HANDLE);
        ok( gflag_initmenupopup && gflag_entermenuloop && gflag_initmenu,
                "missed expected message(s)%s%s%s\n",
                !gflag_initmenupopup ? " WM_INITMENUPOPUP ": " ",
                !gflag_entermenuloop ? "WM_INITMENULOOP ": "",
                !gflag_initmenu ? "WM_INITMENU": "");
        /* and another */
        ret = AppendMenuA( hmenu, MF_STRING, 1, "winetest");
        ok( ret, "AppendMenA has failed!\n");
        gle = 0xdeadbeef;
        gflag_initmenupopup = gflag_entermenuloop = gflag_initmenu = 0;
        ret = MyTrackPopupMenu( Ex, hmenu, TPM_RETURNCMD, 100,100, hwnd, NULL);
        gle = GetLastError();
        ok( ret == 0, "TrackPopupMenu%s returned %d expected zero\n", Ex ? "Ex" : "", ret);
        ok( gle == NO_ERROR
            || gle == ERROR_INVALID_MENU_HANDLE /* NT4, win2k and Vista in the TrackPopupMenuEx case */
            || broken (gle == 0xdeadbeef) /* win95 */
            ,"TrackPopupMenu%s error got %u expected %u or %u\n",
            Ex ? "Ex" : "", gle, NO_ERROR, ERROR_INVALID_MENU_HANDLE);
        ok( gflag_initmenupopup && gflag_entermenuloop && gflag_initmenu,
                "missed expected message(s)%s%s%s\n",
                !gflag_initmenupopup ? " WM_INITMENUPOPUP ": " ",
                !gflag_entermenuloop ? "WM_INITMENULOOP ": "",
                !gflag_initmenu ? "WM_INITMENU": "");
        DestroyMenu(hmenu);
    }
    /* clean up */
    DestroyWindow(hwnd);
}

static HMENU g_hmenu;

static LRESULT WINAPI menu_track_again_wnd_proc(HWND hwnd, UINT msg, WPARAM wparam, LPARAM lparam)
{
    switch (msg)
    {
    case WM_ENTERMENULOOP:
    {
        BOOL ret;

        /* try a recursive call */
        SetLastError(0xdeadbeef);
        ret = TrackPopupMenu(g_hmenu, 0, 100, 100, 0, hwnd, NULL);
        ok(ret == FALSE, "got %d\n", ret);
        ok(GetLastError() == ERROR_POPUP_ALREADY_ACTIVE ||
           broken(GetLastError() == 0xdeadbeef) /* W9x */, "got %d\n", GetLastError());

        /* exit menu modal loop
         * ( A SendMessage does not work on NT3.51 here ) */
        return PostMessageA(hwnd, WM_CANCELMODE, 0, 0);
    }
    }
    return DefWindowProcA(hwnd, msg, wparam, lparam);
}

static void test_menu_trackagain(void)
{
    HWND hwnd;
    BOOL ret;

    hwnd = CreateWindowExA(0, (LPCSTR)MAKEINTATOM(atomMenuCheckClass), NULL,
            WS_VISIBLE, CW_USEDEFAULT, CW_USEDEFAULT, 200, 200,
            NULL, NULL, NULL, NULL);
    ok(hwnd != NULL, "CreateWindowEx failed with error %d\n", GetLastError());
    if (!hwnd) return;
    SetWindowLongPtrA( hwnd, GWLP_WNDPROC, (LONG_PTR)menu_track_again_wnd_proc);

    g_hmenu = CreatePopupMenu();
    ok(g_hmenu != NULL, "CreateMenu failed with error %d\n", GetLastError());

    ret = AppendMenuA(g_hmenu, MF_STRING , 100, "item 1");
    ok(ret, "AppendMenu failed.\n");
    ret = AppendMenuA(g_hmenu, MF_STRING , 101, "item 2");
    ok(ret, "AppendMenu failed.\n");

    ret = TrackPopupMenu( g_hmenu, 0, 100, 100, 0, hwnd, NULL);
    ok(ret == TRUE, "got %d\n", ret);

    DestroyMenu(g_hmenu);
    DestroyWindow(hwnd);
}

/* test handling of WM_CANCELMODE messages */
static int g_got_enteridle;
static HWND g_hwndtosend;
static LRESULT WINAPI menu_cancelmode_wnd_proc(HWND hwnd, UINT msg,
        WPARAM wparam, LPARAM lparam)
{
    switch (msg)
    {
        case WM_ENTERMENULOOP:
            g_got_enteridle = 0;
            return SendMessageA( g_hwndtosend, WM_CANCELMODE, 0, 0);
        case WM_ENTERIDLE:
            {
                if( g_got_enteridle++ == 0) {
                    /* little hack to get another WM_ENTERIDLE message */
                    PostMessageA( hwnd, WM_MOUSEMOVE, 0, 0);
                    return SendMessageA( g_hwndtosend, WM_CANCELMODE, 0, 0);
                }
                pEndMenu();
                return TRUE;
            }
    }
    return DefWindowProcA( hwnd, msg, wparam, lparam);
}

static void test_menu_cancelmode(void)
{
    DWORD ret;
    HWND hwnd, hwndchild;
    HMENU menu, menubar;
    MSG msg;
    if( !pEndMenu) { /* win95 */
        win_skip( "EndMenu is not available\n");
        return;
    }
    hwnd = CreateWindowExA( 0, (LPCSTR)MAKEINTATOM(atomMenuCheckClass), NULL,
            WS_VISIBLE, CW_USEDEFAULT, CW_USEDEFAULT, 200, 200,
            NULL, NULL, NULL, NULL);
    hwndchild = CreateWindowExA( 0, (LPCSTR)MAKEINTATOM(atomMenuCheckClass), NULL,
            WS_VISIBLE | WS_CHILD, 10, 10, 20, 20,
            hwnd, NULL, NULL, NULL);
    ok( hwnd != NULL && hwndchild != NULL,
            "CreateWindowEx failed with error %d\n", GetLastError());
    g_hwndtosend = hwnd;
    SetWindowLongPtrA( hwnd, GWLP_WNDPROC, (LONG_PTR)menu_cancelmode_wnd_proc);
    SetWindowLongPtrA( hwndchild, GWLP_WNDPROC, (LONG_PTR)menu_cancelmode_wnd_proc);
    menu = CreatePopupMenu();
    ok( menu != NULL, "CreatePopupMenu failed with error %d\n", GetLastError());
    ret = AppendMenuA( menu, MF_STRING, 1, "winetest");
    ok( ret, "Functie failed lasterror is %u\n", GetLastError());
    /* seems to be needed only on wine :( */
    while (PeekMessageA(&msg, 0, 0, 0, PM_REMOVE))
        DispatchMessageA(&msg);
    /* test the effect of sending a WM_CANCELMODE message in the WM_INITMENULOOP
     * handler of the menu owner */
    /* test results is exctracted from variable g_got_enteridle. Possible values:
     * 0 : complete conformance. Sending WM_CANCELMODE cancels a menu initializing tracking
     * 1 : Sending WM_CANCELMODE cancels a menu that is in tracking state
     * 2 : Sending WM_CANCELMODE does not work
     */
    /* menu owner is top level window */
    g_hwndtosend = hwnd;
<<<<<<< HEAD
    ret = TrackPopupMenu( menu, TPM_RETURNCMD, 100,100, 0, hwnd, NULL);
    todo_wine {
        ok( g_got_enteridle == 0, "received %d WM_ENTERIDLE messages, none expected\n", g_got_enteridle);
    }
    ok( g_got_enteridle < 2, "received %d WM_ENTERIDLE messages, should be less than 2\n", g_got_enteridle);
    /* menu owner is child window */
    g_hwndtosend = hwndchild;
    ret = TrackPopupMenu( menu, TPM_RETURNCMD, 100,100, 0, hwndchild, NULL);
    todo_wine {
        ok(g_got_enteridle == 0, "received %d WM_ENTERIDLE messages, none expected\n", g_got_enteridle);
    }
    ok(g_got_enteridle < 2, "received %d WM_ENTERIDLE messages, should be less than 2\n", g_got_enteridle);
=======
    TrackPopupMenu( menu, TPM_RETURNCMD, 100,100, 0, hwnd, NULL);
    ok( g_got_enteridle == 0, "received %d WM_ENTERIDLE messages, none expected\n", g_got_enteridle);
    /* menu owner is child window */
    g_hwndtosend = hwndchild;
    TrackPopupMenu( menu, TPM_RETURNCMD, 100,100, 0, hwndchild, NULL);
    ok(g_got_enteridle == 0, "received %d WM_ENTERIDLE messages, none expected\n", g_got_enteridle);
>>>>>>> 2a8a0238
    /* now send the WM_CANCELMODE messages to the WRONG window */
    /* those should fail ( to have any effect) */
    g_hwndtosend = hwnd;
    ret = TrackPopupMenu( menu, TPM_RETURNCMD, 100,100, 0, hwndchild, NULL);
    ok( g_got_enteridle == 2, "received %d WM_ENTERIDLE messages, should be 2\n", g_got_enteridle);

    /* test canceling tracking in a window's menu bar */
    menubar = CreateMenu();
    ok( menubar != NULL, "CreateMenu failed with error %d\n", GetLastError());
    ret = AppendMenuA( menubar, MF_POPUP|MF_STRING, (UINT_PTR)menu, "winetest");
    ok( ret, "AppendMenuA failed lasterror is %u\n", GetLastError());
    ret = SetMenu( hwnd, menubar );
    ok( ret, "SetMenu failed lasterror is %u\n", GetLastError());
    /* initiate tracking */
    g_hwndtosend = hwnd;
    ret = SendMessageA( hwnd, WM_SYSCOMMAND, SC_KEYMENU, 0 );
    ok( ret == 0, "Sending WM_SYSCOMMAND/SC_KEYMENU failed lasterror is %u\n", GetLastError());
    while (PeekMessageA(&msg, 0, 0, 0, PM_REMOVE))
        DispatchMessageA(&msg);
    ok(g_got_enteridle == 0, "received %d WM_ENTERIDLE messages, none expected\n", g_got_enteridle);

    /* cleanup */
    DestroyMenu( menubar );
    DestroyMenu( menu);
    DestroyWindow( hwndchild);
    DestroyWindow( hwnd);
}

/* show menu trees have a maximum depth */
static void test_menu_maxdepth(void)
{
#define NR_MENUS 100
    HMENU hmenus[ NR_MENUS];
    int i;
    DWORD ret;

    SetLastError(12345678);
    for( i = 0; i < NR_MENUS; i++) {
        hmenus[i] = CreatePopupMenu();
        if( !hmenus[i]) break;
    }
    ok( i == NR_MENUS, "could not create more than %d menu's\n", i);
    for( i = 1; i < NR_MENUS; i++) {
        ret = AppendMenuA( hmenus[i], MF_POPUP, (UINT_PTR)hmenus[i-1],"test");
        if( !ret) break;
    }
    trace("Maximum depth is %d\n", i);
    ok( GetLastError() == 12345678, "unexpected error %d\n",  GetLastError());
    ok( i < NR_MENUS ||
           broken( i == NR_MENUS), /* win98, NT */
           "no ( or very large) limit on menu depth!\n");

    for( i = 0; i < NR_MENUS; i++)
        DestroyMenu( hmenus[i]);
}

/* bug #12171 */
static void test_menu_circref(void)
{
    HMENU menu1, menu2;
    DWORD ret;

    menu1 = CreatePopupMenu();
    menu2 = CreatePopupMenu();
    ok( menu1 && menu2, "error creating menus.\n");
    ret = AppendMenuA( menu1, MF_POPUP, (UINT_PTR)menu2, "winetest");
    ok( ret, "AppendMenu failed, error is %d\n", GetLastError());
    ret = AppendMenuA( menu1, MF_STRING | MF_HILITE, 123, "winetest");
    ok( ret, "AppendMenu failed, error is %d\n", GetLastError());
    /* app chooses an id that happens to clash with its own hmenu */
    ret = AppendMenuA( menu2, MF_STRING, (UINT_PTR)menu2, "winetest");
    ok( ret, "AppendMenu failed, error is %d\n", GetLastError());
    /* now attempt to change the string of the first item of menu1 */
    ret = ModifyMenuA( menu1, (UINT_PTR)menu2, MF_POPUP, (UINT_PTR)menu2, "menu 2");
    ok( !ret ||
            broken( ret), /* win98, NT */
            "ModifyMenu should have failed.\n");
    if( !ret) { /* will probably stack fault if the ModifyMenu succeeded */
        ret = GetMenuState( menu1, 123, 0);
        ok( ret == MF_HILITE, "GetMenuState returned %x\n",ret);
    }
    DestroyMenu( menu2);
    DestroyMenu( menu1);
}

/* test how the menu texts are aligned when the menu items have
 * different combinations of text and bitmaps (bug #13350) */
static void test_menualign(void)
{
    BYTE bmfill[300];
    HMENU menu;
    HBITMAP hbm1, hbm2, hbm3;
    MENUITEMINFOA mii = { sizeof(MENUITEMINFOA) };
    DWORD ret;
    HWND hwnd;
    MENUINFO mi = { sizeof( MENUINFO)};

    if( !winetest_interactive) {
        skip( "interactive alignment tests.\n");
        return;
    }
    hwnd = CreateWindowExA(0,
            "STATIC",
            "Menu text alignment Test\nPlease make a selection.",
            WS_OVERLAPPEDWINDOW,
            100, 100,
            300, 300,
            NULL, NULL, 0, NULL);
    ShowWindow( hwnd, SW_SHOW);
    /* create bitmaps */
    memset( bmfill, 0xcc, sizeof( bmfill));
    hbm1 = CreateBitmap( 10,10,1,1,bmfill);
    hbm2 = CreateBitmap( 20,20,1,1,bmfill);
    hbm3 = CreateBitmap( 50,6,1,1,bmfill);
    ok( hbm1 && hbm2 && hbm3, "Creating bitmaps failed\n");
    menu = CreatePopupMenu();
    ok( menu != NULL, "CreatePopupMenu() failed\n");
    if( pGetMenuInfo) {
        mi.fMask = MIM_STYLE;
        ret = pGetMenuInfo( menu, &mi);
        ok( menu != NULL, "GetMenuInfo() failed\n");
        ok( 0 == mi.dwStyle, "menuinfo style is %x\n", mi.dwStyle);
    }
    /* test 1 */
    mii.fMask = MIIM_BITMAP | MIIM_STRING | MIIM_ID;
    mii.wID = 1;
    mii.hbmpItem = hbm1;
    mii.dwTypeData = (LPSTR) " OK: menu texts are correctly left-aligned.";
    ret = InsertMenuItemA( menu, -1, TRUE, &mii);
    ok( ret, "InsertMenuItem() failed\n");
    mii.fMask = MIIM_BITMAP | MIIM_STRING | MIIM_ID ;
    mii.wID = 2;
    mii.hbmpItem = hbm2;
    mii.dwTypeData = (LPSTR) " FAIL: menu texts are NOT left-aligned.";
    ret = InsertMenuItemA( menu, -1, TRUE, &mii);
    ok( ret, "InsertMenuItem() failed\n");
    ret = TrackPopupMenu( menu, TPM_RETURNCMD, 110, 200, 0, hwnd, NULL);
    ok( ret != 2, "User indicated that menu text alignment test 1 failed %d\n", ret);
    /* test 2*/
    mii.fMask = MIIM_BITMAP | MIIM_STRING | MIIM_ID;
    mii.wID = 3;
    mii.hbmpItem = hbm3;
    mii.dwTypeData = NULL;
    ret = InsertMenuItemA( menu, 0, TRUE, &mii);
    ok( ret, "InsertMenuItem() failed\n");
    mii.fMask = MIIM_BITMAP | MIIM_STRING | MIIM_ID;
    mii.wID = 1;
    mii.hbmpItem = hbm1;
    /* make the text a bit longer, to keep it readable */
    /* this bug is on winXP and reproduced on wine */
    mii.dwTypeData = (LPSTR) " OK: menu texts are to the right of the bitmaps........";
    ret = SetMenuItemInfoA( menu, 1, TRUE, &mii);
    ok( ret, "SetMenuItemInfo() failed\n");
    mii.wID = 2;
    mii.hbmpItem = hbm2;
    mii.dwTypeData = (LPSTR) " FAIL: menu texts are below the first bitmap.  ";
    ret = SetMenuItemInfoA( menu, 2, TRUE, &mii);
    ok( ret, "SetMenuItemInfo() failed\n");
    ret = TrackPopupMenu( menu, TPM_RETURNCMD, 110, 200, 0, hwnd, NULL);
    ok( ret != 2, "User indicated that menu text alignment test 2 failed %d\n", ret);
    /* test 3 */
    mii.fMask = MIIM_TYPE | MIIM_ID;
    mii.wID = 3;
    mii.fType = MFT_BITMAP;
    mii.dwTypeData = (LPSTR) hbm3;
    ret = SetMenuItemInfoA( menu, 0, TRUE, &mii);
    ok( ret, "SetMenuItemInfo() failed\n");
    mii.fMask = MIIM_BITMAP | MIIM_STRING | MIIM_ID;
    mii.wID = 1;
    mii.hbmpItem = NULL;
    mii.dwTypeData = (LPSTR) " OK: menu texts are below the bitmap.";
    ret = SetMenuItemInfoA( menu, 1, TRUE, &mii);
    ok( ret, "SetMenuItemInfo() failed\n");
    mii.wID = 2;
    mii.hbmpItem = NULL;
    mii.dwTypeData = (LPSTR) " FAIL: menu texts are NOT below the bitmap.";
    ret = SetMenuItemInfoA( menu, 2, TRUE, &mii);
    ok( ret, "SetMenuItemInfo() failed\n");
    ret = TrackPopupMenu( menu, TPM_RETURNCMD, 110, 200, 0, hwnd, NULL);
    ok( ret != 2, "User indicated that menu text alignment test 3 failed %d\n", ret);
    /* cleanup */
    DeleteObject( hbm1);
    DeleteObject( hbm2);
    DeleteObject( hbm3);
    DestroyMenu( menu);
    DestroyWindow( hwnd);
}

static LRESULT WINAPI menu_fill_in_init(HWND hwnd, UINT msg,
        WPARAM wparam, LPARAM lparam)
{
    HMENU hmenupopup;
    BOOL ret;
    switch (msg)
    {
        case WM_INITMENUPOPUP:
            gflag_initmenupopup++;
            hmenupopup = (HMENU) wparam;
            ret = AppendMenuA(hmenupopup, MF_STRING , 100, "item 1");
            ok(ret, "AppendMenu failed.\n");
            ret = AppendMenuA(hmenupopup, MF_STRING , 101, "item 2");
            ok(ret, "AppendMenu failed.\n");
            break;
        case WM_ENTERMENULOOP:
            gflag_entermenuloop++;
            break;
        case WM_INITMENU:
            gflag_initmenu++;
            break;
        case WM_ENTERIDLE:
            gflag_enteridle++;
            PostMessageA(hwnd, WM_CANCELMODE, 0, 0);
            return TRUE;
        case WM_MENUSELECT:
            selectitem_wp = wparam;
            selectitem_lp = lparam;
            break;
    }
    return DefWindowProcA(hwnd, msg, wparam, lparam);
}

static void test_emptypopup(void)
{
    BOOL ret;
    HMENU hmenu;

    HWND hwnd = CreateWindowExA(0, (LPCSTR)MAKEINTATOM(atomMenuCheckClass), NULL,
                               WS_VISIBLE, CW_USEDEFAULT, CW_USEDEFAULT, 200, 200,
                               NULL, NULL, NULL, NULL);
    ok(hwnd != NULL, "CreateWindowEx failed with error %d\n", GetLastError());
    SetWindowLongPtrA( hwnd, GWLP_WNDPROC, (LONG_PTR)menu_ownerdraw_wnd_proc);

    hmenu = CreatePopupMenu();
    ok(hmenu != NULL, "CreateMenu failed with error %d\n", GetLastError());

    gflag_initmenupopup = gflag_entermenuloop = gflag_initmenu = gflag_enteridle = 0;
    selectitem_wp = 0xdeadbeef;
    selectitem_lp = 0xdeadbeef;

    ret = TrackPopupMenu( hmenu, TPM_RETURNCMD, 100,100, 0, hwnd, NULL);
    ok(ret == 0, "got %i\n", ret);

    ok(gflag_initmenupopup == 1, "got %i\n", gflag_initmenupopup);
    ok(gflag_entermenuloop == 1, "got %i\n", gflag_entermenuloop);
    ok(gflag_initmenu == 1, "got %i\n", gflag_initmenu);
    ok(gflag_enteridle == 0, "got %i\n", gflag_initmenu);

    ok(selectitem_wp == 0xdeadbeef, "got %lx\n", selectitem_wp);
    ok(selectitem_lp == 0xdeadbeef, "got %lx\n", selectitem_lp);

    gflag_initmenupopup = gflag_entermenuloop = gflag_initmenu = gflag_enteridle = 0;
    selectitem_wp = 0xdeadbeef;
    selectitem_lp = 0xdeadbeef;

    ret = TrackPopupMenu( hmenu, 0, 100,100, 0, hwnd, NULL);
    ok(ret == 0, "got %i\n", ret);

    ok(gflag_initmenupopup == 1, "got %i\n", gflag_initmenupopup);
    ok(gflag_entermenuloop == 1, "got %i\n", gflag_entermenuloop);
    ok(gflag_initmenu == 1, "got %i\n", gflag_initmenu);
    ok(gflag_enteridle == 0, "got %i\n", gflag_initmenu);

    ok(selectitem_wp == 0xdeadbeef, "got %lx\n", selectitem_wp);
    ok(selectitem_lp == 0xdeadbeef, "got %lx\n", selectitem_lp);

    SetWindowLongPtrA( hwnd, GWLP_WNDPROC, (LONG_PTR)menu_fill_in_init);

    gflag_initmenupopup = gflag_entermenuloop = gflag_initmenu = gflag_enteridle = 0;
    selectitem_wp = 0xdeadbeef;
    selectitem_lp = 0xdeadbeef;

    ret = TrackPopupMenu( hmenu, 0, 100,100, 0, hwnd, NULL);
    ok(ret == 1, "got %i\n", ret);

    ok(gflag_initmenupopup == 1, "got %i\n", gflag_initmenupopup);
    ok(gflag_entermenuloop == 1, "got %i\n", gflag_entermenuloop);
    ok(gflag_initmenu == 1, "got %i\n", gflag_initmenu);
    ok(gflag_enteridle == 1, "got %i\n", gflag_initmenu);

    ok(selectitem_wp == 0xffff0000, "got %lx\n", selectitem_wp);
    ok(selectitem_lp == 0, "got %lx\n", selectitem_lp);

    DestroyWindow(hwnd);

    ret = DestroyMenu(hmenu);
    ok(ret, "DestroyMenu failed with error %d\n", GetLastError());
}

static HMENU get_bad_hmenu( UINT_PTR id )
{
    while (IsMenu( (HMENU)id )) id++;
    return (HMENU)id;
}

static void test_AppendMenu(void)
{
    static char string[] = "string";
    MENUITEMINFOA mii;
    HMENU hmenu, hsubmenu;
    HBITMAP hbmp;
    char buf[16];
    BOOL ret;

    hmenu = CreateMenu();
    ok(hmenu != 0, "CreateMenu failed\n");
    ret = AppendMenuA(hmenu, MF_OWNERDRAW, 201, "item 1");
    ok(ret, "AppendMenu failed\n");
    check_menu_items(hmenu, 201, MF_OWNERDRAW, 0);
    DestroyMenu(hmenu);

    hmenu = CreateMenu();
    ok(hmenu != 0, "CreateMenu failed\n");
    hsubmenu = get_bad_hmenu( 202 );
    ret = AppendMenuA(hmenu, MF_POPUP, (UINT_PTR)hsubmenu, "item 1");
    ok(ret, "AppendMenu failed\n");
    check_menu_items(hmenu, (UINT_PTR)hsubmenu, MF_STRING, 0);
    DestroyMenu(hmenu);

    hmenu = CreateMenu();
    ok(hmenu != 0, "CreateMenu failed\n");
    hsubmenu = get_bad_hmenu( 203 );
    ret = AppendMenuA(hmenu, MF_OWNERDRAW | MF_POPUP, (UINT_PTR)hsubmenu, "item 1");
    ok(ret, "AppendMenu failed\n");
    check_menu_items(hmenu, (UINT_PTR)hsubmenu, MF_OWNERDRAW, 0);
    DestroyMenu(hmenu);

    hmenu = CreateMenu();
    ok(hmenu != 0, "CreateMenu failed\n");
    hsubmenu = CreateMenu();
    ok(hsubmenu != 0, "CreateMenu failed\n");
    ret = AppendMenuA(hmenu, MF_OWNERDRAW, (UINT_PTR)hsubmenu, "item 1");
    ok(ret, "AppendMenu failed\n");
    check_menu_items(hmenu, (UINT_PTR)hsubmenu, MF_OWNERDRAW, 0);
    DestroyMenu(hmenu);
    DestroyMenu(hsubmenu);

    hmenu = CreateMenu();
    ok(hmenu != 0, "CreateMenu failed\n");
    hsubmenu = CreateMenu();
    ok(hsubmenu != 0, "CreateMenu failed\n");
    ret = AppendMenuA(hmenu, MF_POPUP, (UINT_PTR)hsubmenu, "item 1");
    ok(ret, "AppendMenu failed\n");
    check_menu_items(hmenu, (UINT_PTR)hsubmenu, MF_STRING, 0);
    DestroyMenu(hmenu);
    DestroyMenu(hsubmenu);

    hmenu = CreateMenu();
    ok(hmenu != 0, "CreateMenu failed\n");
    hsubmenu = CreateMenu();
    ok(hsubmenu != 0, "CreateMenu failed\n");
    ret = AppendMenuA(hmenu, MF_OWNERDRAW | MF_POPUP, (UINT_PTR)hsubmenu, "item 1");
    ok(ret, "AppendMenu failed\n");
    check_menu_items(hmenu, (UINT_PTR)hsubmenu, MF_OWNERDRAW, 0);
    DestroyMenu(hmenu);
    DestroyMenu(hsubmenu);

    hmenu = CreateMenu();
    ok(hmenu != 0, "CreateMenu failed\n");
    hsubmenu = CreatePopupMenu();
    ok(hsubmenu != 0, "CreatePopupMenu failed\n");
    ret = AppendMenuA(hmenu, MF_OWNERDRAW, (UINT_PTR)hsubmenu, "item 1");
    ok(ret, "AppendMenu failed\n");
    check_menu_items(hmenu, (UINT_PTR)hsubmenu, MF_OWNERDRAW, 0);
    DestroyMenu(hmenu);
    DestroyMenu(hsubmenu);

    hmenu = CreateMenu();
    ok(hmenu != 0, "CreateMenu failed\n");
    hsubmenu = CreatePopupMenu();
    ok(hsubmenu != 0, "CreatePopupMenu failed\n");
    ret = AppendMenuA(hmenu, MF_POPUP, (UINT_PTR)hsubmenu, "item 1");
    ok(ret, "AppendMenu failed\n");
    check_menu_items(hmenu, (UINT_PTR)hsubmenu, MF_STRING, 0);
    DestroyMenu(hmenu);
    DestroyMenu(hsubmenu);

    hmenu = CreateMenu();
    ok(hmenu != 0, "CreateMenu failed\n");
    hsubmenu = CreatePopupMenu();
    ok(hsubmenu != 0, "CreatePopupMenu failed\n");
    ret = AppendMenuA(hmenu, MF_OWNERDRAW | MF_POPUP, (UINT_PTR)hsubmenu, "item 1");
    ok(ret, "AppendMenu failed\n");
    check_menu_items(hmenu, (UINT_PTR)hsubmenu, MF_OWNERDRAW, 0);
    DestroyMenu(hmenu);
    DestroyMenu(hsubmenu);

    hmenu = CreateMenu();
    ok(hmenu != 0, "CreateMenu failed\n");
    ret = AppendMenuA(hmenu, MF_STRING, 204, "item 1");
    ok(ret, "AppendMenu failed\n");
    check_menu_items(hmenu, 204, MF_STRING, 0);
    hsubmenu = get_bad_hmenu( 205 );
    ret = ModifyMenuA(hmenu, 0, MF_POPUP | MF_BYPOSITION, (UINT_PTR)hsubmenu, "item 2");
    ok(ret, "ModifyMenu failed\n");
    check_menu_items(hmenu, (UINT_PTR)hsubmenu, MF_STRING, 0);
    memset(&mii, 0, sizeof(mii));
    mii.cbSize = sizeof(mii);
    mii.fMask = MIIM_SUBMENU;
    mii.hSubMenu = get_bad_hmenu( 204 );
    ret = InsertMenuItemA(hmenu, 0, TRUE, &mii);
    ok(!ret, "InsertMenuItem should fail\n");
    ret = SetMenuItemInfoA(hmenu, 0, TRUE, &mii);
    ok(!ret, "SetMenuItemInfo should fail\n");
    mii.fMask = MIIM_ID;
    mii.wID = 206;
    ret = InsertMenuItemA(hmenu, 0, TRUE, &mii);
    ok(ret, "InsertMenuItem failed\n");
if (0) /* FIXME: uncomment once Wine is fixed */ {
    check_menu_items(hmenu, 206, MF_SEPARATOR, MFS_GRAYED);
}
    mii.wID = 207;
    ret = SetMenuItemInfoA(hmenu, 0, TRUE, &mii);
    ok(ret, "SetMenuItemInfo failed\n");
if (0) /* FIXME: uncomment once Wine is fixed */ {
    check_menu_items(hmenu, 207, MF_SEPARATOR, MFS_GRAYED);
}
    DestroyMenu(hmenu);

    hbmp = CreateBitmap(1, 1, 1, 1, NULL);
    hmenu = CreateMenu();
    ok(hmenu != 0, "CreateMenu failed\n");

    /* menu item with a string and a bitmap */
    memset(&mii, 0, sizeof(mii));
    mii.cbSize = sizeof(mii);
    mii.fMask = MIIM_STRING | MIIM_BITMAP;
    mii.dwTypeData = string;
    mii.cch = strlen(string);
    mii.hbmpItem = hbmp;
    ret = InsertMenuItemA(hmenu, 0, TRUE, &mii);
    ok(ret, "InsertMenuItem failed\n");
    memset(&mii, 0x81, sizeof(mii));
    memset(buf, 0x81, sizeof(buf));
    mii.cbSize = sizeof(mii);
    mii.fMask  = MIIM_FTYPE | MIIM_STATE | MIIM_ID | MIIM_SUBMENU | MIIM_STRING | MIIM_BITMAP;
    mii.dwTypeData = buf;
    mii.cch = sizeof(buf);
    mii.dwItemData = 0x81818181;
    ret = GetMenuItemInfoA(hmenu, 0, TRUE, &mii);
    ok(ret, "GetMenuItemInfo failed\n");
    ok(mii.fType == MF_STRING, "expected MF_STRING, got %#x\n", mii.fType);
    ok(mii.fState == MF_ENABLED, "expected MF_ENABLED, got %#x\n", mii.fState);
    ok(mii.wID == 0, "expected 0, got %#x\n", mii.wID);
    ok(mii.hSubMenu == 0, "expected 0, got %p\n", mii.hSubMenu);
    ok(mii.dwItemData == 0x81818181, "expected 0x81818181, got %#lx\n", mii.dwItemData);
    ok(mii.dwTypeData == buf, "expected %p, got %p\n", buf, mii.dwTypeData);
    ok(mii.cch == 6, "expected 6, got %u\n", mii.cch);
    ok(!strcmp(buf, string), "expected %s, got %s\n", string, buf);
    ok(mii.hbmpItem == hbmp, "expected %p, got %p\n", hbmp, mii.hbmpItem);

    memset(&mii, 0x81, sizeof(mii));
    mii.cbSize = sizeof(mii);
    mii.fMask  = MIIM_TYPE;
    mii.dwItemData = 0x81818181;
    ret = GetMenuItemInfoA(hmenu, 0, TRUE, &mii);
    ok(ret, "GetMenuItemInfo failed\n");
    ok(mii.fType == MF_BITMAP, "expected MF_BITMAP, got %#x\n", mii.fType);
    ok(mii.fState == 0x81818181, "expected 0x81818181, got %#x\n", mii.fState);
    ok(mii.wID == 0x81818181, "expected 0x81818181, got %#x\n", mii.wID);
    ok(mii.hSubMenu == 0, "expected 0, got %p\n", mii.hSubMenu);
    ok(mii.dwItemData == 0x81818181, "expected 0x81818181, got %#lx\n", mii.dwItemData);
    ok(mii.dwTypeData == (LPSTR)hbmp, "expected %p, got %p\n", hbmp, mii.dwTypeData);
    ok(mii.cch == 6, "expected 6, got %u\n", mii.cch);
    ok(mii.hbmpItem == hbmp, "expected %p, got %p\n", hbmp, mii.hbmpItem);

    memset(&mii, 0x81, sizeof(mii));
    memset(buf, 0x81, sizeof(buf));
    mii.cbSize = sizeof(mii);
    mii.fMask  = MIIM_STATE | MIIM_ID | MIIM_TYPE | MIIM_DATA;
    mii.dwTypeData = buf;
    mii.cch = sizeof(buf);
    mii.dwItemData = 0x81818181;
    ret = GetMenuItemInfoA(hmenu, 0, TRUE, &mii);
    ok(ret, "GetMenuItemInfo failed\n");
    ok(mii.fType == MF_BITMAP, "expected MF_BITMAP, got %#x\n", mii.fType);
    ok(mii.fState == MF_ENABLED, "expected MF_ENABLED, got %#x\n", mii.fState);
    ok(mii.wID == 0, "expected 0, got %#x\n", mii.wID);
    ok(mii.hSubMenu == 0, "expected 0, got %p\n", mii.hSubMenu);
    ok(mii.dwItemData == 0, "expected 0, got %#lx\n", mii.dwItemData);
    ok(mii.dwTypeData == (LPSTR)hbmp, "expected %p, got %p\n", hbmp, mii.dwTypeData);
    ok(mii.cch == 6, "expected 6, got %u\n", mii.cch);
    ok(mii.hbmpItem == hbmp, "expected %p, got %p\n", hbmp, mii.hbmpItem);

    DestroyMenu(hmenu);
    DeleteObject(hbmp);

    hmenu = CreateMenu();
    ok(hmenu != 0, "CreateMenu failed\n");

    /* menu item with a string and a "magic" bitmap */
    memset(&mii, 0, sizeof(mii));
    mii.cbSize = sizeof(mii);
    mii.fMask = MIIM_STRING | MIIM_BITMAP;
    mii.dwTypeData = string;
    mii.cch = strlen(string);
    mii.hbmpItem = HBMMENU_POPUP_RESTORE;
    ret = InsertMenuItemA(hmenu, 0, TRUE, &mii);
    ok(ret, "InsertMenuItem failed\n");
    memset(&mii, 0x81, sizeof(mii));
    memset(buf, 0x81, sizeof(buf));
    mii.cbSize = sizeof(mii);
    mii.fMask  = MIIM_FTYPE | MIIM_STATE | MIIM_ID | MIIM_SUBMENU | MIIM_STRING | MIIM_BITMAP;
    mii.dwTypeData = buf;
    mii.cch = sizeof(buf);
    mii.dwItemData = 0x81818181;
    ret = GetMenuItemInfoA(hmenu, 0, TRUE, &mii);
    ok(ret, "GetMenuItemInfo failed\n");
    ok(mii.fType == MF_STRING, "expected MF_STRING, got %#x\n", mii.fType);
    ok(mii.fState == MF_ENABLED, "expected MF_ENABLED, got %#x\n", mii.fState);
    ok(mii.wID == 0, "expected 0, got %#x\n", mii.wID);
    ok(mii.hSubMenu == 0, "expected 0, got %p\n", mii.hSubMenu);
    ok(mii.dwItemData == 0x81818181, "expected 0x81818181, got %#lx\n", mii.dwItemData);
    ok(mii.dwTypeData == buf, "expected %p, got %p\n", buf, mii.dwTypeData);
    ok(mii.cch == 6, "expected 6, got %u\n", mii.cch);
    ok(!strcmp(buf, string), "expected %s, got %s\n", string, buf);
    ok(mii.hbmpItem == HBMMENU_POPUP_RESTORE, "expected HBMMENU_POPUP_RESTORE, got %p\n", mii.hbmpItem);

    memset(&mii, 0x81, sizeof(mii));
    mii.cbSize = sizeof(mii);
    mii.fMask  = MIIM_TYPE;
    mii.dwTypeData = buf;
    mii.cch = sizeof(buf);
    mii.dwItemData = 0x81818181;
    ret = GetMenuItemInfoA(hmenu, 0, TRUE, &mii);
    ok(ret, "GetMenuItemInfo failed\n");
    ok(mii.fType == MF_STRING, "expected MF_STRING, got %#x\n", mii.fType);
    ok(mii.fState == 0x81818181, "expected 0x81818181, got %#x\n", mii.fState);
    ok(mii.wID == 0x81818181, "expected 0x81818181, got %#x\n", mii.wID);
    ok(mii.hSubMenu == 0, "expected 0, got %p\n", mii.hSubMenu);
    ok(mii.dwItemData == 0x81818181, "expected 0x81818181, got %#lx\n", mii.dwItemData);
    ok(mii.dwTypeData == buf, "expected %p, got %p\n", buf, mii.dwTypeData);
    ok(mii.cch == 6, "expected 6, got %u\n", mii.cch);
    ok(!strcmp(buf, string), "expected %s, got %s\n", string, buf);
    ok(mii.hbmpItem == HBMMENU_POPUP_RESTORE, "expected HBMMENU_POPUP_RESTORE, got %p\n", mii.hbmpItem);

    memset(&mii, 0x81, sizeof(mii));
    memset(buf, 0x81, sizeof(buf));
    mii.cbSize = sizeof(mii);
    mii.fMask  = MIIM_STATE | MIIM_ID | MIIM_TYPE | MIIM_DATA;
    mii.dwTypeData = buf;
    mii.cch = sizeof(buf);
    mii.dwItemData = 0x81818181;
    ret = GetMenuItemInfoA(hmenu, 0, TRUE, &mii);
    ok(ret, "GetMenuItemInfo failed\n");
    ok(mii.fType == MF_STRING, "expected MF_STRING, got %#x\n", mii.fType);
    ok(mii.fState == MF_ENABLED, "expected MF_ENABLED, got %#x\n", mii.fState);
    ok(mii.wID == 0, "expected 0, got %#x\n", mii.wID);
    ok(mii.hSubMenu == 0, "expected 0, got %p\n", mii.hSubMenu);
    ok(mii.dwItemData == 0, "expected 0, got %#lx\n", mii.dwItemData);
    ok(mii.dwTypeData == buf, "expected %p, got %p\n", buf, mii.dwTypeData);
    ok(mii.cch == 6, "expected 6, got %u\n", mii.cch);
    ok(!strcmp(buf, string), "expected %s, got %s\n", string, buf);
    ok(mii.hbmpItem == HBMMENU_POPUP_RESTORE, "expected HBMMENU_POPUP_RESTORE, got %p\n", mii.hbmpItem);

    DestroyMenu(hmenu);

    hbmp = CreateBitmap(1, 1, 1, 1, NULL);
    hmenu = CreateMenu();
    ok(hmenu != 0, "CreateMenu failed\n");

    /* menu item with a string */
    memset(&mii, 0, sizeof(mii));
    mii.cbSize = sizeof(mii);
    mii.fMask  = MIIM_STATE | MIIM_ID | MIIM_TYPE | MIIM_DATA;
    mii.dwItemData = (ULONG_PTR)hbmp;
    mii.dwTypeData = string;
    mii.cch = strlen(string);
    mii.hbmpItem = hbmp;
    ret = InsertMenuItemA(hmenu, 0, TRUE, &mii);
    ok(ret, "InsertMenuItem failed\n");
    memset(&mii, 0x81, sizeof(mii));
    memset(buf, 0x81, sizeof(buf));
    mii.cbSize = sizeof(mii);
    mii.fMask  = MIIM_STATE | MIIM_ID | MIIM_TYPE | MIIM_DATA;
    mii.dwTypeData = buf;
    mii.cch = sizeof(buf);
    mii.dwItemData = 0x81818181;
    ret = GetMenuItemInfoA(hmenu, 0, TRUE, &mii);
    ok(ret, "GetMenuItemInfo failed\n");
    ok(mii.fType == MF_STRING, "expected MF_STRING, got %#x\n", mii.fType);
    ok(mii.fState == MF_ENABLED, "expected MF_ENABLED, got %#x\n", mii.fState);
    ok(mii.wID == 0, "expected 0, got %#x\n", mii.wID);
    ok(mii.hSubMenu == 0, "expected 0, got %p\n", mii.hSubMenu);
    ok(mii.dwItemData == (ULONG_PTR)hbmp, "expected %p, got %#lx\n", hbmp, mii.dwItemData);
    ok(mii.dwTypeData == buf, "expected %p, got %p\n", buf, mii.dwTypeData);
    ok(mii.cch == 6, "expected 6, got %u\n", mii.cch);
    ok(!strcmp(buf, string), "expected %s, got %s\n", string, buf);
    ok(mii.hbmpItem == 0, "expected 0, got %p\n", mii.hbmpItem);

    memset(&mii, 0x81, sizeof(mii));
    memset(buf, 0x81, sizeof(buf));
    mii.cbSize = sizeof(mii);
    mii.fMask  = MIIM_TYPE;
    mii.dwTypeData = buf;
    mii.cch = sizeof(buf);
    mii.dwItemData = 0x81818181;
    ret = GetMenuItemInfoA(hmenu, 0, TRUE, &mii);
    ok(ret, "GetMenuItemInfo failed\n");
    ok(mii.fType == MF_STRING, "expected MF_STRING, got %#x\n", mii.fType);
    ok(mii.fState == 0x81818181, "expected 0x81818181, got %#x\n", mii.fState);
    ok(mii.wID == 0x81818181, "expected 0x81818181, got %#x\n", mii.wID);
    ok(mii.hSubMenu == 0, "expected 0, got %p\n", mii.hSubMenu);
    ok(mii.dwItemData == 0x81818181, "expected 0x81818181, got %#lx\n", mii.dwItemData);
    ok(mii.dwTypeData == buf, "expected %p, got %p\n", buf, mii.dwTypeData);
    ok(mii.cch == 6, "expected 6, got %u\n", mii.cch);
    ok(!strcmp(buf, string), "expected %s, got %s\n", string, buf);
    ok(mii.hbmpItem == 0, "expected 0, got %p\n", mii.hbmpItem);

    DestroyMenu(hmenu);
    DeleteObject(hbmp);

    /* menu item with a string */
    hbmp = CreateBitmap(1, 1, 1, 1, NULL);
    hmenu = CreateMenu();
    ok(hmenu != 0, "CreateMenu failed\n");
    memset(&mii, 0, sizeof(mii));
    mii.cbSize = sizeof(mii);
    mii.fMask = MIIM_STRING;
    mii.dwTypeData = string;
    mii.cch = strlen(string);
    ret = InsertMenuItemA(hmenu, 0, TRUE, &mii);
    ok(ret, "InsertMenuItem failed\n");
    memset(&mii, 0x81, sizeof(mii));
    memset(buf, 0x81, sizeof(buf));
    mii.cbSize = sizeof(mii);
    mii.fMask  = MIIM_FTYPE | MIIM_STATE | MIIM_ID | MIIM_SUBMENU | MIIM_STRING | MIIM_BITMAP;
    mii.dwTypeData = buf;
    mii.cch = sizeof(buf);
    mii.dwItemData = 0x81818181;
    ret = GetMenuItemInfoA(hmenu, 0, TRUE, &mii);
    ok(ret, "GetMenuItemInfo failed\n");
    ok(mii.fType == MF_STRING, "expected MF_STRING, got %#x\n", mii.fType);
    ok(mii.fState == MF_ENABLED, "expected MF_ENABLED, got %#x\n", mii.fState);
    ok(mii.wID == 0, "expected 0, got %#x\n", mii.wID);
    ok(mii.hSubMenu == 0, "expected 0, got %p\n", mii.hSubMenu);
    ok(mii.dwItemData == 0x81818181, "expected 0x81818181, got %#lx\n", mii.dwItemData);
    ok(mii.dwTypeData == buf, "expected %p, got %p\n", buf, mii.dwTypeData);
    ok(mii.cch == 6, "expected 6, got %u\n", mii.cch);
    ok(!strcmp(buf, string), "expected %s, got %s\n", string, buf);
    ok(mii.hbmpItem == 0, "expected 0, got %p\n", mii.hbmpItem);

    /* add "magic" bitmap to a menu item */
    mii.fMask = MIIM_BITMAP;
    mii.hbmpItem = HBMMENU_POPUP_RESTORE;
    ret = SetMenuItemInfoA(hmenu, 0, TRUE, &mii);
    ok(ret, "SetMenuItemInfo failed\n");
    memset(&mii, 0x81, sizeof(mii));
    memset(buf, 0x81, sizeof(buf));
    mii.cbSize = sizeof(mii);
    mii.fMask  = MIIM_FTYPE | MIIM_STATE | MIIM_ID | MIIM_SUBMENU | MIIM_STRING | MIIM_BITMAP;
    mii.dwTypeData = buf;
    mii.cch = sizeof(buf);
    mii.dwItemData = 0x81818181;
    ret = GetMenuItemInfoA(hmenu, 0, TRUE, &mii);
    ok(ret, "GetMenuItemInfo failed\n");
    ok(mii.fType == MF_STRING, "expected MF_STRING, got %#x\n", mii.fType);
    ok(mii.fState == MF_ENABLED, "expected MF_ENABLED, got %#x\n", mii.fState);
    ok(mii.wID == 0, "expected 0, got %#x\n", mii.wID);
    ok(mii.hSubMenu == 0, "expected 0, got %p\n", mii.hSubMenu);
    ok(mii.dwItemData == 0x81818181, "expected 0x81818181, got %#lx\n", mii.dwItemData);
    ok(mii.dwTypeData == buf, "expected %p, got %p\n", buf, mii.dwTypeData);
    ok(mii.cch == 6, "expected 6, got %u\n", mii.cch);
    ok(!strcmp(buf, string), "expected %s, got %s\n", string, buf);
    ok(mii.hbmpItem == HBMMENU_POPUP_RESTORE, "expected HBMMENU_POPUP_RESTORE, got %p\n", mii.hbmpItem);

    memset(&mii, 0x81, sizeof(mii));
    memset(buf, 0x81, sizeof(buf));
    mii.cbSize = sizeof(mii);
    mii.fMask  = MIIM_TYPE;
    mii.dwTypeData = buf;
    mii.cch = sizeof(buf);
    mii.dwItemData = 0x81818181;
    ret = GetMenuItemInfoA(hmenu, 0, TRUE, &mii);
    ok(ret, "GetMenuItemInfo failed\n");
    ok(mii.fType == MF_STRING, "expected MF_STRING, got %#x\n", mii.fType);
    ok(mii.fState == 0x81818181, "expected 0x81818181, got %#x\n", mii.fState);
    ok(mii.wID == 0x81818181, "expected 0x81818181, got %#x\n", mii.wID);
    ok(mii.hSubMenu == 0, "expected 0, got %p\n", mii.hSubMenu);
    ok(mii.dwItemData == 0x81818181, "expected 0x81818181, got %#lx\n", mii.dwItemData);
    ok(mii.dwTypeData == buf, "expected %p, got %p\n", buf, mii.dwTypeData);
    ok(mii.cch == 6, "expected 6, got %u\n", mii.cch);
    ok(!strcmp(buf, string), "expected %s, got %s\n", string, buf);
    ok(mii.hbmpItem == HBMMENU_POPUP_RESTORE, "expected HBMMENU_POPUP_RESTORE, got %p\n", mii.hbmpItem);

    /* replace "magic" bitmap by a normal one */
    mii.fMask = MIIM_BITMAP;
    mii.hbmpItem = hbmp;
    ret = SetMenuItemInfoA(hmenu, 0, TRUE, &mii);
    ok(ret, "SetMenuItemInfo failed\n");
    memset(&mii, 0x81, sizeof(mii));
    memset(buf, 0x81, sizeof(buf));
    mii.cbSize = sizeof(mii);
    mii.fMask  = MIIM_FTYPE | MIIM_STATE | MIIM_ID | MIIM_SUBMENU | MIIM_STRING | MIIM_BITMAP;
    mii.dwTypeData = buf;
    mii.cch = sizeof(buf);
    mii.dwItemData = 0x81818181;
    ret = GetMenuItemInfoA(hmenu, 0, TRUE, &mii);
    ok(ret, "GetMenuItemInfo failed\n");
    ok(mii.fType == MF_STRING, "expected MF_STRING, got %#x\n", mii.fType);
    ok(mii.fState == MF_ENABLED, "expected MF_ENABLED, got %#x\n", mii.fState);
    ok(mii.wID == 0, "expected 0, got %#x\n", mii.wID);
    ok(mii.hSubMenu == 0, "expected 0, got %p\n", mii.hSubMenu);
    ok(mii.dwItemData == 0x81818181, "expected 0x81818181, got %#lx\n", mii.dwItemData);
    ok(mii.dwTypeData == buf, "expected %p, got %p\n", buf, mii.dwTypeData);
    ok(mii.cch == 6, "expected 6, got %u\n", mii.cch);
    ok(!strcmp(buf, string), "expected %s, got %s\n", string, buf);
    ok(mii.hbmpItem == hbmp, "expected %p, got %p\n", hbmp, mii.hbmpItem);

    memset(&mii, 0x81, sizeof(mii));
    memset(buf, 0x81, sizeof(buf));
    mii.cbSize = sizeof(mii);
    mii.fMask  = MIIM_TYPE;
    mii.dwTypeData = buf;
    mii.cch = sizeof(buf);
    mii.dwItemData = 0x81818181;
    ret = GetMenuItemInfoA(hmenu, 0, TRUE, &mii);
    ok(ret, "GetMenuItemInfo failed\n");
    ok(mii.fType == MF_BITMAP, "expected MF_BITMAP, got %#x\n", mii.fType);
    ok(mii.fState == 0x81818181, "expected 0x81818181, got %#x\n", mii.fState);
    ok(mii.wID == 0x81818181, "expected 0x81818181, got %#x\n", mii.wID);
    ok(mii.hSubMenu == 0, "expected 0, got %p\n", mii.hSubMenu);
    ok(mii.dwItemData == 0x81818181, "expected 0x81818181, got %#lx\n", mii.dwItemData);
    ok(mii.dwTypeData == (LPSTR)hbmp, "expected %p, got %p\n", hbmp, mii.dwTypeData);
    ok(mii.cch == 6, "expected 6, got %u\n", mii.cch);
    ok(mii.hbmpItem == hbmp, "expected %p, got %p\n", hbmp, mii.hbmpItem);

    DestroyMenu(hmenu);
    DeleteObject(hbmp);
}

START_TEST(menu)
{
    init_function_pointers();
    register_menu_check_class();

    /* Wine defines MENUITEMINFO for W2K and above. NT4 and below can't
     * handle that.
     */
    if (correct_behavior())
    {
        test_menu_add_string();
        test_menu_iteminfo();
        test_menu_search_bycommand();
        test_CheckMenuRadioItem();
        test_menu_resource_layout();
        test_InsertMenu();
        test_menualign();
        test_system_menu();
    }

    test_menu_locked_by_window();
    test_subpopup_locked_by_menu();
    test_menu_ownerdraw();
    test_getmenubarinfo();
    test_menu_bmp_and_string();
    test_menu_getmenuinfo();
    test_menu_setmenuinfo();
    test_menu_input();
    test_menu_flags();

    test_menu_hilitemenuitem();
    test_menu_trackpopupmenu();
    test_menu_trackagain();
    test_menu_cancelmode();
    test_menu_maxdepth();
    test_menu_circref();
    test_emptypopup();
    test_AppendMenu();
}<|MERGE_RESOLUTION|>--- conflicted
+++ resolved
@@ -19,7 +19,7 @@
  * Foundation, Inc., 51 Franklin St, Fifth Floor, Boston, MA 02110-1301, USA
  */
 
-#define _WIN32_WINNT 0x0501
+//#define _WIN32_WINNT 0x0501
 
 #include <stdarg.h>
 #include <stdio.h>
@@ -175,6 +175,8 @@
                 if (winetest_debug > 1)
                     trace("WM_MEASUREITEM received data %lx size %dx%d\n",
                             pmis->itemData, pmis->itemWidth, pmis->itemHeight);
+                ok( !wparam, "wrong wparam %lx\n", wparam );
+                ok( pmis->CtlType == ODT_MENU, "wrong type %x\n", pmis->CtlType );
                 MOD_odheight = pmis->itemHeight;
                 pmis->itemWidth = MODsizes[pmis->itemData].cx;
                 pmis->itemHeight = MODsizes[pmis->itemData].cy;
@@ -201,6 +203,8 @@
                             pdis->rcItem.right,pdis->rcItem.bottom );
                     SelectObject( pdis->hDC, oldpen);
                 }
+                ok( !wparam, "wrong wparam %lx\n", wparam );
+                ok( pdis->CtlType == ODT_MENU, "wrong type %x\n", pdis->CtlType );
                 /* calculate widths of some menu texts */
                 if( ! MOD_txtsizes[0].size.cx)
                     for(i = 0; MOD_txtsizes[i].text; i++) {
@@ -221,7 +225,7 @@
                     }
 
                 if( pdis->itemData > MOD_maxid) return TRUE;
-                /* store the rectangl */
+                /* store the rectangle */
                 MOD_rc[pdis->itemData] = pdis->rcItem;
                 /* calculate average character width */
                 GetTextExtentPointA( pdis->hDC, chrs, 52, &sz );
@@ -717,10 +721,7 @@
     int i,j,k;
     BOOL ret;
     HMENU hmenu;
-<<<<<<< HEAD
-=======
     MENUITEMINFOA mii;
->>>>>>> 2a8a0238
     LONG leftcol;
     HWND hwnd = CreateWindowExA(0, (LPCSTR)MAKEINTATOM(atomMenuCheckClass), NULL,
                                WS_VISIBLE, CW_USEDEFAULT, CW_USEDEFAULT, 200, 200,
@@ -742,7 +743,7 @@
     MOD_maxid = k-1;
     assert( k <= sizeof(MOD_rc)/sizeof(RECT));
     /* display the menu */
-    ret = TrackPopupMenu( hmenu, TPM_RETURNCMD, 100,100, 0, hwnd, NULL);
+    TrackPopupMenu( hmenu, TPM_RETURNCMD, 100,100, 0, hwnd, NULL);
 
     /* columns have a 4 pixel gap between them */
     ok( MOD_rc[0].right + 4 ==  MOD_rc[2].left,
@@ -766,7 +767,7 @@
     leftcol= MOD_rc[0].left;
     ModifyMenuA( hmenu, 0, MF_BYCOMMAND| MF_OWNERDRAW| MF_SEPARATOR, 0, 0);
     /* display the menu */
-    ret = TrackPopupMenu( hmenu, TPM_RETURNCMD, 100,100, 0, hwnd, NULL);
+    TrackPopupMenu( hmenu, TPM_RETURNCMD, 100,100, 0, hwnd, NULL);
     /* left should be 4 pixels less now */
     ok( leftcol == MOD_rc[0].left + 4, 
             "columns should be 4 pixels to the left (actual %d).\n",
@@ -780,8 +781,6 @@
             "Height is incorrect. Got %d expected %d\n",
             MOD_rc[0].bottom - MOD_rc[0].top, MOD_SIZE);
 
-<<<<<<< HEAD
-=======
     /* test owner-drawn callback bitmap */
     ModifyMenuA( hmenu, 1, MF_BYPOSITION | MFT_BITMAP, 1, (LPCSTR)HBMMENU_CALLBACK );
     mii.cbSize = sizeof(mii);
@@ -794,7 +793,6 @@
     }
     TrackPopupMenu( hmenu, TPM_RETURNCMD, 100,100, 0, hwnd, NULL);
 
->>>>>>> 2a8a0238
     /* test width/height of an ownerdraw menu bar as well */
     ret = DestroyMenu(hmenu);
     ok(ret, "DestroyMenu failed with error %d\n", GetLastError());
@@ -894,13 +892,15 @@
         ReleaseDC( hwnd, hdc);
     }
     if(ispop)
-        ret = TrackPopupMenu( hmenu, TPM_RETURNCMD, 100,100, 0, hwnd, NULL);
+        TrackPopupMenu( hmenu, TPM_RETURNCMD, 100,100, 0, hwnd, NULL);
     else {
         ret = SetMenu( hwnd, hmenu);
         ok(ret, "SetMenu failed with error %d\n", GetLastError());
         DrawMenuBar( hwnd);
     }
     ret = GetMenuItemRect( hwnd, hmenu, 0, &rc);
+    ok(ret, "GetMenuItemRect failed with error %d\n", GetLastError());
+
     if (0)  /* comment out menu size checks, behavior is different in almost every Windows version */
             /* the tests should however succeed on win2000, XP and Wine (at least up to 1.1.15) */
             /* with a variety of dpis and desktop font sizes */
@@ -990,6 +990,7 @@
     MENUINFO mi= {sizeof(MENUINFO)};
     MENUITEMINFOA mii= {sizeof(MENUITEMINFOA)};
     int count, szidx, txtidx, bmpidx, hassub, mnuopt, ispop;
+    BOOL got;
 
     if( !pGetMenuInfo)
     {
@@ -1011,12 +1012,14 @@
     ok( hsysmenu != NULL, "GetSystemMenu failed with error %d\n", GetLastError());
     mi.fMask = MIM_STYLE;
     mi.dwStyle = 0;
-    ok( pGetMenuInfo( hsysmenu, &mi), "GetMenuInfo failed gle=%d\n", GetLastError());
+    got = pGetMenuInfo( hsysmenu, &mi);
+    ok( got, "GetMenuInfo failed gle=%d\n", GetLastError());
     ok( MNS_CHECKORBMP == mi.dwStyle, "System Menu Style is %08x, without the bit %08x\n",
         mi.dwStyle, MNS_CHECKORBMP);
     mii.fMask = MIIM_BITMAP;
     mii.hbmpItem = NULL;
-    ok( GetMenuItemInfoA( hsysmenu, SC_CLOSE, FALSE, &mii), "GetMenuItemInfoA failed gle=%d\n", GetLastError());
+    got = GetMenuItemInfoA( hsysmenu, SC_CLOSE, FALSE, &mii);
+    ok( got, "GetMenuItemInfoA failed gle=%d\n", GetLastError());
     ok( HBMMENU_POPUP_CLOSE == mii.hbmpItem, "Item info did not get the right hbitmap: got %p  expected %p\n",
         mii.hbmpItem, HBMMENU_POPUP_CLOSE);
 
@@ -1328,7 +1331,9 @@
                              "wrong bmpitem %p/%p\n", info.hbmpItem, item );
     ok_(__FILE__, line)( info.dwTypeData == type_data || (ULONG_PTR)info.dwTypeData == LOWORD(type_data),
                          "wrong type data %p/%p\n", info.dwTypeData, type_data );
-    ok_(__FILE__, line)( info.cch == out_len, "wrong len %x/%x\n", info.cch, out_len );
+    ok_(__FILE__, line)( info.cch == out_len ||
+                         broken(! ansi && info.cch == 2 * out_len) /* East-Asian */,
+                         "wrong len %x/%x\n", info.cch, out_len );
     if (expname)
     {
         if(ansi)
@@ -1432,7 +1437,7 @@
   void *txt, *init, *empty, *string;
   HBITMAP hbm = CreateBitmap(1,1,1,1,NULL);
   char stringA[0x80];
-  HMENU hmenu, submenu=CreateMenu();
+  HMENU hmenu, submenu;
   HBITMAP dummy_hbm = (HBITMAP)(ULONG_PTR)0xdeadbeef;
 
   do {
@@ -2457,6 +2462,7 @@
     HINSTANCE hInstance = GetModuleHandleA( NULL );
     HANDLE hThread, hWnd;
     DWORD tid;
+    ATOM aclass;
 
     if (!pSendInput)
     {
@@ -2474,11 +2480,14 @@
     wclass.lpszMenuName  = 0;
     wclass.cbClsExtra    = 0;
     wclass.cbWndExtra    = 0;
-    assert (RegisterClassA( &wclass ));
-    assert (hWnd = CreateWindowA( wclass.lpszClassName, "MenuTest",
-                                  WS_OVERLAPPEDWINDOW, CW_USEDEFAULT, 0,
-                                  400, 200, NULL, NULL, hInstance, NULL) );
-
+    aclass = RegisterClassA( &wclass );
+    ok (aclass, "MenuTest class not created\n");
+    if (!aclass) return;
+    hWnd = CreateWindowA( wclass.lpszClassName, "MenuTest",
+                          WS_OVERLAPPEDWINDOW, CW_USEDEFAULT, 0,
+                          400, 200, NULL, NULL, hInstance, NULL);
+    ok (hWnd != NULL, "MenuTest window not created\n");
+    if (!hWnd) return;
     /* fixed menus */
     hMenus[3] = CreatePopupMenu();
     AppendMenuA(hMenus[3], MF_STRING, 0, "&Enabled");
@@ -2544,6 +2553,7 @@
     HMENU hMenu, hPopupMenu;
     WNDCLASSA wclass;
     HWND hWnd;
+    ATOM aclass;
 
     wclass.lpszClassName = "HiliteMenuTestClass";
     wclass.style         = CS_HREDRAW | CS_VREDRAW;
@@ -2555,10 +2565,14 @@
     wclass.lpszMenuName  = 0;
     wclass.cbClsExtra    = 0;
     wclass.cbWndExtra    = 0;
-    assert (RegisterClassA( &wclass ));
-    assert (hWnd = CreateWindowA( wclass.lpszClassName, "HiliteMenuTest",
-                                  WS_OVERLAPPEDWINDOW, CW_USEDEFAULT, 0,
-                                  400, 200, NULL, NULL, wclass.hInstance, NULL) );
+    aclass = RegisterClassA( &wclass );
+    ok (aclass, "HiliteMenuTest class could not be created\n");
+    if (!aclass) return;
+    hWnd = CreateWindowA( wclass.lpszClassName, "HiliteMenuTest",
+                          WS_OVERLAPPEDWINDOW, CW_USEDEFAULT, 0,
+                          400, 200, NULL, NULL, wclass.hInstance, NULL);
+    ok (hWnd != NULL, "HiliteMenuTest window could not be created\n");
+    if (!hWnd) return;
 
     hMenu = CreateMenu();
     hPopupMenu = CreatePopupMenu();
@@ -3344,7 +3358,8 @@
         }
         /* display the menu */
         /* start with an invalid menu handle */
-        gle = 0xdeadbeef;
+        SetLastError(0xdeadbeef);
+
         gflag_initmenupopup = gflag_entermenuloop = gflag_initmenu = 0;
         ret = MyTrackPopupMenu( Ex, NULL, TPM_RETURNCMD, 100,100, hwnd, NULL);
         gle = GetLastError();
@@ -3360,7 +3375,7 @@
                 gflag_entermenuloop ? "WM_INITMENULOOP ": "",
                 gflag_initmenu ? "WM_INITMENU": "");
         /* another one but not NULL */
-        gle = 0xdeadbeef;
+        SetLastError(0xdeadbeef);
         gflag_initmenupopup = gflag_entermenuloop = gflag_initmenu = 0;
         ret = MyTrackPopupMenu( Ex, (HMENU)hwnd, TPM_RETURNCMD, 100,100, hwnd, NULL);
         gle = GetLastError();
@@ -3375,8 +3390,22 @@
                 gflag_initmenupopup ? " WM_INITMENUPOPUP ": " ",
                 gflag_entermenuloop ? "WM_INITMENULOOP ": "",
                 gflag_initmenu ? "WM_INITMENU": "");
+
+        /* invalid window */
+        SetLastError(0xdeadbeef);
+        gflag_initmenupopup = gflag_entermenuloop = gflag_initmenu = 0;
+        ret = MyTrackPopupMenu( Ex, hmenu, TPM_RETURNCMD, 100,100, 0, NULL);
+        gle = GetLastError();
+        ok( !ret, "TrackPopupMenu%s should have failed\n", Ex ? "Ex" : "");
+        ok( gle == ERROR_INVALID_WINDOW_HANDLE, "TrackPopupMenu%s error got %u\n", Ex ? "Ex" : "", gle );
+        ok( !(gflag_initmenupopup || gflag_entermenuloop || gflag_initmenu),
+                "got unexpected message(s)%s%s%s\n",
+                gflag_initmenupopup ? " WM_INITMENUPOPUP ": " ",
+                gflag_entermenuloop ? "WM_INITMENULOOP ": "",
+                gflag_initmenu ? "WM_INITMENU": "");
+
         /* now a somewhat successful call */
-        gle = 0xdeadbeef;
+        SetLastError(0xdeadbeef);
         gflag_initmenupopup = gflag_entermenuloop = gflag_initmenu = 0;
         ret = MyTrackPopupMenu( Ex, hmenu, TPM_RETURNCMD, 100,100, hwnd, NULL);
         gle = GetLastError();
@@ -3394,7 +3423,7 @@
         /* and another */
         ret = AppendMenuA( hmenu, MF_STRING, 1, "winetest");
         ok( ret, "AppendMenA has failed!\n");
-        gle = 0xdeadbeef;
+        SetLastError(0xdeadbeef);
         gflag_initmenupopup = gflag_entermenuloop = gflag_initmenu = 0;
         ret = MyTrackPopupMenu( Ex, hmenu, TPM_RETURNCMD, 100,100, hwnd, NULL);
         gle = GetLastError();
@@ -3522,38 +3551,23 @@
         DispatchMessageA(&msg);
     /* test the effect of sending a WM_CANCELMODE message in the WM_INITMENULOOP
      * handler of the menu owner */
-    /* test results is exctracted from variable g_got_enteridle. Possible values:
+    /* test results is extracted from variable g_got_enteridle. Possible values:
      * 0 : complete conformance. Sending WM_CANCELMODE cancels a menu initializing tracking
      * 1 : Sending WM_CANCELMODE cancels a menu that is in tracking state
      * 2 : Sending WM_CANCELMODE does not work
      */
     /* menu owner is top level window */
     g_hwndtosend = hwnd;
-<<<<<<< HEAD
-    ret = TrackPopupMenu( menu, TPM_RETURNCMD, 100,100, 0, hwnd, NULL);
-    todo_wine {
-        ok( g_got_enteridle == 0, "received %d WM_ENTERIDLE messages, none expected\n", g_got_enteridle);
-    }
-    ok( g_got_enteridle < 2, "received %d WM_ENTERIDLE messages, should be less than 2\n", g_got_enteridle);
-    /* menu owner is child window */
-    g_hwndtosend = hwndchild;
-    ret = TrackPopupMenu( menu, TPM_RETURNCMD, 100,100, 0, hwndchild, NULL);
-    todo_wine {
-        ok(g_got_enteridle == 0, "received %d WM_ENTERIDLE messages, none expected\n", g_got_enteridle);
-    }
-    ok(g_got_enteridle < 2, "received %d WM_ENTERIDLE messages, should be less than 2\n", g_got_enteridle);
-=======
     TrackPopupMenu( menu, TPM_RETURNCMD, 100,100, 0, hwnd, NULL);
     ok( g_got_enteridle == 0, "received %d WM_ENTERIDLE messages, none expected\n", g_got_enteridle);
     /* menu owner is child window */
     g_hwndtosend = hwndchild;
     TrackPopupMenu( menu, TPM_RETURNCMD, 100,100, 0, hwndchild, NULL);
     ok(g_got_enteridle == 0, "received %d WM_ENTERIDLE messages, none expected\n", g_got_enteridle);
->>>>>>> 2a8a0238
     /* now send the WM_CANCELMODE messages to the WRONG window */
     /* those should fail ( to have any effect) */
     g_hwndtosend = hwnd;
-    ret = TrackPopupMenu( menu, TPM_RETURNCMD, 100,100, 0, hwndchild, NULL);
+    TrackPopupMenu( menu, TPM_RETURNCMD, 100,100, 0, hwndchild, NULL);
     ok( g_got_enteridle == 2, "received %d WM_ENTERIDLE messages, should be 2\n", g_got_enteridle);
 
     /* test canceling tracking in a window's menu bar */
@@ -3670,6 +3684,7 @@
     if( pGetMenuInfo) {
         mi.fMask = MIM_STYLE;
         ret = pGetMenuInfo( menu, &mi);
+        ok( ret, "GetMenuInfo failed: %d\n", GetLastError());
         ok( menu != NULL, "GetMenuInfo() failed\n");
         ok( 0 == mi.dwStyle, "menuinfo style is %x\n", mi.dwStyle);
     }
