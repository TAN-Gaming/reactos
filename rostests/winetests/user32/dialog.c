/* Unit test suite for the dialog functions.
 *
 * Copyright 2004 Bill Medland
 *
 * This library is free software; you can redistribute it and/or
 * modify it under the terms of the GNU Lesser General Public
 * License as published by the Free Software Foundation; either
 * version 2.1 of the License, or (at your option) any later version.
 *
 * This library is distributed in the hope that it will be useful,
 * but WITHOUT ANY WARRANTY; without even the implied warranty of
 * MERCHANTABILITY or FITNESS FOR A PARTICULAR PURPOSE.  See the GNU
 * Lesser General Public License for more details.
 *
 * You should have received a copy of the GNU Lesser General Public
 * License along with this library; if not, write to the Free Software
 * Foundation, Inc., 51 Franklin St, Fifth Floor, Boston, MA 02110-1301, USA
 *
 *
 *
 * This test suite currently works by building a quite complex hierarchy of
 * objects in a variety of styles and then performs a limited number of tests
 * for the previous and next dialog group or tab items.
 *
 * The test specifically does not test all possibilities at this time since
 * there are several cases where the Windows behaviour is rather strange and
 * significant work would be required to get the Wine code to duplicate the
 * strangeness, especially since most are in situations that would not
 * normally be met.
 */
#undef WINVER
#define WINVER 0x0600 /* For NONCLIENTMETRICS with padding */

#include <assert.h>
#include <stdio.h>
#include <stdarg.h>

#include "wine/test.h"
#include "windef.h"
#include "winbase.h"
#include "wingdi.h"
#include "winuser.h"

#define MAXHWNDS 1024
static HWND hwnd [MAXHWNDS];
static unsigned int numwnds=1; /* 0 is reserved for null */

/* Global handles */
static HINSTANCE g_hinst;                          /* This application's HINSTANCE */
static HWND g_hwndMain, g_hwndButton1, g_hwndButton2, g_hwndButtonCancel;
static HWND g_hwndTestDlg, g_hwndTestDlgBut1, g_hwndTestDlgBut2, g_hwndTestDlgEdit;
static HWND g_hwndInitialFocusT1, g_hwndInitialFocusT2, g_hwndInitialFocusGroupBox;

static LONG g_styleInitialFocusT1, g_styleInitialFocusT2;
static BOOL g_bInitialFocusInitDlgResult;

static BOOL g_terminated;

typedef struct {
    INT_PTR id;
    int parent;
    DWORD style;
    DWORD exstyle;
} h_entry;

static const h_entry hierarchy [] = {
    /* 0 is reserved for the null window */
    {  1,  0, WS_OVERLAPPEDWINDOW | WS_CLIPSIBLINGS, WS_EX_WINDOWEDGE},
    { 20,  1,  WS_CHILD | WS_VISIBLE | WS_GROUP, 0},
    {  2,  1,  WS_CHILD | WS_VISIBLE, WS_EX_CONTROLPARENT},
    { 60,  2,  WS_CHILD | WS_VISIBLE | WS_TABSTOP, 0},
    /* What happens with groups when the parent is disabled */
    {  8,  2,  WS_CHILD | WS_VISIBLE | WS_DISABLED | WS_TABSTOP, WS_EX_CONTROLPARENT},
    { 85,  8,  WS_CHILD | WS_VISIBLE | WS_TABSTOP | WS_GROUP, 0},
    {  9,  8,  WS_CHILD, WS_EX_CONTROLPARENT},
    { 86,  9,  WS_CHILD | WS_VISIBLE, 0},
    { 87,  9,  WS_CHILD | WS_VISIBLE, 0},
    { 31,  8,  WS_CHILD | WS_VISIBLE | WS_GROUP, 0},
    { 10,  2,  WS_CHILD | WS_VISIBLE, WS_EX_CONTROLPARENT},
    { 88, 10,  WS_CHILD | WS_VISIBLE | WS_GROUP, 0},
    { 11, 10,  WS_CHILD, WS_EX_CONTROLPARENT},
    { 89, 11,  WS_CHILD | WS_VISIBLE, 0},
    { 32, 11,  WS_CHILD | WS_VISIBLE | WS_GROUP, 0},
    { 90, 11,  WS_CHILD | WS_VISIBLE, 0},
    { 33, 10,  WS_CHILD | WS_VISIBLE | WS_GROUP, 0},
    { 21,  2,  WS_CHILD | WS_VISIBLE | WS_GROUP, 0},
    { 61,  2,  WS_CHILD | WS_VISIBLE | WS_TABSTOP, 0},
    {  3,  1,  WS_CHILD | WS_VISIBLE | DS_CONTROL, 0},
    { 22,  3,  WS_CHILD | WS_VISIBLE | WS_GROUP, 0},
    { 62,  3,  WS_CHILD | WS_VISIBLE | WS_TABSTOP, 0},
    {  7,  3,  WS_CHILD | WS_VISIBLE, WS_EX_CONTROLPARENT},
    {  4,  7,  WS_CHILD | WS_VISIBLE | DS_CONTROL, 0},
    { 83,  4,  WS_CHILD | WS_VISIBLE, 0},
    {  5,  4,  WS_CHILD | WS_VISIBLE | DS_CONTROL, 0},
    /* A couple of controls around the main dialog */
    { 29,  5,  WS_CHILD | WS_VISIBLE | WS_GROUP, 0},
    { 81,  5,  WS_CHILD | WS_VISIBLE, 0},
    /* The main dialog with lots of controls */
    {  6,  5,  WS_CHILD | WS_VISIBLE, WS_EX_CONTROLPARENT},
        /* At the start of a dialog */
        /* Disabled controls are skipped */
    { 63,  6,  WS_CHILD | WS_VISIBLE | WS_DISABLED | WS_TABSTOP, 0},
        /* Invisible controls are skipped */
    { 64,  6,  WS_CHILD | WS_TABSTOP, 0},
        /* Invisible disabled controls are skipped */
    { 65,  6,  WS_CHILD | WS_DISABLED | WS_TABSTOP, 0},
        /* Non-tabstop controls are skipped for tabs but not for groups */
    { 66,  6,  WS_CHILD | WS_VISIBLE, 0},
        /* End of first group, with no tabstops in it */
    { 23,  6,  WS_CHILD | WS_VISIBLE | WS_GROUP, 0},
        /* At last a tabstop */
    { 67,  6,  WS_CHILD | WS_VISIBLE | WS_TABSTOP, 0},
    /* A group that is totally disabled or invisible */
    { 24,  6,  WS_CHILD | WS_DISABLED | WS_GROUP, 0},
    { 68,  6,  WS_CHILD | WS_VISIBLE | WS_DISABLED | WS_TABSTOP, 0},
    { 69,  6,  WS_CHILD | WS_TABSTOP, 0},
    /* A valid group in the middle of the dialog (not the first nor last group*/
    { 25,  6,  WS_CHILD | WS_VISIBLE | WS_GROUP, 0},
        /* A non-tabstop item will be skipped for tabs */
    { 70,  6,  WS_CHILD | WS_VISIBLE, 0},
        /* A disabled item will be skipped for tabs and groups */
    { 71,  6,  WS_CHILD | WS_VISIBLE | WS_DISABLED | WS_TABSTOP, 0},
        /* A valid item will be found for tabs and groups */
    { 72,  6,  WS_CHILD | WS_VISIBLE | WS_TABSTOP, 0},
        /* A disabled item to skip when looking for the next group item */
    { 73,  6,  WS_CHILD | WS_VISIBLE | WS_DISABLED | WS_TABSTOP, 0},
    /* The next group begins with an enabled visible label */
    { 26,  6,  WS_CHILD | WS_VISIBLE | WS_GROUP, 0},
    { 74,  6,  WS_CHILD | WS_VISIBLE | WS_TABSTOP, 0},
    { 75,  6,  WS_CHILD | WS_VISIBLE | WS_TABSTOP, 0},
    /* That group is terminated by a disabled label */
    { 27,  6,  WS_CHILD | WS_VISIBLE | WS_DISABLED | WS_GROUP, 0},
    { 76,  6,  WS_CHILD | WS_VISIBLE | WS_TABSTOP, 0},
    { 77,  6,  WS_CHILD | WS_VISIBLE | WS_TABSTOP, 0},
    /* That group is terminated by an invisible label */
    { 28,  6,  WS_CHILD | WS_GROUP, 0},
    /* The end of the dialog with item for loop and recursion testing */
    { 78,  6,  WS_CHILD | WS_VISIBLE | WS_TABSTOP, 0},
    /* No tabstop so skipped for prev tab, but found for prev group */
    { 79,  6,  WS_CHILD | WS_VISIBLE, 0},
    { 80,  6,  WS_CHILD | WS_VISIBLE | WS_DISABLED | WS_TABSTOP, 0},
    /* A couple of controls after the main dialog */
    { 82,  5,  WS_CHILD | WS_VISIBLE, 0},
    { 30,  5,  WS_CHILD | WS_VISIBLE | WS_GROUP, 0},
    /* And around them */
    { 84,  4,  WS_CHILD | WS_VISIBLE | WS_TABSTOP, 0},
    {0, 0, 0, 0}
};

static BOOL CreateWindows (HINSTANCE hinst)
{
    const h_entry *p = hierarchy;

    while (p->id != 0)
    {
        DWORD style, exstyle;
        char ctrlname[9];

        /* Basically assert that the hierarchy is valid and track the
         * maximum control number
         */
        if (p->id >= numwnds)
        {
            if (p->id >=  sizeof(hwnd)/sizeof(hwnd[0]))
            {
                trace ("Control %ld is out of range\n", p->id);
                return FALSE;
            }
            else
                numwnds = p->id+1;
        }
        if (p->id <= 0)
        {
            trace ("Control %ld is out of range\n", p->id);
            return FALSE;
        }
        if (hwnd[p->id] != 0)
        {
            trace ("Control %ld is used more than once\n", p->id);
            return FALSE;
        }

        /* Create the control */
        sprintf (ctrlname, "ctrl%4.4ld", p->id);
        hwnd[p->id] = CreateWindowExA(p->exstyle, p->parent ? "static" : "GetNextDlgItemWindowClass", ctrlname, p->style, 10, 10, 10, 10, hwnd[p->parent], p->parent ? (HMENU) (2000 + p->id) : 0, hinst, 0);
        if (!hwnd[p->id])
        {
            trace ("Failed to create control %ld\n", p->id);
            return FALSE;
        }

        /* Check that the styles are as we specified (except the main one
         * which is quite frequently messed up).  If this keeps breaking then
         * we could mask out the bits that don't concern us.
         */
        if (p->parent)
        {
            style = GetWindowLongA(hwnd[p->id], GWL_STYLE);
            exstyle = GetWindowLongA(hwnd[p->id], GWL_EXSTYLE);
            if (style != p->style || exstyle != p->exstyle)
            {
                trace ("Style mismatch at %ld: %8.8x %8.8x cf %8.8x %8.8x\n", p->id, style, exstyle, p->style, p->exstyle);
            }
        }
        p++;
    }

    return TRUE;
}

/* Form the lParam of a WM_KEYDOWN message */
static DWORD KeyDownData (int repeat, int scancode, int extended, int wasdown)
{
    return ((repeat & 0x0000FFFF) | ((scancode & 0x00FF) >> 16) |
            (extended ? 0x01000000 : 0) | (wasdown ? 0x40000000 : 0));
}

/* Form a WM_KEYDOWN VK_TAB message to the specified window */
static void FormTabMsg (MSG *pMsg, HWND hwnd)
{
    pMsg->hwnd = hwnd;
    pMsg->message = WM_KEYDOWN;
    pMsg->wParam = VK_TAB;
    pMsg->lParam = KeyDownData (1, 0x0F, 0, 0);
    /* pMsg->time is not set.  It shouldn't be needed */
    /* pMsg->pt is ignored */
}

/* Form a WM_KEYDOWN VK_RETURN message to the specified window */
static void FormEnterMsg (MSG *pMsg, HWND hwnd)
{
    pMsg->hwnd = hwnd;
    pMsg->message = WM_KEYDOWN;
    pMsg->wParam = VK_RETURN;
    pMsg->lParam = KeyDownData (1, 0x1C, 0, 0);
    /* pMsg->time is not set.  It shouldn't be needed */
    /* pMsg->pt is ignored */
}

/***********************************************************************
 *
 * The actual tests
 */

typedef struct
{
    int isok; /* or is it todo */
    int test;
    int dlg;
    int ctl;
    int tab;
    int prev;
    int res;
} test_record;

static int id (HWND h)
{
    unsigned int i;
    for (i = 0; i < numwnds; i++)
        if (hwnd[i] == h)
            return i;
    return -1;
}

/* Tests
 *
 * Tests 1-8 test the hCtl argument of null or the dialog itself.
 *
 *   1. Prev Group of null is null
 *   2. Prev Tab of null is null
 *   3. Prev Group of hDlg in hDlg is null
 *   4. Prev Tab of hDlg in hDlg is null
 *   5. Next Group of null is first visible enabled child
 *      Check it skips invisible, disabled and both.
 *   6. Next Tab of null is first visible enabled tabstop
 *      Check it skips invisible, disabled, nontabstop, and in combination.
 *   7. Next Group of hDlg in hDlg is as of null
 *   8. Next Tab of hDlg in hDlg is as of null
 *
 * Tests 9-14 test descent
 *
 *   9. DS_CONTROL does not result in descending the hierarchy for Tab Next
 *  10. DS_CONTROL does not result in descending the hierarchy for Group Next
 *  11. WS_EX_CONTROLPARENT results in descending the hierarchy for Tab Next
 *  12. WS_EX_CONTROLPARENT results in descending the hierarchy for Group Next
 *  13. WS_EX_CONTROLPARENT results in descending the hierarchy for Tab Prev
 *  14. WS_EX_CONTROLPARENT results in descending the hierarchy for Group Prev
 *
 * Tests 15-24 are the basic Prev/Next Group tests
 *
 *  15. Next Group of a visible enabled non-group control is the next visible
 *      enabled non-group control, if there is one before the next group
 *  16. Next Group of a visible enabled non-group control wraps around to the
 *      beginning of the group on finding a control that starts another group.
 *      Note that the group is in the middle of the dialog.
 *  17. As 16 except note that the next group is started with a disabled
 *      visible control.
 *  18. As 16 except note that the next group is started with an invisible
 *      enabled control.
 *  19. Next Group wraps around the controls of the dialog
 *  20. Next Group is the same even if the initial control is disabled.
 *  21. Next Group is the same even if the initial control is invisible.
 *  22. Next Group is the same even if the initial control has the group style
 *  23. Next Group returns the initial control if there is no visible enabled
 *      control in the group. (Initial control disabled and not group style).
 *  24. Prev version of test 16.
 *      Prev Group of a visible enabled non-group control wraps around to the
 *      beginning of the group on finding a control that starts the group.
 *      Note that the group is in the middle of the dialog.
 *
 * In tests 25 to 28 the control is sitting under dialogs which do not have
 * the WS_EX_CONTROLPARENT style and so cannot be reached from the top of
 * the dialog.
 *
 *  25. Next Group of an inaccessible control is as if it were accessible
 *  26. Prev Group of an inaccessible control begins searching at the highest
 *      level ancestor that did not permit recursion down the hierarchy
 *  27. Next Tab of an inaccessible control is as if it were accessible
 *  28. Prev Tab of an inaccessible control begins searching at the highest
 *      level ancestor that did not permit recursion down the hierarchy.
 *
 * Tests 29- are the basic Tab tests
 *
 *  29. Next Tab of a control is the next visible enabled control with the
 *      Tabstop style (N.B. skips disabled, invisible and non-tabstop)
 *  30. Prev Tab of a control is the previous visible enabled control with the
 *      Tabstop style (N.B. skips disabled, invisible and non-tabstop)
 *  31. Next Tab test with at least two layers of descent and finding the
 *      result not at the first control.
 *  32. Next Tab test with at least two layers of descent with the descent and
 *      control at the start of each level.
 *  33. Prev Tab test with at least two layers of descent and finding the
 *      result not at the last control.
 *  34. Prev Tab test with at least two layers of descent with the descent and
 *      control at the end of each level.
 *
 *  35. Passing NULL may result in the first child being the one returned.
 *      (group test)
 *  36. Passing NULL may result in the first child being the one returned.
 *      (tab test)
 */

static void test_GetNextDlgItem(void)
{
    static test_record test [] =
    {
        /* isok test dlg  ctl  tab  prev res  */

        {   1,   1,    6,   0,   0,   1,   0},
        {   1,   2,    6,   0,   1,   1,   0},
        {   1,   3,    6,   6,   0,   1,   0},
        {   1,   4,    6,   6,   1,   1,   0},
        {   1,   5,    6,   0,   0,   0,  66},
        {   1,   6,    6,   0,   1,   0,  67},
        {   1,   7,    6,   6,   0,   0,  66},
        {   1,   8,    6,   6,   1,   0,  67},

        {   1,   9,    4,  83,   1,   0,  84},
        {   1,  10,    4,  83,   0,   0,   5},
        {   1,  11,    5,  81,   1,   0,  67},
        {   1,  12,    5,  81,   0,   0,  66},
        {   1,  13,    5,  82,   1,   1,  78},

        {   1,  14,    5,  82,   0,   1,  79},
        {   1,  15,    6,  70,   0,   0,  72},
        {   1,  16,    6,  72,   0,   0,  25},
        {   1,  17,    6,  75,   0,   0,  26},
        {   1,  18,    6,  77,   0,   0,  76},
        {   1,  19,    6,  79,   0,   0,  66},
        {   1,  20,    6,  71,   0,   0,  72},
        {   1,  21,    6,  64,   0,   0,  66},

        {   1,  22,    6,  25,   0,   0,  70},
        {   1,  23,    6,  68,   0,   0,  68},
        {   1,  24,    6,  25,   0,   1,  72},
        {   1,  25,    1,  70,   0,   0,  72},
        /*{   0,  26,    1,  70,   0,   1,   3}, Crashes Win95*/
        {   1,  27,    1,  70,   1,   0,  72},
        /*{   0,  28,    1,  70,   1,   1,  61}, Crashes Win95*/

        {   1,  29,    6,  67,   1,   0,  72},
        {   1,  30,    6,  72,   1,   1,  67},

        {   1,  35,    2,   0,   0,   0,  60},
        {   1,  36,    2,   0,   1,   0,  60},

        {   0,   0,    0,   0,   0,   0,   0}  /* End of test */
    };
    const test_record *p = test;

    ok (CreateWindows (g_hinst), "Could not create test windows\n");

    while (p->dlg)
    {
        HWND a;
        a = (p->tab ? GetNextDlgTabItem : GetNextDlgGroupItem) (hwnd[p->dlg], hwnd[p->ctl], p->prev);
        todo_wine_if (!p->isok)
            ok (a == hwnd[p->res], "Test %d: %s %s item of %d in %d was %d instead of %d\n", p->test, p->prev ? "Prev" : "Next", p->tab ? "Tab" : "Group", p->ctl, p->dlg, id(a), p->res);
        p++;
    }
}

/*
 *  OnMainWindowCreate
 */
static BOOL OnMainWindowCreate(HWND hwnd, LPCREATESTRUCTA lpcs)
{
    g_hwndButton1 = CreateWindowA("button", "Button &1",
            WS_CHILD | WS_VISIBLE | WS_TABSTOP | BS_DEFPUSHBUTTON | BS_TEXT,
            10, 10, 80, 80, hwnd, (HMENU)100, g_hinst, 0);
    if (!g_hwndButton1) return FALSE;

    g_hwndButton2 = CreateWindowA("button", "Button &2",
            WS_CHILD | WS_VISIBLE | BS_PUSHBUTTON | BS_TEXT,
            110, 10, 80, 80, hwnd, (HMENU)200, g_hinst, 0);
    if (!g_hwndButton2) return FALSE;

    g_hwndButtonCancel = CreateWindowA("button", "Cancel",
            WS_CHILD | WS_VISIBLE | WS_TABSTOP | BS_PUSHBUTTON | BS_TEXT,
            210, 10, 80, 80, hwnd, (HMENU)IDCANCEL, g_hinst, 0);
    if (!g_hwndButtonCancel) return FALSE;

    return TRUE;
}


/*
 *  OnTestDlgCreate
 */

static BOOL OnTestDlgCreate (HWND hwnd, LPCREATESTRUCTA lpcs)
{
    g_hwndTestDlgEdit = CreateWindowExA( WS_EX_LEFT | WS_EX_LTRREADING |
            WS_EX_RIGHTSCROLLBAR | WS_EX_NOPARENTNOTIFY | WS_EX_CLIENTEDGE,
            "Edit", "Edit",
            WS_CHILDWINDOW | WS_VISIBLE | WS_TABSTOP | ES_LEFT | ES_AUTOHSCROLL,
            16,33,184,24, hwnd, (HMENU)101, g_hinst, 0);
    if (!g_hwndTestDlgEdit) return FALSE;

    g_hwndTestDlgBut1 = CreateWindowExA( WS_EX_LEFT | WS_EX_LTRREADING | WS_EX_RIGHTSCROLLBAR
            | WS_EX_NOPARENTNOTIFY,
            "button", "Button &1",
            WS_CHILDWINDOW | WS_VISIBLE | WS_TABSTOP | BS_PUSHBUTTON | BS_TEXT,
            204,33,30,24, hwnd, (HMENU)201, g_hinst, 0);
    if (!g_hwndTestDlgBut1) return FALSE;

    g_hwndTestDlgBut2 = CreateWindowExA( WS_EX_LEFT | WS_EX_LTRREADING | WS_EX_RIGHTSCROLLBAR
            | WS_EX_NOPARENTNOTIFY, "button",
            "Button &2",
            WS_CHILDWINDOW | WS_VISIBLE | WS_TABSTOP | BS_PUSHBUTTON | BS_TEXT,
            90,102,80,24, hwnd, (HMENU)IDCANCEL, g_hinst, 0);
    if (!g_hwndTestDlgBut2) return FALSE;

    return TRUE;
}

static LRESULT CALLBACK main_window_procA (HWND hwnd, UINT uiMsg, WPARAM wParam,
        LPARAM lParam)
{
    switch (uiMsg)
    {
        /* Add blank case statements for these to ensure we don't use them
         * by mistake.
         */
        case DM_GETDEFID: break;
        case DM_SETDEFID: break;

        case WM_CREATE:
            return (OnMainWindowCreate (hwnd,
                    (LPCREATESTRUCTA) lParam) ? 0 : (LRESULT) -1);
        case WM_COMMAND:
            if (wParam == IDCANCEL)
            {
                g_terminated = TRUE;
                return 0;
            }
            break;
    }

    return DefWindowProcA (hwnd, uiMsg, wParam, lParam);
}

static LRESULT CALLBACK disabled_test_proc (HWND hwnd, UINT uiMsg,
        WPARAM wParam, LPARAM lParam)
{
    switch (uiMsg)
    {
        case WM_INITDIALOG:
        {
            DWORD dw;
            HWND hwndOk;

            dw = SendMessageA(hwnd, DM_GETDEFID, 0, 0);
            assert(DC_HASDEFID == HIWORD(dw));
            hwndOk = GetDlgItem(hwnd, LOWORD(dw));
            assert(hwndOk);
            EnableWindow(hwndOk, FALSE);

            PostMessageA(hwnd, WM_KEYDOWN, VK_RETURN, 0);
            PostMessageA(hwnd, WM_COMMAND, IDCANCEL, 0);
            break;
        }
        case WM_COMMAND:
            if (wParam == IDOK)
            {
                g_terminated = TRUE;
                EndDialog(hwnd, 0);
                return 0;
            }
            else if (wParam == IDCANCEL)
            {
                EndDialog(hwnd, 0);
                return 0;
            }
            break;
    }

    return DefWindowProcA (hwnd, uiMsg, wParam, lParam);
}

static LRESULT CALLBACK testDlgWinProc (HWND hwnd, UINT uiMsg, WPARAM wParam,
        LPARAM lParam)
{
    switch (uiMsg)
    {
        /* Add blank case statements for these to ensure we don't use them
         * by mistake.
         */
        case DM_GETDEFID: break;
        case DM_SETDEFID: break;

        case WM_CREATE:
            return (OnTestDlgCreate (hwnd,
                    (LPCREATESTRUCTA) lParam) ? 0 : (LRESULT) -1);
    }

    return DefDlgProcA (hwnd, uiMsg, wParam, lParam);
}

static LRESULT CALLBACK test_control_procA(HWND hwnd, UINT msg, WPARAM wparam, LPARAM lparam)
{
    switch(msg)
    {
        case WM_CREATE:
        {
            static const short sample[] = { 10,1,2,3,4,5 };
            CREATESTRUCTA *cs = (CREATESTRUCTA *)lparam;
            short *data = cs->lpCreateParams;
            ok(!memcmp(data, sample, sizeof(sample)), "data mismatch: %d,%d,%d,%d,%d\n", data[0], data[1], data[2], data[3], data[4]);
        }
        return 0;

    default:
        break;
    }

    return DefWindowProcA(hwnd, msg, wparam, lparam);
}

static BOOL RegisterWindowClasses (void)
{
    WNDCLASSA cls;

    cls.style = 0;
    cls.lpfnWndProc = DefWindowProcA;
    cls.cbClsExtra = 0;
    cls.cbWndExtra = 0;
    cls.hInstance = g_hinst;
    cls.hIcon = NULL;
    cls.hCursor = LoadCursorA (NULL, (LPCSTR)IDC_ARROW);
    cls.hbrBackground = (HBRUSH)(COLOR_WINDOW + 1);
    cls.lpszMenuName = NULL;
    cls.lpszClassName = "GetNextDlgItemWindowClass";

    if (!RegisterClassA (&cls)) return FALSE;

    cls.lpfnWndProc = main_window_procA;
    cls.lpszClassName = "IsDialogMessageWindowClass";
    if (!RegisterClassA (&cls)) return FALSE;

    cls.lpfnWndProc = test_control_procA;
    cls.lpszClassName = "TESTCONTROL";
    if (!RegisterClassA (&cls)) return FALSE;

    GetClassInfoA(0, "#32770", &cls);
    cls.lpfnWndProc = testDlgWinProc;
    cls.lpszClassName = "WM_NEXTDLGCTLWndClass";
    if (!RegisterClassA (&cls)) return FALSE;

    return TRUE;
}

static void test_WM_NEXTDLGCTL(void)
{
    DWORD dwVal;

    g_hwndTestDlg = CreateWindowExA( WS_EX_LEFT | WS_EX_LTRREADING | WS_EX_RIGHTSCROLLBAR
              | WS_EX_DLGMODALFRAME | WS_EX_WINDOWEDGE | WS_EX_CONTROLPARENT | WS_EX_APPWINDOW,
              "WM_NEXTDLGCTLWndClass",
              "WM_NEXTDLGCTL Message test window",
              WS_POPUPWINDOW | WS_CLIPSIBLINGS | WS_DLGFRAME | WS_OVERLAPPED |
              WS_MINIMIZEBOX | WS_MAXIMIZEBOX | DS_3DLOOK | DS_SETFONT | DS_MODALFRAME,
              0, 0, 235, 135,
              NULL, NULL, g_hinst, 0);

    assert (g_hwndTestDlg);
    assert (g_hwndTestDlgBut1);
    assert (g_hwndTestDlgBut2);
    assert (g_hwndTestDlgEdit);

    /*
     * Test message DM_SETDEFID
     */

    DefDlgProcA( g_hwndTestDlg, DM_SETDEFID, IDCANCEL, 0 );
    DefDlgProcA( g_hwndTestDlgBut1, BM_SETSTYLE, BS_DEFPUSHBUTTON, FALSE );
    dwVal = DefDlgProcA(g_hwndTestDlg, DM_GETDEFID, 0, 0);

    ok ( IDCANCEL == (LOWORD(dwVal)), "Did not set default ID\n" );

    /*
     * Check whether message WM_NEXTDLGCTL is changing the focus to next control and if
     * the destination control is a button, style of the button should be changed to
     * BS_DEFPUSHBUTTON with out making it default.
     */

    /*
     * Keep the focus on Edit control.
     */

    if ( SetFocus( g_hwndTestDlgEdit ) )
    {
         ok ((GetFocus() == g_hwndTestDlgEdit), "Focus didn't set on Edit control\n");

        /*
         * Test message WM_NEXTDLGCTL
         */
        DefDlgProcA( g_hwndTestDlg, WM_NEXTDLGCTL, 0, 0 );
        ok ((GetFocus() == g_hwndTestDlgBut1), "Focus didn't move to first button\n");

        /*
         * Check whether the default button ID got changed by sending message "WM_NEXTDLGCTL"
         */
        dwVal = DefDlgProcA(g_hwndTestDlg, DM_GETDEFID, 0, 0);
        ok ( IDCANCEL == (LOWORD(dwVal)), "WM_NEXTDLGCTL changed default button\n");

        /*
         * Check whether the style of the button which got the focus, changed to BS_DEFPUSHBUTTON and
         * the style of default button changed to BS_PUSHBUTTON.
         */
        if ( IDCANCEL == (LOWORD(dwVal)) )
        {
                ok ( ((GetWindowLongA( g_hwndTestDlgBut1, GWL_STYLE)) & BS_DEFPUSHBUTTON),
                        "Button1 style not set to BS_DEFPUSHBUTTON\n" );

<<<<<<< HEAD
                ok ( !((GetWindowLong( g_hwndTestDlgBut2, GWL_STYLE)) & BS_DEFPUSHBUTTON),
                        "Button2's style not chaged to BS_PUSHBUTTON\n" );
=======
                ok ( !((GetWindowLongA( g_hwndTestDlgBut2, GWL_STYLE)) & BS_DEFPUSHBUTTON),
                        "Button2's style not changed to BS_PUSHBUTTON\n" );
>>>>>>> 2a8a0238
        }

        /*
         * Move focus to Button2 using "WM_NEXTDLGCTL"
         */
        DefDlgProcA( g_hwndTestDlg, WM_NEXTDLGCTL, 0, 0 );
        ok ((GetFocus() == g_hwndTestDlgBut2), "Focus didn't move to second button\n");

        /*
         * Check whether the default button ID got changed by sending message "WM_NEXTDLGCTL"
         */
        dwVal = DefDlgProcA(g_hwndTestDlg, DM_GETDEFID, 0, 0);
        ok ( IDCANCEL == (LOWORD(dwVal)), "WM_NEXTDLGCTL changed default button\n");

        /*
         * Check whether the style of the button which got the focus, changed to BS_DEFPUSHBUTTON and
         * the style of button which lost the focus changed to BS_PUSHBUTTON.
         */
        if ( IDCANCEL == (LOWORD(dwVal)) )
        {
                ok ( ((GetWindowLongA( g_hwndTestDlgBut2, GWL_STYLE)) & BS_DEFPUSHBUTTON),
                        "Button2 style not set to BS_DEFPUSHBUTTON\n" );

<<<<<<< HEAD
                ok ( !((GetWindowLong( g_hwndTestDlgBut1, GWL_STYLE)) & BS_DEFPUSHBUTTON),
                        "Button1's style not chaged to BS_PUSHBUTTON\n" );
=======
                ok ( !((GetWindowLongA( g_hwndTestDlgBut1, GWL_STYLE)) & BS_DEFPUSHBUTTON),
                        "Button1's style not changed to BS_PUSHBUTTON\n" );
>>>>>>> 2a8a0238
        }

        /*
         * Move focus to Edit control using "WM_NEXTDLGCTL"
         */
        DefDlgProcA( g_hwndTestDlg, WM_NEXTDLGCTL, 0, 0 );
        ok ((GetFocus() == g_hwndTestDlgEdit), "Focus didn't move to Edit control\n");

        /*
         * Check whether the default button ID got changed by sending message "WM_NEXTDLGCTL"
         */
        dwVal = DefDlgProcA(g_hwndTestDlg, DM_GETDEFID, 0, 0);
        ok ( IDCANCEL == (LOWORD(dwVal)), "WM_NEXTDLGCTL changed default button\n");
    }
<<<<<<< HEAD
=======

    /* test nested default buttons */

    child1 = CreateWindowA("button", "child1", WS_VISIBLE|WS_CHILD, 0, 0, 50, 50,
                           g_hwndTestDlg, (HMENU)100, g_hinst, NULL);
    ok(child1 != NULL, "failed to create first child\n");
    child2 = CreateWindowA("button", "child2", WS_VISIBLE|WS_CHILD, 60, 60, 30, 30,
                           g_hwndTestDlg, (HMENU)200, g_hinst, NULL);
    ok(child2 != NULL, "failed to create second child\n");
    /* create nested child */
    child3 = CreateWindowA("button", "child3", WS_VISIBLE|WS_CHILD, 10, 10, 10, 10,
                           child1, (HMENU)300, g_hinst, NULL);
    ok(child3 != NULL, "failed to create subchild\n");

    DefDlgProcA( g_hwndTestDlg, DM_SETDEFID, 200, 0);
    dwVal = DefDlgProcA( g_hwndTestDlg, DM_GETDEFID, 0, 0);
    ok(LOWORD(dwVal) == 200, "expected 200, got %x\n", dwVal);

    DefDlgProcA( g_hwndTestDlg, DM_SETDEFID, 300, 0);
    dwVal = DefDlgProcA( g_hwndTestDlg, DM_GETDEFID, 0, 0);
    ok(LOWORD(dwVal) == 300, "expected 300, got %x\n", dwVal);
    ok(SendMessageW( child3, WM_GETDLGCODE, 0, 0) != DLGC_DEFPUSHBUTTON,
       "expected child3 not to be marked as DLGC_DEFPUSHBUTTON\n");

    g_bReceivedCommand = FALSE;
    FormEnterMsg (&msg, child3);
    ok(IsDialogMessageA(g_hwndTestDlg, &msg), "Did not handle the ENTER\n");
    ok(g_bReceivedCommand, "Did not trigger the default Button action\n");

    DestroyWindow(child3);
    DestroyWindow(child2);
    DestroyWindow(child1);
>>>>>>> 2a8a0238
    DestroyWindow(g_hwndTestDlg);
}

static LRESULT CALLBACK hook_proc(INT code, WPARAM wParam, LPARAM lParam)
{
    ok(0, "unexpected hook called, code %d\n", code);
    return CallNextHookEx(NULL, code, wParam, lParam);
}

static BOOL g_MSGF_DIALOGBOX;
static LRESULT CALLBACK hook_proc2(INT code, WPARAM wParam, LPARAM lParam)
{
    ok(code == MSGF_DIALOGBOX, "unexpected hook called, code %d\n", code);
    g_MSGF_DIALOGBOX = code == MSGF_DIALOGBOX;
    return CallNextHookEx(NULL, code, wParam, lParam);
}

static void test_IsDialogMessage(void)
{
    HHOOK hook;
    MSG msg;

    g_hwndMain = CreateWindowA("IsDialogMessageWindowClass", "IsDialogMessageWindowClass",
            WS_OVERLAPPEDWINDOW,
            CW_USEDEFAULT, CW_USEDEFAULT, CW_USEDEFAULT, CW_USEDEFAULT,
            NULL, NULL, g_hinst, 0);

    assert (g_hwndMain);
    assert (g_hwndButton1);
    assert (g_hwndButtonCancel);

    if (0)
    {
        /* crashes on Windows */
        IsDialogMessageA(NULL, NULL);
        IsDialogMessageA(g_hwndMain, NULL);
    }

    /* The focus should initially be nowhere.  The first TAB should take it
     * to the first button.  The second TAB should take it to the Cancel
     * button.
     */

    /* valid window, invalid message window */
    hook = SetWindowsHookExA(WH_MSGFILTER, hook_proc2, NULL, GetCurrentThreadId());
    FormTabMsg (&msg, (HWND)0xbeefbeef);
    ok (!IsDialogMessageA(g_hwndMain, &msg), "expected failure\n");
    ok(g_MSGF_DIALOGBOX, "hook wasn't called\n");
    g_MSGF_DIALOGBOX = FALSE;
    UnhookWindowsHookEx(hook);

    hook = SetWindowsHookExA(WH_MSGFILTER, hook_proc, NULL, GetCurrentThreadId());
    FormTabMsg (&msg, g_hwndMain);

    ok (!IsDialogMessageA(NULL, &msg), "expected failure\n");
    ok (!IsDialogMessageA((HWND)0xbeefbeef, &msg), "expected failure\n");

    UnhookWindowsHookEx(hook);

    ok (IsDialogMessageA(g_hwndMain, &msg), "Did not handle first TAB\n");
    ok ((GetFocus() == g_hwndButton1), "Focus did not move to first button\n");
    FormTabMsg (&msg, g_hwndButton1);
    ok (IsDialogMessageA(g_hwndMain, &msg), "Did not handle second TAB\n");
    ok ((GetFocus() == g_hwndButtonCancel),
            "Focus did not move to cancel button\n");
    FormEnterMsg (&msg, g_hwndButtonCancel);
    ok (IsDialogMessageA(g_hwndMain, &msg), "Did not handle the ENTER\n");
    ok (g_terminated, "ENTER did not terminate\n");

    /* matching but invalid window handles, NULL */
    hook = SetWindowsHookExA(WH_MSGFILTER, hook_proc, NULL, GetCurrentThreadId());

    FormTabMsg (&msg, NULL);
    ok (!IsDialogMessageA(msg.hwnd, &msg), "expected failure\n");

    /* matching but invalid window handles, not NULL */
    FormTabMsg (&msg, (HWND)0xbeefbeef);
    ok (!IsDialogMessageA(msg.hwnd, &msg), "expected failure\n");

    UnhookWindowsHookEx(hook);
}


static INT_PTR CALLBACK delayFocusDlgWinProc (HWND hDlg, UINT uiMsg, WPARAM wParam,
        LPARAM lParam)
{
    switch (uiMsg)
    {
    case WM_INITDIALOG:
        g_hwndMain = hDlg;
       g_hwndInitialFocusGroupBox = GetDlgItem(hDlg,100);
       g_hwndButton1 = GetDlgItem(hDlg,200);
       g_hwndButton2 = GetDlgItem(hDlg,201);
       g_hwndButtonCancel = GetDlgItem(hDlg,IDCANCEL);
       g_styleInitialFocusT1 = GetWindowLongA(g_hwndInitialFocusGroupBox, GWL_STYLE);

       /* Initially check the second radio button */
       SendMessageA(g_hwndButton1, BM_SETCHECK, BST_UNCHECKED, 0);
       SendMessageA(g_hwndButton2, BM_SETCHECK, BST_CHECKED  , 0);
       /* Continue testing after dialog initialization */
       PostMessageA(hDlg, WM_USER, 0, 0);
       return g_bInitialFocusInitDlgResult;

    case WM_COMMAND:
        if (LOWORD(wParam) == IDCANCEL)
       {
           EndDialog(hDlg, LOWORD(wParam));
           return TRUE;
       }
       return FALSE;

    case WM_USER:
       g_styleInitialFocusT2 = GetWindowLongA(hDlg, GWL_STYLE);
        g_hwndInitialFocusT1 = GetFocus();
       SetFocus(hDlg);
        g_hwndInitialFocusT2 = GetFocus();
       PostMessageA(hDlg, WM_COMMAND, IDCANCEL, 0);
       return TRUE;
    }

    return FALSE;
}

static INT_PTR CALLBACK focusDlgWinProc (HWND hDlg, UINT uiMsg, WPARAM wParam,
        LPARAM lParam)
{
    switch (uiMsg)
    {
    case WM_INITDIALOG:
        SetWindowTextA(GetDlgItem(hDlg, 200), "new caption");
        return TRUE;

    case WM_COMMAND:
       if (LOWORD(wParam) == 200)
       {
           if (HIWORD(wParam) == EN_SETFOCUS)
               g_hwndInitialFocusT1 = (HWND)lParam;
       }
       return FALSE;
    }

    return FALSE;
}

/* Helper for InitialFocusTest */
static const char * GetHwndString(HWND hw)
{
  if (hw == NULL)
    return "a null handle";
  if (hw == g_hwndMain)
    return "the dialog handle";
  if (hw == g_hwndInitialFocusGroupBox)
    return "the group box control";
  if (hw == g_hwndButton1)
    return "the first button";
  if (hw == g_hwndButton2)
    return "the second button";
  if (hw == g_hwndButtonCancel)
    return "the cancel button";

  return "unknown handle";
}

static void test_focus(void)
{
    /* Test 1:
     * This test intentionally returns FALSE in response to WM_INITDIALOG
     * without setting focus to a control. This is what MFC's CFormView does.
     *
     * Since the WM_INITDIALOG handler returns FALSE without setting the focus,
     * the focus should initially be NULL. Later, when we manually set focus to
     * the dialog, the default handler should set focus to the first control that
     * is "visible, not disabled, and has the WS_TABSTOP style" (MSDN). Because the
     * second radio button has been checked, it should be the first control
     * that meets these criteria and should receive the focus.
     */

    g_bInitialFocusInitDlgResult = FALSE;
    g_hwndInitialFocusT1 = (HWND) -1;
    g_hwndInitialFocusT2 = (HWND) -1;
    g_styleInitialFocusT1 = -1;
    g_styleInitialFocusT2 = -1;

    DialogBoxA(g_hinst, "RADIO_TEST_DIALOG", NULL, delayFocusDlgWinProc);

    ok (((g_styleInitialFocusT1 & WS_TABSTOP) == 0),
       "Error in wrc - Detected WS_TABSTOP as default style for GROUPBOX\n");

    ok (((g_styleInitialFocusT2 & WS_VISIBLE) == 0),
       "Modal dialogs should not be shown until the message queue first goes empty\n");

    ok ((g_hwndInitialFocusT1 == NULL),
        "Error in initial focus when WM_INITDIALOG returned FALSE: "
        "Expected NULL focus, got %s (%p).\n",
        GetHwndString(g_hwndInitialFocusT1), g_hwndInitialFocusT1);

    ok ((g_hwndInitialFocusT2 == g_hwndButton2),
        "Error after first SetFocus() when WM_INITDIALOG returned FALSE: "
        "Expected the second button (%p), got %s (%p).\n",
        g_hwndButton2, GetHwndString(g_hwndInitialFocusT2),
        g_hwndInitialFocusT2);

    /* Test 2:
     * This is the same as above, except WM_INITDIALOG is made to return TRUE.
     * This should cause the focus to go to the second radio button right away
     * and stay there (until the user indicates otherwise).
     */

    g_bInitialFocusInitDlgResult = TRUE;
    g_hwndInitialFocusT1 = (HWND) -1;
    g_hwndInitialFocusT2 = (HWND) -1;
    g_styleInitialFocusT1 = -1;
    g_styleInitialFocusT2 = -1;

    DialogBoxA(g_hinst, "RADIO_TEST_DIALOG", NULL, delayFocusDlgWinProc);

    ok ((g_hwndInitialFocusT1 == g_hwndButton2),
       "Error in initial focus when WM_INITDIALOG returned TRUE: "
       "Expected the second button (%p), got %s (%p).\n",
       g_hwndButton2, GetHwndString(g_hwndInitialFocusT1),
       g_hwndInitialFocusT1);

    ok ((g_hwndInitialFocusT2 == g_hwndButton2),
       "Error after first SetFocus() when WM_INITDIALOG returned TRUE: "
       "Expected the second button (%p), got %s (%p).\n",
       g_hwndButton2, GetHwndString(g_hwndInitialFocusT2),
       g_hwndInitialFocusT2);

    /* Test 3:
     * If the dialog has DS_CONTROL and it's not visible then we shouldn't change focus */
    {
        HWND hDlg;
        HRSRC hResource;
        HANDLE hTemplate;
        DLGTEMPLATE* pTemplate;
        HWND hTextbox;
        DWORD selectionStart = 0xdead, selectionEnd = 0xbeef;

        hResource = FindResourceA(g_hinst,"FOCUS_TEST_DIALOG", (LPCSTR)RT_DIALOG);
        hTemplate = LoadResource(g_hinst, hResource);
        pTemplate = LockResource(hTemplate);

        g_hwndInitialFocusT1 = 0;
        hDlg = CreateDialogIndirectParamA(g_hinst, pTemplate, NULL, focusDlgWinProc, 0);
        ok (hDlg != 0, "Failed to create test dialog.\n");

        ok ((g_hwndInitialFocusT1 == 0),
            "Focus should not be set for an invisible DS_CONTROL dialog %p.\n", g_hwndInitialFocusT1);

        /* Also make sure that WM_SETFOCUS selects the textbox's text */
        hTextbox = GetDlgItem(hDlg, 200);
        SendMessageA(hTextbox, WM_SETTEXT, 0, (LPARAM)"Hello world");

        SendMessageA(hDlg, WM_SETFOCUS, 0, 0);
        SendMessageA(hTextbox, EM_GETSEL, (WPARAM)&selectionStart, (LPARAM)&selectionEnd);
        ok(selectionStart == 0 && selectionEnd == 11, "Text selection after WM_SETFOCUS is [%i, %i) expected [0, 11)\n", selectionStart, selectionEnd);

        /* but WM_ACTIVATE does not */
        SendMessageA(hTextbox, EM_SETSEL, 0, 0);
        SendMessageA(hDlg, WM_ACTIVATE, WA_ACTIVE, 0);
        SendMessageA(hTextbox, EM_GETSEL, (WPARAM)&selectionStart, (LPARAM)&selectionEnd);
        ok(selectionStart == 0 && selectionEnd == 0, "Text selection after WM_ACTIVATE is [%i, %i) expected [0, 0)\n", selectionStart, selectionEnd);

        DestroyWindow(hDlg);
    }

    /* Test 4:
     * If the dialog has no tab-accessible controls, set focus to first control */
    {
        HWND hDlg;
        HRSRC hResource;
        HANDLE hTemplate;
        DLGTEMPLATE* pTemplate;
        HWND hLabel;

        hResource = FindResourceA(g_hinst,"FOCUS_TEST_DIALOG_2", (LPCSTR)RT_DIALOG);
        hTemplate = LoadResource(g_hinst, hResource);
        pTemplate = LockResource(hTemplate);

        hDlg = CreateDialogIndirectParamA(g_hinst, pTemplate, NULL, focusDlgWinProc, 0);
        ok(hDlg != 0, "Failed to create test dialog.\n");
        hLabel = GetDlgItem(hDlg, 200);

        ok(GetFocus() == hLabel, "Focus not set to label, focus=%p dialog=%p label=%p\n", GetFocus(), hDlg, hLabel);

        DestroyWindow(hDlg);

        /* Also check focus after WM_ACTIVATE and WM_SETFOCUS */
        hDlg = CreateDialogIndirectParamA(g_hinst, pTemplate, NULL, NULL, 0);
        ok(hDlg != 0, "Failed to create test dialog.\n");
        hLabel = GetDlgItem(hDlg, 200);

        SetFocus(NULL);
        SendMessageA(hDlg, WM_ACTIVATE, WA_ACTIVE, 0);
        ok(GetFocus() == NULL, "Focus set on WM_ACTIVATE, focus=%p dialog=%p label=%p\n", GetFocus(), hDlg, hLabel);

        SetFocus(NULL);
        SendMessageA(hDlg, WM_SETFOCUS, 0, 0);
        ok(GetFocus() == hLabel, "Focus not set to label on WM_SETFOCUS, focus=%p dialog=%p label=%p\n", GetFocus(), hDlg, hLabel);

        DestroyWindow(hDlg);
    }

    /* Test 5:
     * Select textbox's text on creation */
    {
        HWND hDlg;
        HRSRC hResource;
        HANDLE hTemplate;
        DLGTEMPLATE* pTemplate;
        HWND edit;
        DWORD selectionStart = 0xdead, selectionEnd = 0xbeef;

        hResource = FindResourceA(g_hinst,"FOCUS_TEST_DIALOG_3", (LPCSTR)RT_DIALOG);
        hTemplate = LoadResource(g_hinst, hResource);
        pTemplate = LockResource(hTemplate);

        hDlg = CreateDialogIndirectParamA(g_hinst, pTemplate, NULL, focusDlgWinProc, 0);
        ok(hDlg != 0, "Failed to create test dialog.\n");
        edit = GetDlgItem(hDlg, 200);

        ok(GetFocus() == edit, "Focus not set to edit, focus=%p, dialog=%p, edit=%p\n",
                GetFocus(), hDlg, edit);
        SendMessageA(edit, EM_GETSEL, (WPARAM)&selectionStart, (LPARAM)&selectionEnd);
        ok(selectionStart == 0 && selectionEnd == 11,
                "Text selection after WM_SETFOCUS is [%i, %i) expected [0, 11)\n",
                selectionStart, selectionEnd);

        DestroyWindow(hDlg);
    }
}

static void test_GetDlgItemText(void)
{
    char string[64];
    BOOL ret;

    strcpy(string, "Overwrite Me");
    ret = GetDlgItemTextA(NULL, 0, string, sizeof(string)/sizeof(string[0]));
    ok(!ret, "GetDlgItemText(NULL) shouldn't have succeeded\n");

    ok(string[0] == '\0' || broken(!strcmp(string, "Overwrite Me")),
       "string retrieved using GetDlgItemText should have been NULL terminated\n");
}

static void test_GetDlgItem(void)
{
    HWND hwnd, child1, child2, hwnd2;
    BOOL ret;

    hwnd = CreateWindowA("button", "parent", WS_VISIBLE, 0, 0, 100, 100, NULL, 0, g_hinst, NULL);
    ok(hwnd != NULL, "failed to created window\n");

    /* created with the same ID */
    child1 = CreateWindowA("button", "child1", WS_VISIBLE|WS_CHILD, 0, 0, 10, 10, hwnd, 0, g_hinst, NULL);
    ok(child1 != NULL, "failed to create first child\n");
    child2 = CreateWindowA("button", "child2", WS_VISIBLE|WS_CHILD, 0, 0, 10, 10, hwnd, 0, g_hinst, NULL);
    ok(child2 != NULL, "failed to create second child\n");

    hwnd2 = GetDlgItem(hwnd, 0);
    ok(hwnd2 == child1, "expected first child, got %p\n", hwnd2);

    hwnd2 = GetTopWindow(hwnd);
    ok(hwnd2 == child1, "expected first child to be top, got %p\n", hwnd2);

    ret = SetWindowPos(child1, child2, 0, 0, 0, 0, SWP_NOMOVE);
    ok(ret, "got %d\n", ret);
    hwnd2 = GetTopWindow(hwnd);
    ok(hwnd2 == child2, "expected second child to be top, got %p\n", hwnd2);

    /* top window from child list is picked */
    hwnd2 = GetDlgItem(hwnd, 0);
    ok(hwnd2 == child2, "expected second child, got %p\n", hwnd2);

    /* Now test how GetDlgItem searches */
    DestroyWindow(child2);
    child2 = CreateWindowA("button", "child2", WS_VISIBLE|WS_CHILD, 0, 0, 10, 10, child1, 0, g_hinst, NULL);
    ok(child2 != NULL, "failed to create second child\n");

    /* give child2 an ID */
    SetWindowLongA(child2, GWLP_ID, 100);

    hwnd2 = GetDlgItem(hwnd, 100);
    ok(!hwnd2, "expected child to not be found, got %p\n", hwnd2);

    /* make the ID of child2 public with a WS_EX_CONTROLPARENT parent */
    SetWindowLongA(child1, GWL_EXSTYLE, WS_EX_CONTROLPARENT);

    hwnd2 = GetDlgItem(hwnd, 100);
    ok(!hwnd2, "expected child to not be found, got %p\n", hwnd2);

    DestroyWindow(child1);
    DestroyWindow(child2);
    DestroyWindow(hwnd);
}

static INT_PTR CALLBACK DestroyDlgWinProc (HWND hDlg, UINT uiMsg,
        WPARAM wParam, LPARAM lParam)
{
    if (uiMsg == WM_INITDIALOG)
    {
        DestroyWindow(hDlg);
        return TRUE;
    }
    return FALSE;
}

static INT_PTR CALLBACK DestroyOnCloseDlgWinProc (HWND hDlg, UINT uiMsg,
        WPARAM wParam, LPARAM lParam)
{
    switch (uiMsg)
    {
    case WM_INITDIALOG:
        PostMessageA(hDlg, WM_CLOSE, 0, 0);
        return TRUE;
    case WM_CLOSE:
        DestroyWindow(hDlg);
        return TRUE;
    case WM_DESTROY:
        PostQuitMessage(0);
        return TRUE;
    }
    return FALSE;
}

static INT_PTR CALLBACK TestInitDialogHandleProc (HWND hDlg, UINT uiMsg,
        WPARAM wParam, LPARAM lParam)
{
    if (uiMsg == WM_INITDIALOG)
    {
        HWND expected = GetNextDlgTabItem(hDlg, NULL, FALSE);
        ok(expected == (HWND)wParam,
           "Expected wParam to be the handle to the first tabstop control (%p), got %p\n",
           expected, (HWND)wParam);

        EndDialog(hDlg, LOWORD(SendMessageA(hDlg, DM_GETDEFID, 0, 0)));
        return TRUE;
    }
    return FALSE;
}

static INT_PTR CALLBACK TestDefButtonDlgProc (HWND hDlg, UINT uiMsg,
                                              WPARAM wParam, LPARAM lParam)
{
    switch (uiMsg)
    {
    case WM_INITDIALOG:
        EndDialog(hDlg, LOWORD(SendMessageA(hDlg, DM_GETDEFID, 0, 0)));
        return TRUE;
    }
    return FALSE;
}

static INT_PTR CALLBACK TestReturnKeyDlgProc (HWND hDlg, UINT uiMsg,
        WPARAM wParam, LPARAM lParam)
{
    static int received_idok;

    switch (uiMsg)
    {
    case WM_INITDIALOG:
    {
        MSG msg = {hDlg, WM_KEYDOWN, VK_RETURN, 0x011c0001};

        received_idok = -1;
        IsDialogMessageA(hDlg, &msg);
        ok(received_idok == 0xdead, "WM_COMMAND/0xdead not received\n");

        received_idok = -2;
        IsDialogMessageA(hDlg, &msg);
        ok(received_idok == IDOK, "WM_COMMAND/IDOK not received\n");

        EndDialog(hDlg, 0);
        return TRUE;
    }

    case DM_GETDEFID:
        if (received_idok == -1)
        {
            HWND hwnd = GetDlgItem(hDlg, 0xdead);
            ok(!hwnd, "dialog item with ID 0xdead should not exist\n");
            SetWindowLongA(hDlg, DWLP_MSGRESULT, MAKELRESULT(0xdead, DC_HASDEFID));
            return TRUE;
        }
        return FALSE;

    case WM_COMMAND:
        received_idok = wParam;
        return TRUE;
    }
    return FALSE;
}

static INT_PTR CALLBACK TestControlStyleDlgProc(HWND hdlg, UINT msg,
                                                WPARAM wparam, LPARAM lparam)
{
    HWND control;
    DWORD style, exstyle;
    char buf[256];

    switch (msg)
    {
    case WM_INITDIALOG:
        control = GetDlgItem(hdlg, 7);
        ok(control != 0, "dialog control with id 7 not found\n");
        style = GetWindowLongA(control, GWL_STYLE);
        ok(style == (WS_CHILD|WS_VISIBLE), "expected WS_CHILD|WS_VISIBLE, got %#x\n", style);
        exstyle = GetWindowLongA(control, GWL_EXSTYLE);
        ok(exstyle == (WS_EX_NOPARENTNOTIFY|WS_EX_TRANSPARENT|WS_EX_CLIENTEDGE), "expected WS_EX_NOPARENTNOTIFY|WS_EX_TRANSPARENT|WS_EX_CLIENTEDGE, got %#x\n", exstyle);
        buf[0] = 0;
        GetWindowTextA(control, buf, sizeof(buf));
        ok(strcmp(buf, "bump7") == 0,  "expected bump7, got %s\n", buf);

        control = GetDlgItem(hdlg, 8);
        ok(control != 0, "dialog control with id 8 not found\n");
        style = GetWindowLongA(control, GWL_STYLE);
        ok(style == (WS_CHILD|WS_VISIBLE), "expected WS_CHILD|WS_VISIBLE, got %#x\n", style);
        exstyle = GetWindowLongA(control, GWL_EXSTYLE);
        ok(exstyle == (WS_EX_NOPARENTNOTIFY|WS_EX_TRANSPARENT), "expected WS_EX_NOPARENTNOTIFY|WS_EX_TRANSPARENT, got %#x\n", exstyle);
        buf[0] = 0;
        GetWindowTextA(control, buf, sizeof(buf));
        ok(strcmp(buf, "bump8") == 0,  "expected bump8, got %s\n", buf);

        EndDialog(hdlg, -7);
        return TRUE;
    }
    return FALSE;
}

static void test_DialogBoxParamA(void)
{
    INT_PTR ret;
    HWND hwnd_invalid = (HWND)0x4444;

    ret = DialogBoxParamA(GetModuleHandleA(NULL), "TEST_DLG_CHILD_POPUP", 0, TestControlStyleDlgProc, 0);
    ok(ret == -7, "expected -7, got %ld\n", ret);

    SetLastError(0xdeadbeef);
    ret = DialogBoxParamA(GetModuleHandleA(NULL), "IDD_DIALOG" , hwnd_invalid, 0 , 0);
    ok(0 == ret || broken(ret == -1), "DialogBoxParamA returned %ld, expected 0\n", ret);
    ok(ERROR_INVALID_WINDOW_HANDLE == GetLastError() ||
       broken(GetLastError() == 0xdeadbeef),
       "got %d, expected ERROR_INVALID_WINDOW_HANDLE\n",GetLastError());

    /* Test a dialog which destroys itself on WM_INITDIALOG. */
    SetLastError(0xdeadbeef);
    ret = DialogBoxParamA(GetModuleHandleA(NULL), "IDD_DIALOG", 0, DestroyDlgWinProc, 0);
    ok(-1 == ret, "DialogBoxParamA returned %ld, expected -1\n", ret);
    ok(ERROR_INVALID_WINDOW_HANDLE == GetLastError() ||
       GetLastError() == ERROR_SUCCESS ||
       broken(GetLastError() == 0xdeadbeef),
       "got %d, expected ERROR_INVALID_WINDOW_HANDLE\n",GetLastError());

    /* Test a dialog which destroys itself on WM_CLOSE. */
    ret = DialogBoxParamA(GetModuleHandleA(NULL), "IDD_DIALOG", 0, DestroyOnCloseDlgWinProc, 0);
    ok(0 == ret, "DialogBoxParamA returned %ld, expected 0\n", ret);

    SetLastError(0xdeadbeef);
    ret = DialogBoxParamA(GetModuleHandleA(NULL), "RESOURCE_INVALID" , 0, 0, 0);
    ok(-1 == ret, "DialogBoxParamA returned %ld, expected -1\n", ret);
    ok(ERROR_RESOURCE_NAME_NOT_FOUND == GetLastError() ||
       broken(GetLastError() == 0xdeadbeef),
       "got %d, expected ERROR_RESOURCE_NAME_NOT_FOUND\n",GetLastError());

    SetLastError(0xdeadbeef);
    ret = DialogBoxParamA(GetModuleHandleA(NULL), "TEST_DIALOG_INVALID_CLASS", 0, DestroyDlgWinProc, 0);
    ok(ret == -1, "DialogBoxParamA returned %ld, expected -1\n", ret);
    ok(GetLastError() == 0, "got %d\n", GetLastError());

    SetLastError(0xdeadbeef);
    ret = DefDlgProcA(0, WM_ERASEBKGND, 0, 0);
    ok(ret == 0, "DefDlgProcA returned %ld, expected 0\n", ret);
    ok(GetLastError() == ERROR_INVALID_WINDOW_HANDLE ||
       broken(GetLastError() == 0xdeadbeef),
       "got %d, expected ERROR_INVALID_WINDOW_HANDLE\n", GetLastError());

    ret = DialogBoxParamA(GetModuleHandleA(NULL), "TEST_EMPTY_DIALOG", 0, TestInitDialogHandleProc, 0);
    ok(ret == IDOK, "Expected IDOK\n");

    ret = DialogBoxParamA(GetModuleHandleA(NULL), "TEST_EMPTY_DIALOG", 0, TestDefButtonDlgProc, 0);
    ok(ret == IDOK, "Expected IDOK\n");

    DialogBoxParamA(GetModuleHandleA(NULL), "TEST_EMPTY_DIALOG", 0, TestReturnKeyDlgProc, 0);
}

static void test_DisabledDialogTest(void)
{
    g_terminated = FALSE;
    DialogBoxParamA(g_hinst, "IDD_DIALOG", NULL, disabled_test_proc, 0);
    ok(FALSE == g_terminated, "dialog with disabled ok button has been terminated\n");
}

static INT_PTR CALLBACK messageBoxFontDlgWinProc (HWND hDlg, UINT uiMsg, WPARAM wParam,
        LPARAM lParam)
{
    if (uiMsg == WM_INITDIALOG) {
        SetFocus(hDlg);
        return 1;
    }

    return 0;
}

static void test_MessageBoxFontTest(void)
{
    /* This dialog template defines a dialog template which got 0x7fff as its
     * font size and omits the other font members. On WinNT, passing such a
     * dialog template to CreateDialogIndirectParamW will result in a dialog
     * being created which uses the message box font. We test that here.
     */

    static unsigned char dlgTemplate[] =
    {
        /* Dialog header */
        0x01,0x00,              /* Version */
        0xff,0xff,              /* Extended template marker */
        0x00,0x00,0x00,0x00,    /* Context Help ID */
        0x00,0x00,0x00,0x00,    /* Extended style */
        0xc0,0x00,0xc8,0x80,    /* Style (WS_SYSMENU|WS_CAPTION|WS_POPUP|DS_SETFONT|DS_MODALFRAME) */
        0x01,0x00,              /* Control count */
        0x00,0x00,              /* X */
        0x00,0x00,              /* Y */
        0x80,0x00,              /* Width */
        0x80,0x00,              /* Height */
        0x00,0x00,              /* Menu name */
        0x00,0x00,              /* Class name */
        'T',0x00,'e',0x00,      /* Caption (unicode) */
        's',0x00,'t',0x00,
        0x00,0x00,
        0xff,0x7f,              /* Font height (0x7fff = message box font) */

        /* Control #1 */
        0x00,0x00,              /* Align to DWORD (header is 42 bytes) */
        0x00,0x00,0x00,0x00,    /* Context Help ID */
        0x00,0x00,0x00,0x00,    /* Extended style */
        0x00,0x00,0x00,0x50,    /* Style (WS_CHILD|WS_VISIBLE) */
        0x00,0x00,              /* X */
        0x00,0x00,              /* Y */
        0x80,0x00,              /* Width */
        0x80,0x00,              /* Height */
        0x00,0x01,0x00,0x00,    /* Control ID (256) */
        0xff,0xff,0x82,0x00,    /* Class (Static) */
        'W',0x00,'I',0x00,      /* Caption (unicode) */
        'N',0x00,'E',0x00,
        ' ',0x00,'d',0x00,
        'i',0x00,'a',0x00,
        'l',0x00,'o',0x00,
        'g',0x00,' ',0x00,
        't',0x00,'e',0x00,
        's',0x00,'t',0x00,
        '.',0x00,0x00,0x00,
        0x00,0x00,              /* Size of extended data */

        0x00,0x00               /* Align to DWORD */
    };

    HWND hDlg;
    HFONT hFont;
    LOGFONTW lfStaticFont;
    NONCLIENTMETRICSW ncMetrics;

    /* Check if the dialog can be created from the template. On Win9x, this should fail
     * because we are calling the W function which is not implemented, but that's what
     * we want, because passing such a template to CreateDialogIndirectParamA would crash
     * anyway.
     */
    hDlg = CreateDialogIndirectParamW(g_hinst, (LPCDLGTEMPLATEW)dlgTemplate, NULL, messageBoxFontDlgWinProc, 0);
    if (!hDlg)
    {
        win_skip("dialog wasn't created\n");
        return;
    }

    hFont = (HFONT) SendDlgItemMessageW(hDlg, 256, WM_GETFONT, 0, 0);
    if (!hFont)
    {
        skip("dialog uses system font\n");
        DestroyWindow(hDlg);
        return;
    }
    GetObjectW(hFont, sizeof(LOGFONTW), &lfStaticFont);

    ncMetrics.cbSize = FIELD_OFFSET(NONCLIENTMETRICSW, iPaddedBorderWidth);
    SystemParametersInfoW(SPI_GETNONCLIENTMETRICS, 0, &ncMetrics, 0);
    ok( !memcmp(&lfStaticFont, &ncMetrics.lfMessageFont, FIELD_OFFSET(LOGFONTW, lfFaceName)) &&
        !lstrcmpW(lfStaticFont.lfFaceName, ncMetrics.lfMessageFont.lfFaceName),
        "dialog doesn't use message box font\n");
    DestroyWindow(hDlg);
}

static void test_SaveRestoreFocus(void)
{
    HWND hDlg;
    HRSRC hResource;
    HANDLE hTemplate;
    DLGTEMPLATE* pTemplate;
    LONG_PTR foundId;
    HWND foundHwnd;

    /* create the dialog */
    hResource = FindResourceA(g_hinst, "MULTI_EDIT_DIALOG", (LPCSTR)RT_DIALOG);
    hTemplate = LoadResource(g_hinst, hResource);
    pTemplate = LockResource(hTemplate);

    hDlg = CreateDialogIndirectParamA(g_hinst, pTemplate, NULL, messageBoxFontDlgWinProc, 0);
    ok (hDlg != 0, "Failed to create test dialog.\n");

    foundId = GetWindowLongPtrA(GetFocus(), GWLP_ID);
    ok (foundId == 1000, "First edit box should have gained focus on dialog creation. Expected: %d, Found: %ld\n", 1000, foundId);

    SetFocus(GetNextDlgTabItem(hDlg, GetFocus(), FALSE));
    SendMessageA(hDlg, WM_ACTIVATE, MAKEWPARAM(WA_ACTIVE, 0), 0);
    foundId = GetWindowLongPtrA(GetFocus(), GWLP_ID);
    ok (foundId == 1001, "First edit box should have regained focus after dialog reactivation. Expected: %d, Found: %ld\n", 1001, foundId);
    SetFocus(GetNextDlgTabItem(hDlg, NULL, FALSE));

    /* de- then reactivate the dialog */
    SendMessageA(hDlg, WM_ACTIVATE, MAKEWPARAM(WA_INACTIVE, 0), 0);
    SendMessageA(hDlg, WM_ACTIVATE, MAKEWPARAM(WA_ACTIVE, 0), 0);

    foundId = GetWindowLongPtrA(GetFocus(), GWLP_ID);
    ok (foundId == 1000, "First edit box should have regained focus after dialog reactivation. Expected: %d, Found: %ld\n", 1000, foundId);

    /* select the next tabbable item */
    SetFocus(GetNextDlgTabItem(hDlg, GetFocus(), FALSE));

    foundId = GetWindowLongPtrA(GetFocus(), GWLP_ID);
    ok (foundId == 1001, "Second edit box should have gained focus. Expected: %d, Found: %ld\n", 1001, foundId);

    /* de- then reactivate the dialog */
    SendMessageA(hDlg, WM_ACTIVATE, MAKEWPARAM(WA_INACTIVE, 0), 0);
    SendMessageA(hDlg, WM_ACTIVATE, MAKEWPARAM(WA_ACTIVE, 0), 0);

    foundId = GetWindowLongPtrA(GetFocus(), GWLP_ID);
    ok (foundId == 1001, "Second edit box should have gained focus after dialog reactivation. Expected: %d, Found: %ld\n", 1001, foundId);

    /* set focus to the dialog */
    SetFocus(hDlg);

    foundId = GetWindowLongPtrA(GetFocus(), GWLP_ID);
    ok (foundId == 1000, "First edit box should have gained focus on dialog focus. Expected: %d, Found: %ld\n", 1000, foundId);

    /* select second tabbable item */
    SetFocus(GetNextDlgTabItem(hDlg, GetNextDlgTabItem(hDlg, NULL, FALSE), FALSE));

    foundId = GetWindowLongPtrA(GetFocus(), GWLP_ID);
    ok (foundId == 1001, "Second edit box should have gained focus. Expected: %d, Found: %ld\n", 1001, foundId);

    /* send WM_ACTIVATE message to already active dialog */
    SendMessageA(hDlg, WM_ACTIVATE, MAKEWPARAM(WA_ACTIVE, 0), 0);

    foundId = GetWindowLongPtrA(GetFocus(), GWLP_ID);
    ok (foundId == 1001, "Second edit box should have gained focus. Expected: %d, Found: %ld\n", 1001, foundId);

    /* disable the 2nd box */
    EnableWindow(GetFocus(), FALSE);

    foundHwnd = GetFocus();
    ok (foundHwnd == NULL, "Second edit box should have lost focus after being disabled. Expected: %p, Found: %p\n", NULL, foundHwnd);

    /* de- then reactivate the dialog */
    SendMessageA(hDlg, WM_ACTIVATE, MAKEWPARAM(WA_INACTIVE, 0), 0);
    SendMessageA(hDlg, WM_ACTIVATE, MAKEWPARAM(WA_ACTIVE, 0), 0);

    foundHwnd = GetFocus();
    ok (foundHwnd == NULL, "No controls should have gained focus after dialog reactivation. Expected: %p, Found: %p\n", NULL, foundHwnd);

    /* clean up */
    DestroyWindow(hDlg);
}

static INT_PTR CALLBACK timer_message_dlg_proc(HWND wnd, UINT msg, WPARAM wparam, LPARAM lparam)
{
    static int count;
    BOOL visible;

    switch (msg)
    {
        case WM_INITDIALOG:
            visible = GetWindowLongA(wnd, GWL_STYLE) & WS_VISIBLE;
            ok(!visible, "Dialog should not be visible.\n");
            SetTimer(wnd, 1, 100, NULL);
            Sleep(200);
            return FALSE;

        case WM_COMMAND:
            if (LOWORD(wparam) != IDCANCEL) return FALSE;
            EndDialog(wnd, LOWORD(wparam));
            return TRUE;

        case WM_TIMER:
            if (wparam != 1) return FALSE;
            visible = GetWindowLongA(wnd, GWL_STYLE) & WS_VISIBLE;
            if (!count++)
            {
                ok(!visible, "Dialog should not be visible.\n");
                PostMessageA(wnd, WM_USER, 0, 0);
            }
            else
            {
                ok(visible, "Dialog should be visible.\n");
                PostMessageA(wnd, WM_COMMAND, IDCANCEL, 0);
            }
            return TRUE;

        case WM_USER:
            visible = GetWindowLongA(wnd, GWL_STYLE) & WS_VISIBLE;
            ok(visible, "Dialog should be visible.\n");
            return TRUE;

        default:
            return FALSE;
    }
}

static void test_timer_message(void)
{
    DialogBoxA(g_hinst, "RADIO_TEST_DIALOG", NULL, timer_message_dlg_proc);
}

static INT_PTR CALLBACK custom_test_dialog_proc(HWND hdlg, UINT msg, WPARAM wparam, LPARAM lparam)
{
    if (msg == WM_INITDIALOG)
        EndDialog(hdlg, 0);

    return FALSE;
}

static void test_dialog_custom_data(void)
{
    DialogBoxA(g_hinst, "CUSTOM_TEST_DIALOG", NULL, custom_test_dialog_proc);
}

struct create_window_params
{
    BOOL owner;
    char caption[64];
    DWORD style;
};

static DWORD WINAPI create_window_thread(void *param)
{
    struct create_window_params *p = param;
    HWND owner = 0;

    if (p->owner)
    {
        owner = CreateWindowExA(0, "Static", NULL, WS_POPUP, 10, 10, 10, 10, 0, 0, 0, NULL);
        ok(owner != 0, "failed to create owner window\n");
    }

    MessageBoxA(owner, NULL, p->caption, p->style);

    if (owner) DestroyWindow(owner);

    return 0;
}

static HWND wait_for_window(const char *caption)
{
    HWND hwnd;
    DWORD timeout = 0;

    for (;;)
    {
        hwnd = FindWindowA(NULL, caption);
        if (hwnd) break;

        Sleep(50);
        timeout += 50;
        if (timeout > 3000)
        {
            ok(0, "failed to wait for a window %s\n", caption);
            break;
        }
    }

    Sleep(50);
    return hwnd;
}

static void test_MessageBox(void)
{
    static const struct
    {
        DWORD mb_style;
        DWORD ex_style;
    } test[] =
    {
        { MB_OK, 0 },
        { MB_OK | MB_TASKMODAL, 0 },
        { MB_OK | MB_SYSTEMMODAL, WS_EX_TOPMOST },
    };
    DWORD tid, i;
    HANDLE thread;
    struct create_window_params params;

    sprintf(params.caption, "pid %08x, tid %08x, time %08x",
            GetCurrentProcessId(), GetCurrentThreadId(), GetCurrentTime());

    params.owner = FALSE;

    for (i = 0; i < sizeof(test)/sizeof(test[0]); i++)
    {
        HWND hwnd;
        DWORD ex_style;

        params.style = test[i].mb_style;

        thread = CreateThread(NULL, 0, create_window_thread, &params, 0, &tid);

        hwnd = wait_for_window(params.caption);
        ex_style = GetWindowLongA(hwnd, GWL_EXSTYLE);
        ok((ex_style & WS_EX_TOPMOST) == test[i].ex_style, "%d: got window ex_style %#x\n", i, ex_style);

        PostMessageA(hwnd, WM_COMMAND, IDCANCEL, 0);

        ok(WaitForSingleObject(thread, 5000) != WAIT_TIMEOUT, "thread failed to terminate\n");
        CloseHandle(thread);
    }

    params.owner = TRUE;

    for (i = 0; i < sizeof(test)/sizeof(test[0]); i++)
    {
        HWND hwnd;
        DWORD ex_style;

        params.style = test[i].mb_style;

        thread = CreateThread(NULL, 0, create_window_thread, &params, 0, &tid);

        hwnd = wait_for_window(params.caption);
        ex_style = GetWindowLongA(hwnd, GWL_EXSTYLE);
        ok((ex_style & WS_EX_TOPMOST) == test[i].ex_style, "%d: got window ex_style %#x\n", i, ex_style);

        PostMessageA(hwnd, WM_COMMAND, IDCANCEL, 0);

        ok(WaitForSingleObject(thread, 5000) != WAIT_TIMEOUT, "thread failed to terminate\n");
        CloseHandle(thread);
    }
}

START_TEST(dialog)
{
    g_hinst = GetModuleHandleA (0);

    if (!RegisterWindowClasses()) assert(0);

    test_MessageBox();
    test_dialog_custom_data();
    test_GetNextDlgItem();
    test_IsDialogMessage();
    test_WM_NEXTDLGCTL();
    test_focus();
    test_GetDlgItem();
    test_GetDlgItemText();
    test_DialogBoxParamA();
    test_DisabledDialogTest();
    test_MessageBoxFontTest();
    test_SaveRestoreFocus();
    test_timer_message();
}<|MERGE_RESOLUTION|>--- conflicted
+++ resolved
@@ -52,7 +52,7 @@
 static HWND g_hwndInitialFocusT1, g_hwndInitialFocusT2, g_hwndInitialFocusGroupBox;
 
 static LONG g_styleInitialFocusT1, g_styleInitialFocusT2;
-static BOOL g_bInitialFocusInitDlgResult;
+static BOOL g_bInitialFocusInitDlgResult, g_bReceivedCommand;
 
 static BOOL g_terminated;
 
@@ -211,7 +211,7 @@
 /* Form the lParam of a WM_KEYDOWN message */
 static DWORD KeyDownData (int repeat, int scancode, int extended, int wasdown)
 {
-    return ((repeat & 0x0000FFFF) | ((scancode & 0x00FF) >> 16) |
+    return ((repeat & 0x0000FFFF) | ((scancode & 0x00FF) << 16) |
             (extended ? 0x01000000 : 0) | (wasdown ? 0x40000000 : 0));
 }
 
@@ -532,6 +532,8 @@
         case WM_CREATE:
             return (OnTestDlgCreate (hwnd,
                     (LPCREATESTRUCTA) lParam) ? 0 : (LRESULT) -1);
+        case WM_COMMAND:
+            if(LOWORD(wParam) == 300) g_bReceivedCommand = TRUE;
     }
 
     return DefDlgProcA (hwnd, uiMsg, wParam, lParam);
@@ -592,6 +594,8 @@
 
 static void test_WM_NEXTDLGCTL(void)
 {
+    HWND child1, child2, child3;
+    MSG msg;
     DWORD dwVal;
 
     g_hwndTestDlg = CreateWindowExA( WS_EX_LEFT | WS_EX_LTRREADING | WS_EX_RIGHTSCROLLBAR
@@ -653,13 +657,8 @@
                 ok ( ((GetWindowLongA( g_hwndTestDlgBut1, GWL_STYLE)) & BS_DEFPUSHBUTTON),
                         "Button1 style not set to BS_DEFPUSHBUTTON\n" );
 
-<<<<<<< HEAD
-                ok ( !((GetWindowLong( g_hwndTestDlgBut2, GWL_STYLE)) & BS_DEFPUSHBUTTON),
-                        "Button2's style not chaged to BS_PUSHBUTTON\n" );
-=======
                 ok ( !((GetWindowLongA( g_hwndTestDlgBut2, GWL_STYLE)) & BS_DEFPUSHBUTTON),
                         "Button2's style not changed to BS_PUSHBUTTON\n" );
->>>>>>> 2a8a0238
         }
 
         /*
@@ -683,13 +682,8 @@
                 ok ( ((GetWindowLongA( g_hwndTestDlgBut2, GWL_STYLE)) & BS_DEFPUSHBUTTON),
                         "Button2 style not set to BS_DEFPUSHBUTTON\n" );
 
-<<<<<<< HEAD
-                ok ( !((GetWindowLong( g_hwndTestDlgBut1, GWL_STYLE)) & BS_DEFPUSHBUTTON),
-                        "Button1's style not chaged to BS_PUSHBUTTON\n" );
-=======
                 ok ( !((GetWindowLongA( g_hwndTestDlgBut1, GWL_STYLE)) & BS_DEFPUSHBUTTON),
                         "Button1's style not changed to BS_PUSHBUTTON\n" );
->>>>>>> 2a8a0238
         }
 
         /*
@@ -704,8 +698,6 @@
         dwVal = DefDlgProcA(g_hwndTestDlg, DM_GETDEFID, 0, 0);
         ok ( IDCANCEL == (LOWORD(dwVal)), "WM_NEXTDLGCTL changed default button\n");
     }
-<<<<<<< HEAD
-=======
 
     /* test nested default buttons */
 
@@ -738,7 +730,6 @@
     DestroyWindow(child3);
     DestroyWindow(child2);
     DestroyWindow(child1);
->>>>>>> 2a8a0238
     DestroyWindow(g_hwndTestDlg);
 }
 
