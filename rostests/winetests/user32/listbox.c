/* Unit test suite for list boxes.
 *
 * Copyright 2003 Ferenc Wagner
 *
 * This library is free software; you can redistribute it and/or
 * modify it under the terms of the GNU Lesser General Public
 * License as published by the Free Software Foundation; either
 * version 2.1 of the License, or (at your option) any later version.
 *
 * This library is distributed in the hope that it will be useful,
 * but WITHOUT ANY WARRANTY; without even the implied warranty of
 * MERCHANTABILITY or FITNESS FOR A PARTICULAR PURPOSE.  See the GNU
 * Lesser General Public License for more details.
 *
 * You should have received a copy of the GNU Lesser General Public
 * License along with this library; if not, write to the Free Software
 * Foundation, Inc., 51 Franklin St, Fifth Floor, Boston, MA 02110-1301, USA
 */

#include <assert.h>
#include <stdarg.h>
#include <stdio.h>

#include "windef.h"
#include "winbase.h"
#include "wingdi.h"
#include "winuser.h"
#include "winnls.h"

#include "wine/test.h"

#ifdef VISIBLE
#define WAIT Sleep (1000)
#define REDRAW RedrawWindow (handle, NULL, 0, RDW_UPDATENOW)
#else
#define WAIT
#define REDRAW
#endif

static const char * const strings[4] = {
  "First added",
  "Second added",
  "Third added",
  "Fourth added which is very long because at some time we only had a 256 byte character buffer and that was overflowing in one of those applications that had a common dialog file open box and tried to add a 300 characters long custom filter string which of course the code did not like and crashed. Just make sure this string is longer than 256 characters."
};

static const char BAD_EXTENSION[] = "*.badtxt";

static HWND
create_listbox (DWORD add_style, HWND parent)
{
  HWND handle;
  INT_PTR ctl_id=0;
  if (parent)
    ctl_id=1;
  handle=CreateWindowA("LISTBOX", "TestList",
                            (LBS_STANDARD & ~LBS_SORT) | add_style,
                            0, 0, 100, 100,
                            parent, (HMENU)ctl_id, NULL, 0);

  assert (handle);
  SendMessageA(handle, LB_ADDSTRING, 0, (LPARAM) strings[0]);
  SendMessageA(handle, LB_ADDSTRING, 0, (LPARAM) strings[1]);
  SendMessageA(handle, LB_ADDSTRING, 0, (LPARAM) strings[2]);
  SendMessageA(handle, LB_ADDSTRING, 0, (LPARAM) strings[3]);

#ifdef VISIBLE
  ShowWindow (handle, SW_SHOW);
#endif
  REDRAW;

  return handle;
}

struct listbox_prop {
  DWORD add_style;
};

struct listbox_stat {
  int selected, anchor, caret, selcount;
};

struct listbox_test {
  struct listbox_prop prop;
  struct listbox_stat  init,  init_todo;
  struct listbox_stat click, click_todo;
  struct listbox_stat  step,  step_todo;
  struct listbox_stat   sel,   sel_todo;
};

static void
listbox_query (HWND handle, struct listbox_stat *results)
{
  results->selected = SendMessageA(handle, LB_GETCURSEL, 0, 0);
  results->anchor   = SendMessageA(handle, LB_GETANCHORINDEX, 0, 0);
  results->caret    = SendMessageA(handle, LB_GETCARETINDEX, 0, 0);
  results->selcount = SendMessageA(handle, LB_GETSELCOUNT, 0, 0);
}

static void
buttonpress (HWND handle, WORD x, WORD y)
{
  LPARAM lp=x+(y<<16);

  WAIT;
  SendMessageA(handle, WM_LBUTTONDOWN, MK_LBUTTON, lp);
  SendMessageA(handle, WM_LBUTTONUP, 0, lp);
  REDRAW;
}

static void
keypress (HWND handle, WPARAM keycode, BYTE scancode, BOOL extended)
{
  LPARAM lp=1+(scancode<<16)+(extended?KEYEVENTF_EXTENDEDKEY:0);

  WAIT;
  SendMessageA(handle, WM_KEYDOWN, keycode, lp);
  SendMessageA(handle, WM_KEYUP  , keycode, lp | 0xc000000);
  REDRAW;
}

#define listbox_field_ok(t, s, f, got) \
  ok (t.s.f==got.f, "style %#x, step " #s ", field " #f \
      ": expected %d, got %d\n", (unsigned int)t.prop.add_style, \
      t.s.f, got.f)

#define listbox_todo_field_ok(t, s, f, got) \
  todo_wine_if (t.s##_todo.f) { listbox_field_ok(t, s, f, got); }

#define listbox_ok(t, s, got) \
  listbox_todo_field_ok(t, s, selected, got); \
  listbox_todo_field_ok(t, s, anchor, got); \
  listbox_todo_field_ok(t, s, caret, got); \
  listbox_todo_field_ok(t, s, selcount, got)

static void
check (const struct listbox_test test)
{
  struct listbox_stat answer;
  HWND hLB=create_listbox (test.prop.add_style, 0);
  RECT second_item;
  int i;
  int res;

  listbox_query (hLB, &answer);
  listbox_ok (test, init, answer);

  SendMessageA(hLB, LB_GETITEMRECT, 1, (LPARAM) &second_item);
  buttonpress(hLB, (WORD)second_item.left, (WORD)second_item.top);

  listbox_query (hLB, &answer);
  listbox_ok (test, click, answer);

  keypress (hLB, VK_DOWN, 0x50, TRUE);

  listbox_query (hLB, &answer);
  listbox_ok (test, step, answer);

  DestroyWindow (hLB);
  hLB=create_listbox (test.prop.add_style, 0);

  SendMessageA(hLB, LB_SELITEMRANGE, TRUE, MAKELPARAM(1, 2));
  listbox_query (hLB, &answer);
  listbox_ok (test, sel, answer);

  for (i=0;i<4;i++) {
	DWORD size = SendMessageA(hLB, LB_GETTEXTLEN, i, 0);
	CHAR *txt;
	WCHAR *txtw;
	int resA, resW;

	txt = HeapAlloc (GetProcessHeap(), HEAP_ZERO_MEMORY, size+1);
	resA=SendMessageA(hLB, LB_GETTEXT, i, (LPARAM)txt);
        ok(!strcmp (txt, strings[i]), "returned string for item %d does not match %s vs %s\n", i, txt, strings[i]);

	txtw = HeapAlloc (GetProcessHeap(), HEAP_ZERO_MEMORY, 2*size+2);
	resW=SendMessageW(hLB, LB_GETTEXT, i, (LPARAM)txtw);
	if (resA != resW) {
            trace("SendMessageW(LB_GETTEXT) not supported on this platform (resA=%d resW=%d), skipping...\n",
                resA, resW);
	} else {
	    WideCharToMultiByte( CP_ACP, 0, txtw, -1, txt, size, NULL, NULL );
            ok(!strcmp (txt, strings[i]), "returned string for item %d does not match %s vs %s\n", i, txt, strings[i]);
	}

	HeapFree (GetProcessHeap(), 0, txtw);
	HeapFree (GetProcessHeap(), 0, txt);
  }
  
  /* Confirm the count of items, and that an invalid delete does not remove anything */
  res = SendMessageA(hLB, LB_GETCOUNT, 0, 0);
  ok((res==4), "Expected 4 items, got %d\n", res);
  res = SendMessageA(hLB, LB_DELETESTRING, -1, 0);
  ok((res==LB_ERR), "Expected LB_ERR items, got %d\n", res);
  res = SendMessageA(hLB, LB_DELETESTRING, 4, 0);
  ok((res==LB_ERR), "Expected LB_ERR items, got %d\n", res);
  res = SendMessageA(hLB, LB_GETCOUNT, 0, 0);
  ok((res==4), "Expected 4 items, got %d\n", res);

  WAIT;
  DestroyWindow (hLB);
}

static void check_item_height(void)
{
    HWND hLB;
    HDC hdc;
    HFONT font;
    TEXTMETRICA tm;
    INT itemHeight;

    hLB = create_listbox (0, 0);
    ok ((hdc = GetDCEx( hLB, 0, DCX_CACHE )) != 0, "Can't get hdc\n");
    ok ((font = GetCurrentObject(hdc, OBJ_FONT)) != 0, "Can't get the current font\n");
    ok (GetTextMetricsA( hdc, &tm ), "Can't read font metrics\n");
    ReleaseDC( hLB, hdc);

    ok (SendMessageA(hLB, WM_SETFONT, (WPARAM)font, 0) == 0, "Can't set font\n");

    itemHeight = SendMessageA(hLB, LB_GETITEMHEIGHT, 0, 0);
    ok (itemHeight == tm.tmHeight, "Item height wrong, got %d, expecting %d\n", itemHeight, tm.tmHeight);

    DestroyWindow (hLB);

    hLB = CreateWindowA("LISTBOX", "TestList", LBS_OWNERDRAWVARIABLE,
                         0, 0, 100, 100, NULL, NULL, NULL, 0);
    itemHeight = SendMessageA(hLB, LB_GETITEMHEIGHT, 0, 0);
    ok(itemHeight == tm.tmHeight, "itemHeight %d\n", itemHeight);
    itemHeight = SendMessageA(hLB, LB_GETITEMHEIGHT, 5, 0);
    ok(itemHeight == tm.tmHeight, "itemHeight %d\n", itemHeight);
    itemHeight = SendMessageA(hLB, LB_GETITEMHEIGHT, -5, 0);
    ok(itemHeight == tm.tmHeight, "itemHeight %d\n", itemHeight);
    DestroyWindow (hLB);
}

static int got_selchange;

static LRESULT WINAPI main_window_proc(HWND hwnd, UINT msg, WPARAM wparam, LPARAM lparam)
{
    switch (msg)
    {
    case WM_DRAWITEM:
    {
        RECT rc_item, rc_client, rc_clip;
        DRAWITEMSTRUCT *dis = (DRAWITEMSTRUCT *)lparam;

        trace("%p WM_DRAWITEM %08lx %08lx\n", hwnd, wparam, lparam);

        ok(wparam == dis->CtlID, "got wParam=%08lx instead of %08x\n",
			wparam, dis->CtlID);
        ok(dis->CtlType == ODT_LISTBOX, "wrong CtlType %04x\n", dis->CtlType);

        GetClientRect(dis->hwndItem, &rc_client);
        trace("hwndItem %p client rect %s\n", dis->hwndItem, wine_dbgstr_rect(&rc_client));
        GetClipBox(dis->hDC, &rc_clip);
        trace("clip rect %s\n", wine_dbgstr_rect(&rc_clip));
        ok(EqualRect(&rc_client, &rc_clip) || IsRectEmpty(&rc_clip),
           "client rect of the listbox should be equal to the clip box,"
           "or the clip box should be empty\n");

        trace("rcItem %s\n", wine_dbgstr_rect(&dis->rcItem));
        SendMessageA(dis->hwndItem, LB_GETITEMRECT, dis->itemID, (LPARAM)&rc_item);
        trace("item rect %s\n", wine_dbgstr_rect(&rc_item));
        ok(EqualRect(&dis->rcItem, &rc_item), "item rects are not equal\n");

        break;
    }

    case WM_COMMAND:
        if (HIWORD( wparam ) == LBN_SELCHANGE) got_selchange++;
        break;

    default:
        break;
    }

    return DefWindowProcA(hwnd, msg, wparam, lparam);
}

static HWND create_parent( void )
{
    WNDCLASSA cls;
    HWND parent;
    static ATOM class;

<<<<<<< HEAD
    cls.style = 0;
    cls.lpfnWndProc = main_window_proc;
    cls.cbClsExtra = 0;
    cls.cbWndExtra = 0;
    cls.hInstance = GetModuleHandle(0);
    cls.hIcon = 0;
    cls.hCursor = LoadCursor(0, IDC_ARROW);
    cls.hbrBackground = GetStockObject(WHITE_BRUSH);
    cls.lpszMenuName = NULL;
    cls.lpszClassName = "main_window_class";
    assert(RegisterClass(&cls));
=======
    if (!class)
    {
        cls.style = 0;
        cls.lpfnWndProc = main_window_proc;
        cls.cbClsExtra = 0;
        cls.cbWndExtra = 0;
        cls.hInstance = GetModuleHandleA(NULL);
        cls.hIcon = 0;
        cls.hCursor = LoadCursorA(0, (LPCSTR)IDC_ARROW);
        cls.hbrBackground = GetStockObject(WHITE_BRUSH);
        cls.lpszMenuName = NULL;
        cls.lpszClassName = "main_window_class";
        class = RegisterClassA( &cls );
    }
>>>>>>> 2a8a0238

    parent = CreateWindowExA(0, "main_window_class", NULL,
                            WS_POPUP | WS_VISIBLE,
                            100, 100, 400, 400,
                            GetDesktopWindow(), 0,
                            GetModuleHandleA(NULL), NULL);
    return parent;
}

static void test_ownerdraw(void)
{
    HWND parent, hLB;
    INT ret;
    RECT rc;

    parent = create_parent();
    assert(parent);

    hLB = create_listbox(LBS_OWNERDRAWFIXED | WS_CHILD | WS_VISIBLE, parent);
    assert(hLB);

    SetForegroundWindow(hLB);
    UpdateWindow(hLB);

    /* make height short enough */
    SendMessageA(hLB, LB_GETITEMRECT, 0, (LPARAM)&rc);
    SetWindowPos(hLB, 0, 0, 0, 100, rc.bottom - rc.top + 1,
                 SWP_NOZORDER | SWP_NOMOVE);

    /* make 0 item invisible */
    SendMessageA(hLB, LB_SETTOPINDEX, 1, 0);
    ret = SendMessageA(hLB, LB_GETTOPINDEX, 0, 0);
    ok(ret == 1, "wrong top index %d\n", ret);

    SendMessageA(hLB, LB_GETITEMRECT, 0, (LPARAM)&rc);
    trace("item 0 rect %s\n", wine_dbgstr_rect(&rc));
    ok(!IsRectEmpty(&rc), "empty item rect\n");
    ok(rc.top < 0, "rc.top is not negative (%d)\n", rc.top);

    DestroyWindow(hLB);
    DestroyWindow(parent);
}

#define listbox_test_query(exp, got) \
  ok(exp.selected == got.selected, "expected selected %d, got %d\n", exp.selected, got.selected); \
  ok(exp.anchor == got.anchor, "expected anchor %d, got %d\n", exp.anchor, got.anchor); \
  ok(exp.caret == got.caret, "expected caret %d, got %d\n", exp.caret, got.caret); \
  ok(exp.selcount == got.selcount, "expected selcount %d, got %d\n", exp.selcount, got.selcount);

static void test_LB_SELITEMRANGE(void)
{
    static const struct listbox_stat test_nosel = { 0, LB_ERR, 0, 0 };
    static const struct listbox_stat test_1 = { 0, LB_ERR, 0, 2 };
    static const struct listbox_stat test_2 = { 0, LB_ERR, 0, 3 };
    static const struct listbox_stat test_3 = { 0, LB_ERR, 0, 4 };
    HWND hLB;
    struct listbox_stat answer;
    INT ret;

    trace("testing LB_SELITEMRANGE\n");

    hLB = create_listbox(LBS_EXTENDEDSEL, 0);
    assert(hLB);

    listbox_query(hLB, &answer);
    listbox_test_query(test_nosel, answer);

    ret = SendMessageA(hLB, LB_SELITEMRANGE, TRUE, MAKELPARAM(1, 2));
    ok(ret == LB_OKAY, "LB_SELITEMRANGE returned %d instead of LB_OKAY\n", ret);
    listbox_query(hLB, &answer);
    listbox_test_query(test_1, answer);

    SendMessageA(hLB, LB_SETSEL, FALSE, -1);
    listbox_query(hLB, &answer);
    listbox_test_query(test_nosel, answer);

    ret = SendMessageA(hLB, LB_SELITEMRANGE, TRUE, MAKELPARAM(0, 4));
    ok(ret == LB_OKAY, "LB_SELITEMRANGE returned %d instead of LB_OKAY\n", ret);
    listbox_query(hLB, &answer);
    listbox_test_query(test_3, answer);

    SendMessageA(hLB, LB_SETSEL, FALSE, -1);
    listbox_query(hLB, &answer);
    listbox_test_query(test_nosel, answer);

    ret = SendMessageA(hLB, LB_SELITEMRANGE, TRUE, MAKELPARAM(-5, 5));
    ok(ret == LB_OKAY, "LB_SELITEMRANGE returned %d instead of LB_OKAY\n", ret);
    listbox_query(hLB, &answer);
    listbox_test_query(test_nosel, answer);

    SendMessageA(hLB, LB_SETSEL, FALSE, -1);
    listbox_query(hLB, &answer);
    listbox_test_query(test_nosel, answer);

    ret = SendMessageA(hLB, LB_SELITEMRANGE, TRUE, MAKELPARAM(2, 10));
    ok(ret == LB_OKAY, "LB_SELITEMRANGE returned %d instead of LB_OKAY\n", ret);
    listbox_query(hLB, &answer);
    listbox_test_query(test_1, answer);

    SendMessageA(hLB, LB_SETSEL, FALSE, -1);
    listbox_query(hLB, &answer);
    listbox_test_query(test_nosel, answer);

    ret = SendMessageA(hLB, LB_SELITEMRANGE, TRUE, MAKELPARAM(4, 10));
    ok(ret == LB_OKAY, "LB_SELITEMRANGE returned %d instead of LB_OKAY\n", ret);
    listbox_query(hLB, &answer);
    listbox_test_query(test_nosel, answer);

    SendMessageA(hLB, LB_SETSEL, FALSE, -1);
    listbox_query(hLB, &answer);
    listbox_test_query(test_nosel, answer);

    ret = SendMessageA(hLB, LB_SELITEMRANGE, TRUE, MAKELPARAM(10, 1));
    ok(ret == LB_OKAY, "LB_SELITEMRANGE returned %d instead of LB_OKAY\n", ret);
    listbox_query(hLB, &answer);
    listbox_test_query(test_2, answer);

    SendMessageA(hLB, LB_SETSEL, FALSE, -1);
    listbox_query(hLB, &answer);
    listbox_test_query(test_nosel, answer);

    ret = SendMessageA(hLB, LB_SELITEMRANGE, TRUE, MAKELPARAM(1, -1));
    ok(ret == LB_OKAY, "LB_SELITEMRANGE returned %d instead of LB_OKAY\n", ret);
    listbox_query(hLB, &answer);
    listbox_test_query(test_2, answer);

    DestroyWindow(hLB);
}

static void test_LB_SETCURSEL(void)
{
    HWND parent, hLB;
    INT ret;

    trace("testing LB_SETCURSEL\n");

    parent = create_parent();
    assert(parent);

    hLB = create_listbox(LBS_NOINTEGRALHEIGHT | WS_CHILD, parent);
    assert(hLB);

    SendMessageA(hLB, LB_SETITEMHEIGHT, 0, 32);

    ret = SendMessageA(hLB, LB_SETCURSEL, 2, 0);
    ok(ret == 2, "LB_SETCURSEL returned %d instead of 2\n", ret);
    ret = GetScrollPos(hLB, SB_VERT);
    ok(ret == 0, "expected vscroll 0, got %d\n", ret);

    ret = SendMessageA(hLB, LB_SETCURSEL, 3, 0);
    ok(ret == 3, "LB_SETCURSEL returned %d instead of 3\n", ret);
    ret = GetScrollPos(hLB, SB_VERT);
    ok(ret == 1, "expected vscroll 1, got %d\n", ret);

    DestroyWindow(hLB);
}

static void test_listbox_height(void)
{
    HWND hList;
    int r, id;

    hList = CreateWindowA( "ListBox", "list test", 0,
                          1, 1, 600, 100, NULL, NULL, NULL, NULL );
    ok( hList != NULL, "failed to create listbox\n");

    id = SendMessageA( hList, LB_ADDSTRING, 0, (LPARAM) "hi");
    ok( id == 0, "item id wrong\n");

    r = SendMessageA( hList, LB_SETITEMHEIGHT, 0, MAKELPARAM( 20, 0 ));
    ok( r == 0, "send message failed\n");

    r = SendMessageA(hList, LB_GETITEMHEIGHT, 0, 0 );
    ok( r == 20, "height wrong\n");

    r = SendMessageA( hList, LB_SETITEMHEIGHT, 0, MAKELPARAM( 0, 30 ));
    ok( r == -1, "send message failed\n");

    r = SendMessageA(hList, LB_GETITEMHEIGHT, 0, 0 );
    ok( r == 20, "height wrong\n");

    r = SendMessageA( hList, LB_SETITEMHEIGHT, 0, MAKELPARAM( 0x100, 0 ));
    ok( r == -1, "send message failed\n");

    r = SendMessageA(hList, LB_GETITEMHEIGHT, 0, 0 );
    ok( r == 20, "height wrong\n");

    r = SendMessageA( hList, LB_SETITEMHEIGHT, 0, MAKELPARAM( 0xff, 0 ));
    ok( r == 0, "send message failed\n");

    r = SendMessageA(hList, LB_GETITEMHEIGHT, 0, 0 );
    ok( r == 0xff, "height wrong\n");

    DestroyWindow( hList );
}

static void test_itemfrompoint(void)
{
    /* WS_POPUP is required in order to have a more accurate size calculation (
       without caption). LBS_NOINTEGRALHEIGHT is required in order to test
       behavior of partially-displayed item.
     */
    HWND hList = CreateWindowA( "ListBox", "list test",
                               WS_VISIBLE|WS_POPUP|LBS_NOINTEGRALHEIGHT,
                               1, 1, 600, 100, NULL, NULL, NULL, NULL );
    ULONG r, id;
    RECT rc;

    /* For an empty listbox win2k returns 0x1ffff, win98 returns 0x10000, nt4 returns 0xffffffff */
    r = SendMessageA(hList, LB_ITEMFROMPOINT, 0, MAKELPARAM( /* x */ 30, /* y */ 30 ));
    ok( r == 0x1ffff || r == 0x10000 || r == 0xffffffff, "ret %x\n", r );

    r = SendMessageA(hList, LB_ITEMFROMPOINT, 0, MAKELPARAM( 700, 30 ));
    ok( r == 0x1ffff || r == 0x10000 || r == 0xffffffff, "ret %x\n", r );

    r = SendMessageA(hList, LB_ITEMFROMPOINT, 0, MAKELPARAM( 30, 300 ));
    ok( r == 0x1ffff || r == 0x10000 || r == 0xffffffff, "ret %x\n", r );

    id = SendMessageA( hList, LB_ADDSTRING, 0, (LPARAM) "hi");
    ok( id == 0, "item id wrong\n");
    id = SendMessageA( hList, LB_ADDSTRING, 0, (LPARAM) "hi1");
    ok( id == 1, "item id wrong\n");

    r = SendMessageA(hList, LB_ITEMFROMPOINT, 0, MAKELPARAM( /* x */ 30, /* y */ 30 ));
    ok( r == 0x1, "ret %x\n", r );

    r = SendMessageA(hList, LB_ITEMFROMPOINT, 0, MAKELPARAM( /* x */ 30, /* y */ 601 ));
    ok( r == 0x10001 || broken(r == 1), /* nt4 */
        "ret %x\n", r );

    /* Resize control so that below assertions about sizes are valid */
    r = SendMessageA( hList, LB_GETITEMRECT, 0, (LPARAM)&rc);
    ok( r == 1, "ret %x\n", r);
    r = MoveWindow(hList, 1, 1, 600, (rc.bottom - rc.top + 1) * 9 / 2, TRUE);
    ok( r != 0, "ret %x\n", r);

    id = SendMessageA( hList, LB_ADDSTRING, 0, (LPARAM) "hi2");
    ok( id == 2, "item id wrong\n");
    id = SendMessageA( hList, LB_ADDSTRING, 0, (LPARAM) "hi3");
    ok( id == 3, "item id wrong\n");
    id = SendMessageA( hList, LB_ADDSTRING, 0, (LPARAM) "hi4");
    ok( id == 4, "item id wrong\n");
    id = SendMessageA( hList, LB_ADDSTRING, 0, (LPARAM) "hi5");
    ok( id == 5, "item id wrong\n");
    id = SendMessageA( hList, LB_ADDSTRING, 0, (LPARAM) "hi6");
    ok( id == 6, "item id wrong\n");
    id = SendMessageA( hList, LB_ADDSTRING, 0, (LPARAM) "hi7");
    ok( id == 7, "item id wrong\n");

    /* Set the listbox up so that id 1 is at the top, this leaves 5
       partially visible at the bottom and 6, 7 are invisible */

    SendMessageA( hList, LB_SETTOPINDEX, 1, 0);
    r = SendMessageA( hList, LB_GETTOPINDEX, 0, 0);
    ok( r == 1, "top %d\n", r);

    r = SendMessageA( hList, LB_GETITEMRECT, 5, (LPARAM)&rc);
    ok( r == 1, "ret %x\n", r);
    r = SendMessageA( hList, LB_GETITEMRECT, 6, (LPARAM)&rc);
    ok( r == 0, "ret %x\n", r);

    r = SendMessageA( hList, LB_ITEMFROMPOINT, 0, MAKELPARAM(/* x */ 10, /* y */ 10) );
    ok( r == 1, "ret %x\n", r);

    r = SendMessageA( hList, LB_ITEMFROMPOINT, 0, MAKELPARAM(1000, 10) );
    ok( r == 0x10001 || broken(r == 1), /* nt4 */
        "ret %x\n", r );

    r = SendMessageA( hList, LB_ITEMFROMPOINT, 0, MAKELPARAM(10, -10) );
    ok( r == 0x10001 || broken(r == 1), /* nt4 */
        "ret %x\n", r );

    r = SendMessageA( hList, LB_ITEMFROMPOINT, 0, MAKELPARAM(10, 100) );
    ok( r == 0x10005 || broken(r == 5), /* nt4 */
        "item %x\n", r );

    r = SendMessageA( hList, LB_ITEMFROMPOINT, 0, MAKELPARAM(10, 200) );
    ok( r == 0x10005 || broken(r == 5), /* nt4 */
        "item %x\n", r );

    DestroyWindow( hList );
}

static void test_listbox_item_data(void)
{
    HWND hList;
    int r, id;

    hList = CreateWindowA( "ListBox", "list test", 0,
                          1, 1, 600, 100, NULL, NULL, NULL, NULL );
    ok( hList != NULL, "failed to create listbox\n");

    id = SendMessageA( hList, LB_ADDSTRING, 0, (LPARAM) "hi");
    ok( id == 0, "item id wrong\n");

    r = SendMessageA( hList, LB_SETITEMDATA, 0, MAKELPARAM( 20, 0 ));
    ok(r == TRUE, "LB_SETITEMDATA returned %d instead of TRUE\n", r);

    r = SendMessageA( hList, LB_GETITEMDATA, 0, 0);
    ok( r == 20, "get item data failed\n");

    DestroyWindow( hList );
}

static void test_listbox_LB_DIR(void)
{
    HWND hList;
    int res, itemCount;
    int itemCount_justFiles;
    int itemCount_justDrives;
    int itemCount_allFiles;
    int itemCount_allDirs;
    int i;
    char pathBuffer[MAX_PATH];
    char * p;
    char driveletter;
    const char *wildcard = "*";
    HANDLE file;

    file = CreateFileA( "wtest1.tmp.c", GENERIC_READ|GENERIC_WRITE, 0, NULL, CREATE_NEW, FILE_ATTRIBUTE_NORMAL, NULL );
    ok(file != INVALID_HANDLE_VALUE, "Error creating the test file: %d\n", GetLastError());
    CloseHandle( file );

    /* NOTE: for this test to succeed, there must be no subdirectories
       under the current directory. In addition, there must be at least
       one file that fits the wildcard w*.c . Normally, the test
       directory itself satisfies both conditions.
     */
    hList = CreateWindowA( "ListBox", "list test", WS_VISIBLE|WS_POPUP,
                          1, 1, 600, 100, NULL, NULL, NULL, NULL );
    assert(hList);

    /* Test for standard usage */

    /* This should list all the files in the test directory. */
    strcpy(pathBuffer, wildcard);
    SendMessageA(hList, LB_RESETCONTENT, 0, 0);
    res = SendMessageA(hList, LB_DIR, 0, (LPARAM)pathBuffer);
    if (res == -1)  /* "*" wildcard doesn't work on win9x */
    {
        wildcard = "*.*";
        strcpy(pathBuffer, wildcard);
        res = SendMessageA(hList, LB_DIR, 0, (LPARAM)pathBuffer);
    }
    ok (res >= 0, "SendMessage(LB_DIR, 0, *) failed - 0x%08x\n", GetLastError());

    /* There should be some content in the listbox */
    itemCount = SendMessageA(hList, LB_GETCOUNT, 0, 0);
    ok (itemCount > 0, "SendMessage(LB_DIR) did NOT fill the listbox!\n");
    itemCount_allFiles = itemCount;
    ok(res + 1 == itemCount,
        "SendMessage(LB_DIR, 0, *) returned incorrect index (expected %d got %d)!\n",
        itemCount - 1, res);

    /* This tests behavior when no files match the wildcard */
    strcpy(pathBuffer, BAD_EXTENSION);
    SendMessageA(hList, LB_RESETCONTENT, 0, 0);
    res = SendMessageA(hList, LB_DIR, 0, (LPARAM)pathBuffer);
    ok (res == -1, "SendMessage(LB_DIR, 0, %s) returned %d, expected -1\n", BAD_EXTENSION, res);

    /* There should be NO content in the listbox */
    itemCount = SendMessageA(hList, LB_GETCOUNT, 0, 0);
    ok (itemCount == 0, "SendMessage(LB_DIR) DID fill the listbox!\n");


    /* This should list all the w*.c files in the test directory
     * As of this writing, this includes win.c, winstation.c, wsprintf.c
     */
    strcpy(pathBuffer, "w*.c");
    SendMessageA(hList, LB_RESETCONTENT, 0, 0);
    res = SendMessageA(hList, LB_DIR, 0, (LPARAM)pathBuffer);
    ok (res >= 0, "SendMessage(LB_DIR, 0, w*.c) failed - 0x%08x\n", GetLastError());

    /* Path specification does NOT converted to uppercase */
    ok (!strcmp(pathBuffer, "w*.c"),
        "expected no change to pathBuffer, got %s\n", pathBuffer);

    /* There should be some content in the listbox */
    itemCount = SendMessageA(hList, LB_GETCOUNT, 0, 0);
    ok (itemCount > 0, "SendMessage(LB_DIR) did NOT fill the listbox!\n");
    itemCount_justFiles = itemCount;
    ok(res + 1 == itemCount,
        "SendMessage(LB_DIR, 0, w*.c) returned incorrect index (expected %d got %d)!\n",
        itemCount - 1, res);

    /* Every single item in the control should start with a w and end in .c */
    for (i = 0; i < itemCount; i++) {
        memset(pathBuffer, 0, MAX_PATH);
        SendMessageA(hList, LB_GETTEXT, i, (LPARAM)pathBuffer);
        p = pathBuffer + strlen(pathBuffer);
        ok(((pathBuffer[0] == 'w' || pathBuffer[0] == 'W') &&
            (*(p-1) == 'c' || *(p-1) == 'C') &&
            (*(p-2) == '.')), "Element %d (%s) does not fit requested w*.c\n", i, pathBuffer);
    }

    /* Test DDL_DIRECTORY */
    strcpy(pathBuffer, wildcard);
    SendMessageA(hList, LB_RESETCONTENT, 0, 0);
    res = SendMessageA(hList, LB_DIR, DDL_DIRECTORY, (LPARAM)pathBuffer);
    ok (res > 0, "SendMessage(LB_DIR, DDL_DIRECTORY, *) failed - 0x%08x\n", GetLastError());

    /* There should be some content in the listbox.
     * All files plus "[..]"
     */
    itemCount = SendMessageA(hList, LB_GETCOUNT, 0, 0);
    itemCount_allDirs = itemCount - itemCount_allFiles;
    ok (itemCount > itemCount_allFiles,
        "SendMessage(LB_DIR, DDL_DIRECTORY, *) filled with %d entries, expected > %d\n",
        itemCount, itemCount_allFiles);
    ok(res + 1 == itemCount,
        "SendMessage(LB_DIR, DDL_DIRECTORY, *) returned incorrect index (expected %d got %d)!\n",
        itemCount - 1, res);

    /* This tests behavior when no files match the wildcard */
    strcpy(pathBuffer, BAD_EXTENSION);
    SendMessageA(hList, LB_RESETCONTENT, 0, 0);
    res = SendMessageA(hList, LB_DIR, DDL_DIRECTORY, (LPARAM)pathBuffer);
    ok (res == -1, "SendMessage(LB_DIR, DDL_DIRECTORY, %s) returned %d, expected -1\n", BAD_EXTENSION, res);

    /* There should be NO content in the listbox */
    itemCount = SendMessageA(hList, LB_GETCOUNT, 0, 0);
    ok (itemCount == 0, "SendMessage(LB_DIR) DID fill the listbox!\n");


    /* Test DDL_DIRECTORY */
    strcpy(pathBuffer, "w*.c");
    SendMessageA(hList, LB_RESETCONTENT, 0, 0);
    res = SendMessageA(hList, LB_DIR, DDL_DIRECTORY, (LPARAM)pathBuffer);
    ok (res >= 0, "SendMessage(LB_DIR, DDL_DIRECTORY, w*.c) failed - 0x%08x\n", GetLastError());

    /* There should be some content in the listbox. Since the parent directory does not
     * fit w*.c, there should be exactly the same number of items as without DDL_DIRECTORY
     */
    itemCount = SendMessageA(hList, LB_GETCOUNT, 0, 0);
    ok (itemCount == itemCount_justFiles,
        "SendMessage(LB_DIR, DDL_DIRECTORY, w*.c) filled with %d entries, expected %d\n",
        itemCount, itemCount_justFiles);
    ok(res + 1 == itemCount,
        "SendMessage(LB_DIR, DDL_DIRECTORY, w*.c) returned incorrect index (expected %d got %d)!\n",
        itemCount - 1, res);

    /* Every single item in the control should start with a w and end in .c. */
    for (i = 0; i < itemCount; i++) {
        memset(pathBuffer, 0, MAX_PATH);
        SendMessageA(hList, LB_GETTEXT, i, (LPARAM)pathBuffer);
        p = pathBuffer + strlen(pathBuffer);
        ok(
            ((pathBuffer[0] == 'w' || pathBuffer[0] == 'W') &&
            (*(p-1) == 'c' || *(p-1) == 'C') &&
            (*(p-2) == '.')), "Element %d (%s) does not fit requested w*.c\n", i, pathBuffer);
    }


    /* Test DDL_DRIVES|DDL_EXCLUSIVE */
    strcpy(pathBuffer, wildcard);
    SendMessageA(hList, LB_RESETCONTENT, 0, 0);
    res = SendMessageA(hList, LB_DIR, DDL_DRIVES|DDL_EXCLUSIVE, (LPARAM)pathBuffer);
    ok (res >= 0, "SendMessage(LB_DIR, DDL_DRIVES|DDL_EXCLUSIVE, *)  failed - 0x%08x\n", GetLastError());

    /* There should be some content in the listbox. In particular, there should
     * be at least one element before, since the string "[-c-]" should
     * have been added. Depending on the user setting, more drives might have
     * been added.
     */
    itemCount = SendMessageA(hList, LB_GETCOUNT, 0, 0);
    ok (itemCount >= 1,
        "SendMessage(LB_DIR, DDL_DRIVES|DDL_EXCLUSIVE, *) filled with %d entries, expected at least %d\n",
        itemCount, 1);
    itemCount_justDrives = itemCount;
    ok(res + 1 == itemCount, "SendMessage(LB_DIR, DDL_DRIVES|DDL_EXCLUSIVE, *) returned incorrect index!\n");

    /* Every single item in the control should fit the format [-c-] */
    for (i = 0; i < itemCount; i++) {
        memset(pathBuffer, 0, MAX_PATH);
        driveletter = '\0';
        SendMessageA(hList, LB_GETTEXT, i, (LPARAM)pathBuffer);
        ok( strlen(pathBuffer) == 5, "Length of drive string is not 5\n" );
        ok( sscanf(pathBuffer, "[-%c-]", &driveletter) == 1, "Element %d (%s) does not fit [-X-]\n", i, pathBuffer);
        ok( driveletter >= 'a' && driveletter <= 'z', "Drive letter not in range a..z, got ascii %d\n", driveletter);
        if (!(driveletter >= 'a' && driveletter <= 'z')) {
            /* Correct after invalid entry is found */
            trace("removing count of invalid entry %s\n", pathBuffer);
            itemCount_justDrives--;
        }
    }

    /* This tests behavior when no files match the wildcard */
    strcpy(pathBuffer, BAD_EXTENSION);
    SendMessageA(hList, LB_RESETCONTENT, 0, 0);
    res = SendMessageA(hList, LB_DIR, DDL_DRIVES|DDL_EXCLUSIVE, (LPARAM)pathBuffer);
    ok (res == itemCount_justDrives -1, "SendMessage(LB_DIR, DDL_DRIVES|DDL_EXCLUSIVE, %s) returned %d, expected %d\n",
        BAD_EXTENSION, res, itemCount_justDrives -1);

    itemCount = SendMessageA(hList, LB_GETCOUNT, 0, 0);
    ok (itemCount == itemCount_justDrives, "SendMessage(LB_DIR) returned %d expected %d\n",
        itemCount, itemCount_justDrives);

    trace("Files with w*.c: %d Mapped drives: %d Directories: 1\n",
        itemCount_justFiles, itemCount_justDrives);

    /* Test DDL_DRIVES. */
    strcpy(pathBuffer, wildcard);
    SendMessageA(hList, LB_RESETCONTENT, 0, 0);
    res = SendMessageA(hList, LB_DIR, DDL_DRIVES, (LPARAM)pathBuffer);
    ok (res > 0, "SendMessage(LB_DIR, DDL_DRIVES, *)  failed - 0x%08x\n", GetLastError());

    /* There should be some content in the listbox. In particular, there should
     * be at least one element before, since the string "[-c-]" should
     * have been added. Depending on the user setting, more drives might have
     * been added.
     */
    itemCount = SendMessageA(hList, LB_GETCOUNT, 0, 0);
    ok (itemCount == itemCount_justDrives + itemCount_allFiles,
        "SendMessage(LB_DIR, DDL_DRIVES, *) filled with %d entries, expected %d\n",
        itemCount, itemCount_justDrives + itemCount_allFiles);
    ok(res + 1 == itemCount, "SendMessage(LB_DIR, DDL_DRIVES, *) returned incorrect index!\n");

    /* This tests behavior when no files match the wildcard */
    strcpy(pathBuffer, BAD_EXTENSION);
    SendMessageA(hList, LB_RESETCONTENT, 0, 0);
    res = SendMessageA(hList, LB_DIR, DDL_DRIVES, (LPARAM)pathBuffer);
    ok (res == itemCount_justDrives -1, "SendMessage(LB_DIR, DDL_DRIVES, %s) returned %d, expected %d\n",
        BAD_EXTENSION, res, itemCount_justDrives -1);

    itemCount = SendMessageA(hList, LB_GETCOUNT, 0, 0);
    ok (itemCount == res + 1, "SendMessage(LB_DIR) returned %d expected %d\n", itemCount, res + 1);


    /* Test DDL_DRIVES. */
    strcpy(pathBuffer, "w*.c");
    SendMessageA(hList, LB_RESETCONTENT, 0, 0);
    res = SendMessageA(hList, LB_DIR, DDL_DRIVES, (LPARAM)pathBuffer);
    ok (res > 0, "SendMessage(LB_DIR, DDL_DRIVES, w*.c)  failed - 0x%08x\n", GetLastError());

    /* There should be some content in the listbox. In particular, there should
     * be at least one element before, since the string "[-c-]" should
     * have been added. Depending on the user setting, more drives might have
     * been added.
     */
    itemCount = SendMessageA(hList, LB_GETCOUNT, 0, 0);
    ok (itemCount == itemCount_justDrives + itemCount_justFiles,
        "SendMessage(LB_DIR, DDL_DRIVES, w*.c) filled with %d entries, expected %d\n",
        itemCount, itemCount_justDrives + itemCount_justFiles);
    ok(res + 1 == itemCount, "SendMessage(LB_DIR, DDL_DRIVES, w*.c) returned incorrect index!\n");

    /* Every single item in the control should fit the format [-c-], or w*.c */
    for (i = 0; i < itemCount; i++) {
        memset(pathBuffer, 0, MAX_PATH);
        driveletter = '\0';
        SendMessageA(hList, LB_GETTEXT, i, (LPARAM)pathBuffer);
        p = pathBuffer + strlen(pathBuffer);
        if (sscanf(pathBuffer, "[-%c-]", &driveletter) == 1) {
            ok( strlen(pathBuffer) == 5, "Length of drive string is not 5\n" );
            ok( driveletter >= 'a' && driveletter <= 'z', "Drive letter not in range a..z, got ascii %d\n", driveletter);
        } else {
            ok(
                ((pathBuffer[0] == 'w' || pathBuffer[0] == 'W') &&
                (*(p-1) == 'c' || *(p-1) == 'C') &&
                (*(p-2) == '.')), "Element %d (%s) does not fit requested w*.c\n", i, pathBuffer);
        }
    }


    /* Test DDL_DIRECTORY|DDL_DRIVES. This does *not* imply DDL_EXCLUSIVE */
    strcpy(pathBuffer, wildcard);
    SendMessageA(hList, LB_RESETCONTENT, 0, 0);
    res = SendMessageA(hList, LB_DIR, DDL_DIRECTORY|DDL_DRIVES, (LPARAM)pathBuffer);
    ok (res > 0, "SendMessage(LB_DIR, DDL_DIRECTORY|DDL_DRIVES, *) failed - 0x%08x\n", GetLastError());

    /* There should be some content in the listbox. In particular, there should
     * be exactly the number of plain files, plus the number of mapped drives.
     */
    itemCount = SendMessageA(hList, LB_GETCOUNT, 0, 0);
    ok (itemCount == itemCount_allFiles + itemCount_justDrives + itemCount_allDirs,
        "SendMessage(LB_DIR, DDL_DIRECTORY|DDL_DRIVES) filled with %d entries, expected %d\n",
        itemCount, itemCount_allFiles + itemCount_justDrives + itemCount_allDirs);
    ok(res + 1 == itemCount, "SendMessage(LB_DIR, DDL_DIRECTORY|DDL_DRIVES, w*.c) returned incorrect index!\n");

    /* Every single item in the control should start with a w and end in .c,
     * except for the "[..]" string, which should appear exactly as it is,
     * and the mapped drives in the format "[-X-]".
     */
    for (i = 0; i < itemCount; i++) {
        memset(pathBuffer, 0, MAX_PATH);
        driveletter = '\0';
<<<<<<< HEAD
        SendMessage(hList, LB_GETTEXT, i, (LPARAM)pathBuffer);
        p = pathBuffer + strlen(pathBuffer);
=======
        SendMessageA(hList, LB_GETTEXT, i, (LPARAM)pathBuffer);
>>>>>>> 2a8a0238
        if (sscanf(pathBuffer, "[-%c-]", &driveletter) == 1) {
            ok( driveletter >= 'a' && driveletter <= 'z', "Drive letter not in range a..z, got ascii %d\n", driveletter);
        }
    }

    /* This tests behavior when no files match the wildcard */
    strcpy(pathBuffer, BAD_EXTENSION);
    SendMessageA(hList, LB_RESETCONTENT, 0, 0);
    res = SendMessageA(hList, LB_DIR, DDL_DIRECTORY|DDL_DRIVES, (LPARAM)pathBuffer);
    ok (res == itemCount_justDrives -1, "SendMessage(LB_DIR, DDL_DIRECTORY|DDL_DRIVES, %s) returned %d, expected %d\n",
        BAD_EXTENSION, res, itemCount_justDrives -1);

    itemCount = SendMessageA(hList, LB_GETCOUNT, 0, 0);
    ok (itemCount == res + 1, "SendMessage(LB_DIR) returned %d expected %d\n", itemCount, res + 1);



    /* Test DDL_DIRECTORY|DDL_DRIVES. */
    strcpy(pathBuffer, "w*.c");
    SendMessageA(hList, LB_RESETCONTENT, 0, 0);
    res = SendMessageA(hList, LB_DIR, DDL_DIRECTORY|DDL_DRIVES, (LPARAM)pathBuffer);
    ok (res > 0, "SendMessage(LB_DIR, DDL_DIRECTORY|DDL_DRIVES, w*.c) failed - 0x%08x\n", GetLastError());

    /* There should be some content in the listbox. In particular, there should
     * be exactly the number of plain files, plus the number of mapped drives.
     */
    itemCount = SendMessageA(hList, LB_GETCOUNT, 0, 0);
    ok (itemCount == itemCount_justFiles + itemCount_justDrives,
        "SendMessage(LB_DIR, DDL_DIRECTORY|DDL_DRIVES) filled with %d entries, expected %d\n",
        itemCount, itemCount_justFiles + itemCount_justDrives);
    ok(res + 1 == itemCount, "SendMessage(LB_DIR, DDL_DIRECTORY|DDL_DRIVES, w*.c) returned incorrect index!\n");

    /* Every single item in the control should start with a w and end in .c,
     * except the mapped drives in the format "[-X-]". The "[..]" directory
     * should not appear.
     */
    for (i = 0; i < itemCount; i++) {
        memset(pathBuffer, 0, MAX_PATH);
        driveletter = '\0';
        SendMessageA(hList, LB_GETTEXT, i, (LPARAM)pathBuffer);
        p = pathBuffer + strlen(pathBuffer);
        if (sscanf(pathBuffer, "[-%c-]", &driveletter) == 1) {
            ok( driveletter >= 'a' && driveletter <= 'z', "Drive letter not in range a..z, got ascii %d\n", driveletter);
        } else {
            ok(
                ((pathBuffer[0] == 'w' || pathBuffer[0] == 'W') &&
                (*(p-1) == 'c' || *(p-1) == 'C') &&
                (*(p-2) == '.')), "Element %d (%s) does not fit requested w*.c\n", i, pathBuffer);
        }
    }

    /* Test DDL_DIRECTORY|DDL_EXCLUSIVE. */
    strcpy(pathBuffer, wildcard);
    SendMessageA(hList, LB_RESETCONTENT, 0, 0);
    res = SendMessageA(hList, LB_DIR, DDL_DIRECTORY|DDL_EXCLUSIVE, (LPARAM)pathBuffer);
    ok (res != -1, "SendMessage(LB_DIR, DDL_DIRECTORY|DDL_EXCLUSIVE, *) failed err %u\n", GetLastError());

    itemCount = SendMessageA(hList, LB_GETCOUNT, 0, 0);
    ok (itemCount == itemCount_allDirs,
        "SendMessage(LB_DIR, DDL_DIRECTORY|DDL_EXCLUSIVE) filled with %d entries, expected %d\n",
        itemCount, itemCount_allDirs);
    ok(res + 1 == itemCount, "SendMessage(LB_DIR, DDL_DIRECTORY|DDL_EXCLUSIVE, *) returned incorrect index!\n");

    if (itemCount && GetCurrentDirectoryA( MAX_PATH, pathBuffer ) > 3)  /* there's no [..] in drive root */
    {
        memset(pathBuffer, 0, MAX_PATH);
        SendMessageA(hList, LB_GETTEXT, 0, (LPARAM)pathBuffer);
        ok( !strcmp(pathBuffer, "[..]"), "First element is not [..]\n");
    }

    /* This tests behavior when no files match the wildcard */
    strcpy(pathBuffer, BAD_EXTENSION);
    SendMessageA(hList, LB_RESETCONTENT, 0, 0);
    res = SendMessageA(hList, LB_DIR, DDL_DIRECTORY|DDL_EXCLUSIVE, (LPARAM)pathBuffer);
    ok (res == -1, "SendMessage(LB_DIR, DDL_DIRECTORY|DDL_EXCLUSIVE, %s) returned %d, expected %d\n",
        BAD_EXTENSION, res, -1);

    itemCount = SendMessageA(hList, LB_GETCOUNT, 0, 0);
    ok (itemCount == res + 1, "SendMessage(LB_DIR) returned %d expected %d\n", itemCount, res + 1);


    /* Test DDL_DIRECTORY|DDL_EXCLUSIVE. */
    strcpy(pathBuffer, "w*.c");
    SendMessageA(hList, LB_RESETCONTENT, 0, 0);
    res = SendMessageA(hList, LB_DIR, DDL_DIRECTORY|DDL_EXCLUSIVE, (LPARAM)pathBuffer);
    ok (res == LB_ERR, "SendMessage(LB_DIR, DDL_DIRECTORY|DDL_EXCLUSIVE, w*.c) returned %d expected %d\n", res, LB_ERR);

    /* There should be no elements, since "[..]" does not fit w*.c */
    itemCount = SendMessageA(hList, LB_GETCOUNT, 0, 0);
    ok (itemCount == 0,
        "SendMessage(LB_DIR, DDL_DIRECTORY|DDL_EXCLUSIVE) filled with %d entries, expected %d\n",
        itemCount, 0);

    /* Test DDL_DIRECTORY|DDL_DRIVES|DDL_EXCLUSIVE. */
    strcpy(pathBuffer, wildcard);
    SendMessageA(hList, LB_RESETCONTENT, 0, 0);
    res = SendMessageA(hList, LB_DIR, DDL_DIRECTORY|DDL_DRIVES|DDL_EXCLUSIVE, (LPARAM)pathBuffer);
    ok (res > 0, "SendMessage(LB_DIR, DDL_DIRECTORY|DDL_DRIVES|DDL_EXCLUSIVE, w*.c,) failed - 0x%08x\n", GetLastError());

    /* There should be no plain files on the listbox */
    itemCount = SendMessageA(hList, LB_GETCOUNT, 0, 0);
    ok (itemCount == itemCount_justDrives + itemCount_allDirs,
        "SendMessage(LB_DIR, DDL_DIRECTORY|DDL_DRIVES|DDL_EXCLUSIVE) filled with %d entries, expected %d\n",
        itemCount, itemCount_justDrives + itemCount_allDirs);
    ok(res + 1 == itemCount, "SendMessage(LB_DIR, DDL_DIRECTORY|DDL_DRIVES|DDL_EXCLUSIVE, w*.c) returned incorrect index!\n");

    for (i = 0; i < itemCount; i++) {
        memset(pathBuffer, 0, MAX_PATH);
        driveletter = '\0';
<<<<<<< HEAD
        SendMessage(hList, LB_GETTEXT, i, (LPARAM)pathBuffer);
        p = pathBuffer + strlen(pathBuffer);
=======
        SendMessageA(hList, LB_GETTEXT, i, (LPARAM)pathBuffer);
>>>>>>> 2a8a0238
        if (sscanf(pathBuffer, "[-%c-]", &driveletter) == 1) {
            ok( driveletter >= 'a' && driveletter <= 'z', "Drive letter not in range a..z, got ascii %d\n", driveletter);
        } else {
            ok( pathBuffer[0] == '[' && pathBuffer[strlen(pathBuffer)-1] == ']',
                "Element %d (%s) does not fit expected [...]\n", i, pathBuffer);
        }
    }

    /* This tests behavior when no files match the wildcard */
    strcpy(pathBuffer, BAD_EXTENSION);
    SendMessageA(hList, LB_RESETCONTENT, 0, 0);
    res = SendMessageA(hList, LB_DIR, DDL_DIRECTORY|DDL_DRIVES|DDL_EXCLUSIVE, (LPARAM)pathBuffer);
    ok (res == itemCount_justDrives -1, "SendMessage(LB_DIR, DDL_DIRECTORY|DDL_DRIVES|DDL_EXCLUSIVE, %s) returned %d, expected %d\n",
        BAD_EXTENSION, res, itemCount_justDrives -1);

    itemCount = SendMessageA(hList, LB_GETCOUNT, 0, 0);
    ok (itemCount == res + 1, "SendMessage(LB_DIR) returned %d expected %d\n", itemCount, res + 1);

    /* Test DDL_DIRECTORY|DDL_DRIVES|DDL_EXCLUSIVE. */
    strcpy(pathBuffer, "w*.c");
    SendMessageA(hList, LB_RESETCONTENT, 0, 0);
    res = SendMessageA(hList, LB_DIR, DDL_DIRECTORY|DDL_DRIVES|DDL_EXCLUSIVE, (LPARAM)pathBuffer);
    ok (res >= 0, "SendMessage(LB_DIR, DDL_DIRECTORY|DDL_DRIVES|DDL_EXCLUSIVE, w*.c,) failed - 0x%08x\n", GetLastError());

    /* There should be no plain files on the listbox, and no [..], since it does not fit w*.c */
    itemCount = SendMessageA(hList, LB_GETCOUNT, 0, 0);
    ok (itemCount == itemCount_justDrives,
        "SendMessage(LB_DIR, DDL_DIRECTORY|DDL_DRIVES|DDL_EXCLUSIVE) filled with %d entries, expected %d\n",
        itemCount, itemCount_justDrives);
    ok(res + 1 == itemCount, "SendMessage(LB_DIR, DDL_DIRECTORY|DDL_DRIVES|DDL_EXCLUSIVE, w*.c) returned incorrect index!\n");

    for (i = 0; i < itemCount; i++) {
        memset(pathBuffer, 0, MAX_PATH);
        driveletter = '\0';
<<<<<<< HEAD
        SendMessage(hList, LB_GETTEXT, i, (LPARAM)pathBuffer);
        p = pathBuffer + strlen(pathBuffer);
=======
        SendMessageA(hList, LB_GETTEXT, i, (LPARAM)pathBuffer);
>>>>>>> 2a8a0238
        ok (sscanf(pathBuffer, "[-%c-]", &driveletter) == 1, "Element %d (%s) does not fit [-X-]\n", i, pathBuffer);
        ok( driveletter >= 'a' && driveletter <= 'z', "Drive letter not in range a..z, got ascii %d\n", driveletter);
    }
    DestroyWindow(hList);

    DeleteFileA( "wtest1.tmp.c" );
}

HWND g_listBox;
HWND g_label;

#define ID_TEST_LABEL    1001
#define ID_TEST_LISTBOX  1002

static BOOL on_listbox_container_create (HWND hwnd, LPCREATESTRUCTA lpcs)
{
    g_label = CreateWindowA(
        "Static",
        "Contents of static control before DlgDirList.",
        WS_CHILD | WS_VISIBLE,
        10, 10, 512, 32,
        hwnd, (HMENU)ID_TEST_LABEL, NULL, 0);
    if (!g_label) return FALSE;
    g_listBox = CreateWindowA(
        "ListBox",
        "DlgDirList test",
        WS_CHILD | WS_VISIBLE | WS_TABSTOP | WS_BORDER | WS_VSCROLL,
        10, 60, 256, 256,
        hwnd, (HMENU)ID_TEST_LISTBOX, NULL, 0);
    if (!g_listBox) return FALSE;

    return TRUE;
}

static LRESULT CALLBACK listbox_container_window_procA (
    HWND hwnd, UINT uiMsg, WPARAM wParam, LPARAM lParam)
{
    LRESULT result = 0;

    switch (uiMsg) {
    case WM_DESTROY:
        PostQuitMessage(0);
        break;
    case WM_CREATE:
        result = on_listbox_container_create(hwnd, (LPCREATESTRUCTA) lParam)
            ? 0 : (LRESULT)-1;
        break;
    default:
        result = DefWindowProcA (hwnd, uiMsg, wParam, lParam);
        break;
    }
    return result;
}

static BOOL RegisterListboxWindowClass(HINSTANCE hInst)
{
    WNDCLASSA cls;

    cls.style = 0;
    cls.cbClsExtra = 0;
    cls.cbWndExtra = 0;
    cls.hInstance = hInst;
    cls.hIcon = NULL;
    cls.hCursor = LoadCursorA (NULL, (LPCSTR)IDC_ARROW);
    cls.hbrBackground = (HBRUSH)(COLOR_WINDOW + 1);
    cls.lpszMenuName = NULL;
    cls.lpfnWndProc = listbox_container_window_procA;
    cls.lpszClassName = "ListboxContainerClass";
    if (!RegisterClassA (&cls)) return FALSE;

    return TRUE;
}

static void test_listbox_dlgdir(void)
{
    HINSTANCE hInst;
    HWND hWnd;
    int res, itemCount;
    int itemCount_allDirs;
    int itemCount_justFiles;
    int itemCount_justDrives;
    int i;
    char pathBuffer[MAX_PATH];
    char itemBuffer[MAX_PATH];
    char tempBuffer[MAX_PATH];
    char * p;
    char driveletter;
    HANDLE file;

    file = CreateFileA( "wtest1.tmp.c", GENERIC_READ|GENERIC_WRITE, 0, NULL, CREATE_NEW, FILE_ATTRIBUTE_NORMAL, NULL );
    ok(file != INVALID_HANDLE_VALUE, "Error creating the test file: %d\n", GetLastError());
    CloseHandle( file );

    /* NOTE: for this test to succeed, there must be no subdirectories
       under the current directory. In addition, there must be at least
       one file that fits the wildcard w*.c . Normally, the test
       directory itself satisfies both conditions.
     */

    hInst = GetModuleHandleA(0);
    if (!RegisterListboxWindowClass(hInst)) assert(0);
    hWnd = CreateWindowA("ListboxContainerClass", "ListboxContainerClass",
                    WS_OVERLAPPEDWINDOW | WS_VISIBLE,
            CW_USEDEFAULT, CW_USEDEFAULT, CW_USEDEFAULT, CW_USEDEFAULT,
            NULL, NULL, hInst, 0);
    assert(hWnd);

    /* Test for standard usage */

    /* The following should be overwritten by the directory path */
    SendMessageA(g_label, WM_SETTEXT, 0, (LPARAM)"default contents");

    /* This should list all the w*.c files in the test directory
     * As of this writing, this includes win.c, winstation.c, wsprintf.c
     */
    strcpy(pathBuffer, "w*.c");
    res = DlgDirListA(hWnd, pathBuffer, ID_TEST_LISTBOX, ID_TEST_LABEL, 0);
    ok (res == 1, "DlgDirList(*.c, 0) returned %d - expected 1 - 0x%08x\n", res, GetLastError());

    /* Path specification gets converted to uppercase */
    ok (!strcmp(pathBuffer, "W*.C"),
        "expected conversion to uppercase, got %s\n", pathBuffer);

    /* Loaded path should have overwritten the label text */
    SendMessageA(g_label, WM_GETTEXT, MAX_PATH, (LPARAM)pathBuffer);
    trace("Static control after DlgDirList: %s\n", pathBuffer);
    ok (strcmp("default contents", pathBuffer), "DlgDirList() did not modify static control!\n");

    /* There should be some content in the listbox */
    itemCount = SendMessageA(g_listBox, LB_GETCOUNT, 0, 0);
    ok (itemCount > 0, "DlgDirList() did NOT fill the listbox!\n");
    itemCount_justFiles = itemCount;

    /* Every single item in the control should start with a w and end in .c */
    for (i = 0; i < itemCount; i++) {
        memset(pathBuffer, 0, MAX_PATH);
        SendMessageA(g_listBox, LB_GETTEXT, i, (LPARAM)pathBuffer);
        p = pathBuffer + strlen(pathBuffer);
        ok(((pathBuffer[0] == 'w' || pathBuffer[0] == 'W') &&
            (*(p-1) == 'c' || *(p-1) == 'C') &&
            (*(p-2) == '.')), "Element %d (%s) does not fit requested w*.c\n", i, pathBuffer);
    }

    /* Test behavior when no files match the wildcard */
    strcpy(pathBuffer, BAD_EXTENSION);
    res = DlgDirListA(hWnd, pathBuffer, ID_TEST_LISTBOX, ID_TEST_LABEL, 0);
    ok (res == 1, "DlgDirList(%s, 0) returned %d expected 1\n", BAD_EXTENSION, res);

    itemCount = SendMessageA(g_listBox, LB_GETCOUNT, 0, 0);
    ok (itemCount == 0, "DlgDirList() DID fill the listbox!\n");

    /* Test DDL_DIRECTORY */
    strcpy(pathBuffer, "w*.c");
    res = DlgDirListA(hWnd, pathBuffer, ID_TEST_LISTBOX, ID_TEST_LABEL,
        DDL_DIRECTORY);
    ok (res == 1, "DlgDirList(*.c, DDL_DIRECTORY) failed - 0x%08x\n", GetLastError());

    /* There should be some content in the listbox. In particular, there should
     * be exactly more elements than before, since the directories should
     * have been added.
     */
    itemCount = SendMessageA(g_listBox, LB_GETCOUNT, 0, 0);
    itemCount_allDirs = itemCount - itemCount_justFiles;
    ok (itemCount >= itemCount_justFiles,
        "DlgDirList(DDL_DIRECTORY) filled with %d entries, expected > %d\n",
        itemCount, itemCount_justFiles);

    /* Every single item in the control should start with a w and end in .c,
     * except for the "[..]" string, which should appear exactly as it is.
     */
    for (i = 0; i < itemCount; i++) {
        memset(pathBuffer, 0, MAX_PATH);
        SendMessageA(g_listBox, LB_GETTEXT, i, (LPARAM)pathBuffer);
        p = pathBuffer + strlen(pathBuffer);
        ok( (pathBuffer[0] == '[' && pathBuffer[strlen(pathBuffer)-1] == ']') ||
            ((pathBuffer[0] == 'w' || pathBuffer[0] == 'W') &&
            (*(p-1) == 'c' || *(p-1) == 'C') &&
            (*(p-2) == '.')), "Element %d (%s) does not fit requested w*.c\n", i, pathBuffer);
    }

    /* Test behavior when no files match the wildcard */
    strcpy(pathBuffer, BAD_EXTENSION);
    res = DlgDirListA(hWnd, pathBuffer, ID_TEST_LISTBOX, ID_TEST_LABEL,
        DDL_DIRECTORY);
    ok (res == 1, "DlgDirList(%s, DDL_DIRECTORY) returned %d expected 1\n", BAD_EXTENSION, res);

    itemCount = SendMessageA(g_listBox, LB_GETCOUNT, 0, 0);
    ok (itemCount == itemCount_allDirs,
        "DlgDirList() incorrectly filled the listbox! (expected %d got %d)\n",
        itemCount_allDirs, itemCount);
    for (i = 0; i < itemCount; i++) {
        memset(pathBuffer, 0, MAX_PATH);
<<<<<<< HEAD
        SendMessage(g_listBox, LB_GETTEXT, i, (LPARAM)pathBuffer);
        p = pathBuffer + strlen(pathBuffer);
=======
        SendMessageA(g_listBox, LB_GETTEXT, i, (LPARAM)pathBuffer);
>>>>>>> 2a8a0238
        ok( pathBuffer[0] == '[' && pathBuffer[strlen(pathBuffer)-1] == ']',
            "Element %d (%s) does not fit requested [...]\n", i, pathBuffer);
    }


    /* Test DDL_DRIVES. At least on WinXP-SP2, this implies DDL_EXCLUSIVE */
    strcpy(pathBuffer, "w*.c");
    res = DlgDirListA(hWnd, pathBuffer, ID_TEST_LISTBOX, ID_TEST_LABEL,
        DDL_DRIVES);
    ok (res == 1, "DlgDirList(*.c, DDL_DRIVES) failed - 0x%08x\n", GetLastError());

    /* There should be some content in the listbox. In particular, there should
     * be at least one element before, since the string "[-c-]" should
     * have been added. Depending on the user setting, more drives might have
     * been added.
     */
    itemCount = SendMessageA(g_listBox, LB_GETCOUNT, 0, 0);
    ok (itemCount >= 1,
        "DlgDirList(DDL_DRIVES) filled with %d entries, expected at least %d\n",
        itemCount, 1);
    itemCount_justDrives = itemCount;

    /* Every single item in the control should fit the format [-c-] */
    for (i = 0; i < itemCount; i++) {
        memset(pathBuffer, 0, MAX_PATH);
        driveletter = '\0';
        SendMessageA(g_listBox, LB_GETTEXT, i, (LPARAM)pathBuffer);
        ok( strlen(pathBuffer) == 5, "Length of drive string is not 5\n" );
        ok( sscanf(pathBuffer, "[-%c-]", &driveletter) == 1, "Element %d (%s) does not fit [-X-]\n", i, pathBuffer);
        ok( driveletter >= 'a' && driveletter <= 'z', "Drive letter not in range a..z, got ascii %d\n", driveletter);
        if (!(driveletter >= 'a' && driveletter <= 'z')) {
            /* Correct after invalid entry is found */
            trace("removing count of invalid entry %s\n", pathBuffer);
            itemCount_justDrives--;
        }
    }

    /* Test behavior when no files match the wildcard */
    strcpy(pathBuffer, BAD_EXTENSION);
    res = DlgDirListA(hWnd, pathBuffer, ID_TEST_LISTBOX, ID_TEST_LABEL,
        DDL_DRIVES);
    ok (res == 1, "DlgDirList(%s, DDL_DRIVES) returned %d expected 1\n", BAD_EXTENSION, res);

    itemCount = SendMessageA(g_listBox, LB_GETCOUNT, 0, 0);
    ok (itemCount == itemCount_justDrives, "DlgDirList() incorrectly filled the listbox!\n");


    /* Test DDL_DIRECTORY|DDL_DRIVES. This does *not* imply DDL_EXCLUSIVE */
    strcpy(pathBuffer, "w*.c");
    res = DlgDirListA(hWnd, pathBuffer, ID_TEST_LISTBOX, ID_TEST_LABEL,
        DDL_DIRECTORY|DDL_DRIVES);
    ok (res == 1, "DlgDirList(*.c, DDL_DIRECTORY|DDL_DRIVES) failed - 0x%08x\n", GetLastError());

    /* There should be some content in the listbox. In particular, there should
     * be exactly the number of plain files, plus the number of mapped drives,
     * plus one "[..]"
     */
    itemCount = SendMessageA(g_listBox, LB_GETCOUNT, 0, 0);
    ok (itemCount == itemCount_justFiles + itemCount_justDrives + itemCount_allDirs,
        "DlgDirList(DDL_DIRECTORY|DDL_DRIVES) filled with %d entries, expected %d\n",
        itemCount, itemCount_justFiles + itemCount_justDrives + itemCount_allDirs);

    /* Every single item in the control should start with a w and end in .c,
     * except for the "[..]" string, which should appear exactly as it is,
     * and the mapped drives in the format "[-X-]".
     */
    for (i = 0; i < itemCount; i++) {
        memset(pathBuffer, 0, MAX_PATH);
        driveletter = '\0';
        SendMessageA(g_listBox, LB_GETTEXT, i, (LPARAM)pathBuffer);
        p = pathBuffer + strlen(pathBuffer);
        if (sscanf(pathBuffer, "[-%c-]", &driveletter) == 1) {
            ok( driveletter >= 'a' && driveletter <= 'z', "Drive letter not in range a..z, got ascii %d\n", driveletter);
        } else {
            ok( (pathBuffer[0] == '[' && pathBuffer[strlen(pathBuffer)-1] == ']') ||
                ((pathBuffer[0] == 'w' || pathBuffer[0] == 'W') &&
                (*(p-1) == 'c' || *(p-1) == 'C') &&
                (*(p-2) == '.')), "Element %d (%s) does not fit requested w*.c\n", i, pathBuffer);
        }
    }

    /* Test behavior when no files match the wildcard */
    strcpy(pathBuffer, BAD_EXTENSION);
    res = DlgDirListA(hWnd, pathBuffer, ID_TEST_LISTBOX, ID_TEST_LABEL,
        DDL_DIRECTORY|DDL_DRIVES);
    ok (res == 1, "DlgDirList(%s, DDL_DIRECTORY|DDL_DRIVES) returned %d expected 1\n", BAD_EXTENSION, res);

    itemCount = SendMessageA(g_listBox, LB_GETCOUNT, 0, 0);
    ok (itemCount == itemCount_justDrives + itemCount_allDirs,
        "DlgDirList() incorrectly filled the listbox! (expected %d got %d)\n",
        itemCount_justDrives + itemCount_allDirs, itemCount);



    /* Test DDL_DIRECTORY|DDL_EXCLUSIVE. */
    strcpy(pathBuffer, "w*.c");
    res = DlgDirListA(hWnd, pathBuffer, ID_TEST_LISTBOX, ID_TEST_LABEL,
        DDL_DIRECTORY|DDL_EXCLUSIVE);
    ok (res == 1, "DlgDirList(*.c, DDL_DIRECTORY|DDL_EXCLUSIVE) failed - 0x%08x\n", GetLastError());

    /* There should be exactly one element: "[..]" */
    itemCount = SendMessageA(g_listBox, LB_GETCOUNT, 0, 0);
    ok (itemCount == itemCount_allDirs,
        "DlgDirList(DDL_DIRECTORY|DDL_EXCLUSIVE) filled with %d entries, expected %d\n",
        itemCount, itemCount_allDirs);

    if (itemCount && GetCurrentDirectoryA( MAX_PATH, pathBuffer ) > 3)  /* there's no [..] in drive root */
    {
        memset(pathBuffer, 0, MAX_PATH);
        SendMessageA(g_listBox, LB_GETTEXT, 0, (LPARAM)pathBuffer);
        ok( !strcmp(pathBuffer, "[..]"), "First (and only) element is not [..]\n");
    }

    /* Test behavior when no files match the wildcard */
    strcpy(pathBuffer, BAD_EXTENSION);
    res = DlgDirListA(hWnd, pathBuffer, ID_TEST_LISTBOX, ID_TEST_LABEL,
        DDL_DIRECTORY|DDL_EXCLUSIVE);
    ok (res == 1, "DlgDirList(%s, DDL_DIRECTORY|DDL_EXCLUSIVE) returned %d expected 1\n", BAD_EXTENSION, res);

    itemCount = SendMessageA(g_listBox, LB_GETCOUNT, 0, 0);
    ok (itemCount == itemCount_allDirs, "DlgDirList() incorrectly filled the listbox!\n");


    /* Test DDL_DIRECTORY|DDL_DRIVES|DDL_EXCLUSIVE. */
    strcpy(pathBuffer, "w*.c");
    res = DlgDirListA(hWnd, pathBuffer, ID_TEST_LISTBOX, ID_TEST_LABEL,
        DDL_DIRECTORY|DDL_DRIVES|DDL_EXCLUSIVE);
    ok (res == 1, "DlgDirList(*.c, DDL_DIRECTORY|DDL_DRIVES|DDL_EXCLUSIVE) failed - 0x%08x\n", GetLastError());

    /* There should be no plain files on the listbox */
    itemCount = SendMessageA(g_listBox, LB_GETCOUNT, 0, 0);
    ok (itemCount == itemCount_justDrives + itemCount_allDirs,
        "DlgDirList(DDL_DIRECTORY|DDL_EXCLUSIVE) filled with %d entries, expected %d\n",
        itemCount, itemCount_justDrives + itemCount_allDirs);

    for (i = 0; i < itemCount; i++) {
        memset(pathBuffer, 0, MAX_PATH);
        driveletter = '\0';
<<<<<<< HEAD
        SendMessage(g_listBox, LB_GETTEXT, i, (LPARAM)pathBuffer);
        p = pathBuffer + strlen(pathBuffer);
=======
        SendMessageA(g_listBox, LB_GETTEXT, i, (LPARAM)pathBuffer);
>>>>>>> 2a8a0238
        if (sscanf(pathBuffer, "[-%c-]", &driveletter) == 1) {
            ok( driveletter >= 'a' && driveletter <= 'z', "Drive letter not in range a..z, got ascii %d\n", driveletter);
        } else {
            ok( pathBuffer[0] == '[' && pathBuffer[strlen(pathBuffer)-1] == ']',
                "Element %d (%s) does not fit expected [...]\n", i, pathBuffer);
        }
    }

    /* Test behavior when no files match the wildcard */
    strcpy(pathBuffer, BAD_EXTENSION);
    res = DlgDirListA(hWnd, pathBuffer, ID_TEST_LISTBOX, ID_TEST_LABEL,
        DDL_DIRECTORY|DDL_DRIVES|DDL_EXCLUSIVE);
    ok (res == 1, "DlgDirList(%s, DDL_DIRECTORY|DDL_DRIVES|DDL_EXCLUSIVE) returned %d expected 1\n", BAD_EXTENSION, res);

    itemCount = SendMessageA(g_listBox, LB_GETCOUNT, 0, 0);
    ok (itemCount == itemCount_justDrives + itemCount_allDirs,
        "DlgDirList() incorrectly filled the listbox!\n");

    /* Now test DlgDirSelectEx() in normal operation */
    /* Fill with everything - drives, directory and all plain files. */
    strcpy(pathBuffer, "*");
    res = DlgDirListA(hWnd, pathBuffer, ID_TEST_LISTBOX, ID_TEST_LABEL,
        DDL_DIRECTORY|DDL_DRIVES);
    ok (res != 0, "DlgDirList(*, DDL_DIRECTORY|DDL_DRIVES) failed - 0x%08x\n", GetLastError());

    SendMessageA(g_listBox, LB_SETCURSEL, -1, 0); /* Unselect any current selection */
    memset(pathBuffer, 0, MAX_PATH);
    SetLastError(0xdeadbeef);
    res = DlgDirSelectExA(hWnd, pathBuffer, MAX_PATH, ID_TEST_LISTBOX);
    ok (GetLastError() == 0xdeadbeef,
        "DlgDirSelectEx() with no selection modified last error code from 0xdeadbeef to 0x%08x\n",
        GetLastError());
    ok (res == 0, "DlgDirSelectEx() with no selection returned %d, expected 0\n", res);
    /* WinXP-SP2 leaves pathBuffer untouched, but Win98 fills it with garbage. */
    /*
    ok (strlen(pathBuffer) == 0, "DlgDirSelectEx() with no selection filled buffer with %s\n", pathBuffer);
    */
    /* Test proper drive/dir/file recognition */
    itemCount = SendMessageA(g_listBox, LB_GETCOUNT, 0, 0);
    for (i = 0; i < itemCount; i++) {
        memset(itemBuffer, 0, MAX_PATH);
        memset(pathBuffer, 0, MAX_PATH);
        memset(tempBuffer, 0, MAX_PATH);
        driveletter = '\0';
        SendMessageA(g_listBox, LB_GETTEXT, i, (LPARAM)itemBuffer);
        res = SendMessageA(g_listBox, LB_SETCURSEL, i, 0);
        ok (res == i, "SendMessageA(LB_SETCURSEL, %d) failed\n", i);
        if (sscanf(itemBuffer, "[-%c-]", &driveletter) == 1) {
            /* Current item is a drive letter */
            SetLastError(0xdeadbeef);
            res = DlgDirSelectExA(hWnd, pathBuffer, MAX_PATH, ID_TEST_LISTBOX);
            ok (GetLastError() == 0xdeadbeef,
               "DlgDirSelectEx() with selection at %d modified last error code from 0xdeadbeef to 0x%08x\n",
                i, GetLastError());
            ok(res == 1, "DlgDirSelectEx() thinks %s (%s) is not a drive/directory!\n", itemBuffer, pathBuffer);

            /* For drive letters, DlgDirSelectEx tacks on a colon */
            ok (pathBuffer[0] == driveletter && pathBuffer[1] == ':' && pathBuffer[2] == '\0',
                "%d: got \"%s\" expected \"%c:\"\n", i, pathBuffer, driveletter);
        } else if (itemBuffer[0] == '[') {
            /* Current item is the parent directory */
            SetLastError(0xdeadbeef);
            res = DlgDirSelectExA(hWnd, pathBuffer, MAX_PATH, ID_TEST_LISTBOX);
            ok (GetLastError() == 0xdeadbeef,
               "DlgDirSelectEx() with selection at %d modified last error code from 0xdeadbeef to 0x%08x\n",
                i, GetLastError());
            ok(res == 1, "DlgDirSelectEx() thinks %s (%s) is not a drive/directory!\n", itemBuffer, pathBuffer);

            /* For directories, DlgDirSelectEx tacks on a backslash */
            p = pathBuffer + strlen(pathBuffer);
            ok (*(p-1) == '\\', "DlgDirSelectEx did NOT tack on a backslash to dir, got %s\n", pathBuffer);

            tempBuffer[0] = '[';
            lstrcpynA(tempBuffer + 1, pathBuffer, strlen(pathBuffer));
            strcat(tempBuffer, "]");
            ok (!strcmp(tempBuffer, itemBuffer), "Formatted directory should be %s, got %s\n", tempBuffer, itemBuffer);
        } else {
            /* Current item is a plain file */
            SetLastError(0xdeadbeef);
            res = DlgDirSelectExA(hWnd, pathBuffer, MAX_PATH, ID_TEST_LISTBOX);
            ok (GetLastError() == 0xdeadbeef,
               "DlgDirSelectEx() with selection at %d modified last error code from 0xdeadbeef to 0x%08x\n",
                i, GetLastError());
            ok(res == 0, "DlgDirSelectEx() thinks %s (%s) is a drive/directory!\n", itemBuffer, pathBuffer);

            /* NOTE: WinXP tacks a period on all files that lack an extension. This affects
             * for example, "Makefile", which gets reported as "Makefile."
             */
            strcpy(tempBuffer, itemBuffer);
            if (strchr(tempBuffer, '.') == NULL) strcat(tempBuffer, ".");
            ok (!strcmp(pathBuffer, tempBuffer), "Formatted file should be %s, got %s\n", tempBuffer, pathBuffer);
        }
    }

    DeleteFileA( "wtest1.tmp.c" );

    /* Now test DlgDirSelectEx() in abnormal operation */
    /* Fill list with bogus entries, that look somewhat valid */
    SendMessageA(g_listBox, LB_RESETCONTENT, 0, 0);
    SendMessageA(g_listBox, LB_ADDSTRING, 0, (LPARAM)"[notexist.dir]");
    SendMessageA(g_listBox, LB_ADDSTRING, 0, (LPARAM)"notexist.fil");
    itemCount = SendMessageA(g_listBox, LB_GETCOUNT, 0, 0);
    for (i = 0; i < itemCount; i++) {
        memset(itemBuffer, 0, MAX_PATH);
        memset(pathBuffer, 0, MAX_PATH);
        memset(tempBuffer, 0, MAX_PATH);
        driveletter = '\0';
        SendMessageA(g_listBox, LB_GETTEXT, i, (LPARAM)itemBuffer);
        res = SendMessageA(g_listBox, LB_SETCURSEL, i, 0);
        ok (res == i, "SendMessage(LB_SETCURSEL, %d) failed\n", i);
        if (sscanf(itemBuffer, "[-%c-]", &driveletter) == 1) {
            /* Current item is a drive letter */
            SetLastError(0xdeadbeef);
            res = DlgDirSelectExA(hWnd, pathBuffer, MAX_PATH, ID_TEST_LISTBOX);
            ok (GetLastError() == 0xdeadbeef,
               "DlgDirSelectEx() with selection at %d modified last error code from 0xdeadbeef to 0x%08x\n",
                i, GetLastError());
            ok(res == 1, "DlgDirSelectEx() thinks %s (%s) is not a drive/directory!\n", itemBuffer, pathBuffer);

            /* For drive letters, DlgDirSelectEx tacks on a colon */
            ok (pathBuffer[0] == driveletter && pathBuffer[1] == ':' && pathBuffer[2] == '\0',
                "%d: got \"%s\" expected \"%c:\"\n", i, pathBuffer, driveletter);
        } else if (itemBuffer[0] == '[') {
            /* Current item is the parent directory */
            SetLastError(0xdeadbeef);
            res = DlgDirSelectExA(hWnd, pathBuffer, MAX_PATH, ID_TEST_LISTBOX);
            ok (GetLastError() == 0xdeadbeef,
               "DlgDirSelectEx() with selection at %d modified last error code from 0xdeadbeef to 0x%08x\n",
                i, GetLastError());
            ok(res == 1, "DlgDirSelectEx() thinks %s (%s) is not a drive/directory!\n", itemBuffer, pathBuffer);

            /* For directories, DlgDirSelectEx tacks on a backslash */
            p = pathBuffer + strlen(pathBuffer);
            ok (*(p-1) == '\\', "DlgDirSelectEx did NOT tack on a backslash to dir, got %s\n", pathBuffer);

            tempBuffer[0] = '[';
            lstrcpynA(tempBuffer + 1, pathBuffer, strlen(pathBuffer));
            strcat(tempBuffer, "]");
            ok (!strcmp(tempBuffer, itemBuffer), "Formatted directory should be %s, got %s\n", tempBuffer, itemBuffer);
        } else {
            /* Current item is a plain file */
            SetLastError(0xdeadbeef);
            res = DlgDirSelectExA(hWnd, pathBuffer, MAX_PATH, ID_TEST_LISTBOX);
            ok (GetLastError() == 0xdeadbeef,
               "DlgDirSelectEx() with selection at %d modified last error code from 0xdeadbeef to 0x%08x\n",
                i, GetLastError());
            ok(res == 0, "DlgDirSelectEx() thinks %s (%s) is a drive/directory!\n", itemBuffer, pathBuffer);

            /* NOTE: WinXP and Win98 tack a period on all files that lack an extension.
             * This affects for example, "Makefile", which gets reported as "Makefile."
             */
            strcpy(tempBuffer, itemBuffer);
            if (strchr(tempBuffer, '.') == NULL) strcat(tempBuffer, ".");
            ok (!strcmp(pathBuffer, tempBuffer), "Formatted file should be %s, got %s\n", tempBuffer, pathBuffer);
        }
    }

    /* Test behavior when loading folders from root with and without wildcard */
    strcpy(pathBuffer, "C:\\");
    res = DlgDirListA(hWnd, pathBuffer, ID_TEST_LISTBOX, 0, DDL_DIRECTORY | DDL_EXCLUSIVE);
    ok(res || broken(!res) /* NT4/W2K */, "DlgDirList failed to list C:\\ folders\n");
    todo_wine ok(!strcmp(pathBuffer, "*") || broken(!res) /* NT4/W2K */,
       "DlgDirList set the invalid path spec '%s', expected '*'\n", pathBuffer);

    strcpy(pathBuffer, "C:\\*");
    res = DlgDirListA(hWnd, pathBuffer, ID_TEST_LISTBOX, 0, DDL_DIRECTORY | DDL_EXCLUSIVE);
    ok(res || broken(!res) /* NT4/W2K */, "DlgDirList failed to list C:\\* folders\n");
    ok(!strcmp(pathBuffer, "*") || broken(!res) /* NT4/W2K */,
       "DlgDirList set the invalid path spec '%s', expected '*'\n", pathBuffer);

    /* Try loading files from an invalid folder */
    SetLastError(0xdeadbeef);
    strcpy(pathBuffer, "C:\\INVALID$$DIR");
    res = DlgDirListA(hWnd, pathBuffer, ID_TEST_LISTBOX, 0, DDL_DIRECTORY | DDL_EXCLUSIVE);
    todo_wine ok(!res, "DlgDirList should have failed with 0 but %d was returned\n", res);
    todo_wine ok(GetLastError() == ERROR_NO_WILDCARD_CHARACTERS,
       "GetLastError should return 0x589, got 0x%X\n",GetLastError());

    DestroyWindow(hWnd);
}

static void test_set_count( void )
{
    HWND parent, listbox;
    LONG ret;
    RECT r;

    parent = create_parent();
    listbox = create_listbox( LBS_OWNERDRAWFIXED | LBS_NODATA | WS_CHILD | WS_VISIBLE, parent );

    UpdateWindow( listbox );
    GetUpdateRect( listbox, &r, TRUE );
    ok( IsRectEmpty( &r ), "got non-empty rect\n");

    ret = SendMessageA( listbox, LB_SETCOUNT, 100, 0 );
    ok( ret == 0, "got %d\n", ret );
    ret = SendMessageA( listbox, LB_GETCOUNT, 0, 0 );
    ok( ret == 100, "got %d\n", ret );

    GetUpdateRect( listbox, &r, TRUE );
    ok( !IsRectEmpty( &r ), "got empty rect\n");

    ValidateRect( listbox, NULL );
    GetUpdateRect( listbox, &r, TRUE );
    ok( IsRectEmpty( &r ), "got non-empty rect\n");

    ret = SendMessageA( listbox, LB_SETCOUNT, 99, 0 );
    ok( ret == 0, "got %d\n", ret );

    GetUpdateRect( listbox, &r, TRUE );
    ok( !IsRectEmpty( &r ), "got empty rect\n");

    DestroyWindow( listbox );
    DestroyWindow( parent );
}

static DWORD (WINAPI *pGetListBoxInfo)(HWND);
static int lb_getlistboxinfo;

static LRESULT WINAPI listbox_subclass_proc(HWND hwnd, UINT message, WPARAM wParam, LPARAM lParam)
{
    WNDPROC oldproc = (WNDPROC)GetWindowLongPtrA(hwnd, GWLP_USERDATA);

    if (message == LB_GETLISTBOXINFO)
        lb_getlistboxinfo++;

    return CallWindowProcA(oldproc, hwnd, message, wParam, lParam);
}

static void test_GetListBoxInfo(void)
{
    HWND listbox, parent;
    WNDPROC oldproc;
    DWORD ret;

    pGetListBoxInfo = (void*)GetProcAddress(GetModuleHandleA("user32.dll"), "GetListBoxInfo");

    if (!pGetListBoxInfo)
    {
        win_skip("GetListBoxInfo() not available\n");
        return;
    }

    parent = create_parent();
    listbox = create_listbox(WS_CHILD | WS_VISIBLE, parent);

    oldproc = (WNDPROC)SetWindowLongPtrA(listbox, GWLP_WNDPROC, (LONG_PTR)listbox_subclass_proc);
    SetWindowLongPtrA(listbox, GWLP_USERDATA, (LONG_PTR)oldproc);

    lb_getlistboxinfo = 0;
    ret = pGetListBoxInfo(listbox);
    ok(ret > 0, "got %d\n", ret);
todo_wine
    ok(lb_getlistboxinfo == 0, "got %d\n", lb_getlistboxinfo);

    DestroyWindow(listbox);
    DestroyWindow(parent);
}

static void test_missing_lbuttonup( void )
{
    HWND listbox, parent, capture;

    parent = create_parent();
    listbox = create_listbox(WS_CHILD | WS_VISIBLE, parent);

    /* Send button down without a corresponding button up */
    SendMessageA(listbox, WM_LBUTTONDOWN, 0, MAKELPARAM(10,10));
    capture = GetCapture();
    ok(capture == listbox, "got %p expected %p\n", capture, listbox);

    /* Capture is released and LBN_SELCHANGE sent during WM_KILLFOCUS */
    got_selchange = 0;
    SetFocus(NULL);
    capture = GetCapture();
    ok(capture == NULL, "got %p\n", capture);
    ok(got_selchange, "got %d\n", got_selchange);

    DestroyWindow(listbox);
    DestroyWindow(parent);
}

static void test_extents(void)
{
    HWND listbox, parent;
    DWORD res;
    SCROLLINFO sinfo;
    BOOL br;

    parent = create_parent();

    listbox = create_listbox(WS_CHILD | WS_VISIBLE, parent);

    res = SendMessageA(listbox, LB_GETHORIZONTALEXTENT, 0, 0);
    ok(res == 0, "Got wrong initial horizontal extent: %u\n", res);

    sinfo.cbSize = sizeof(sinfo);
    sinfo.fMask = SIF_RANGE;
    br = GetScrollInfo(listbox, SB_HORZ, &sinfo);
    ok(br == TRUE, "GetScrollInfo failed\n");
    ok(sinfo.nMin == 0, "got wrong min: %u\n", sinfo.nMin);
    ok(sinfo.nMax == 100, "got wrong max: %u\n", sinfo.nMax);
    ok((GetWindowLongA(listbox, GWL_STYLE) & WS_HSCROLL) == 0,
        "List box should not have a horizontal scroll bar\n");

    /* horizontal extent < width */
    SendMessageA(listbox, LB_SETHORIZONTALEXTENT, 64, 0);

    res = SendMessageA(listbox, LB_GETHORIZONTALEXTENT, 0, 0);
    ok(res == 64, "Got wrong horizontal extent: %u\n", res);

    sinfo.cbSize = sizeof(sinfo);
    sinfo.fMask = SIF_RANGE;
    br = GetScrollInfo(listbox, SB_HORZ, &sinfo);
    ok(br == TRUE, "GetScrollInfo failed\n");
    ok(sinfo.nMin == 0, "got wrong min: %u\n", sinfo.nMin);
    ok(sinfo.nMax == 100, "got wrong max: %u\n", sinfo.nMax);
    ok((GetWindowLongA(listbox, GWL_STYLE) & WS_HSCROLL) == 0,
        "List box should not have a horizontal scroll bar\n");

    /* horizontal extent > width */
    SendMessageA(listbox, LB_SETHORIZONTALEXTENT, 184, 0);

    res = SendMessageA(listbox, LB_GETHORIZONTALEXTENT, 0, 0);
    ok(res == 184, "Got wrong horizontal extent: %u\n", res);

    sinfo.cbSize = sizeof(sinfo);
    sinfo.fMask = SIF_RANGE;
    br = GetScrollInfo(listbox, SB_HORZ, &sinfo);
    ok(br == TRUE, "GetScrollInfo failed\n");
    ok(sinfo.nMin == 0, "got wrong min: %u\n", sinfo.nMin);
    ok(sinfo.nMax == 100, "got wrong max: %u\n", sinfo.nMax);
    ok((GetWindowLongA(listbox, GWL_STYLE) & WS_HSCROLL) == 0,
        "List box should not have a horizontal scroll bar\n");

    DestroyWindow(listbox);


    listbox = create_listbox(WS_CHILD | WS_VISIBLE | WS_HSCROLL, parent);

    res = SendMessageA(listbox, LB_GETHORIZONTALEXTENT, 0, 0);
    ok(res == 0, "Got wrong initial horizontal extent: %u\n", res);

    sinfo.cbSize = sizeof(sinfo);
    sinfo.fMask = SIF_RANGE;
    br = GetScrollInfo(listbox, SB_HORZ, &sinfo);
    ok(br == TRUE, "GetScrollInfo failed\n");
    ok(sinfo.nMin == 0, "got wrong min: %u\n", sinfo.nMin);
    ok(sinfo.nMax == 100, "got wrong max: %u\n", sinfo.nMax);
    ok((GetWindowLongA(listbox, GWL_STYLE) & WS_HSCROLL) == 0,
        "List box should not have a horizontal scroll bar\n");

    /* horizontal extent < width */
    SendMessageA(listbox, LB_SETHORIZONTALEXTENT, 64, 0);

    res = SendMessageA(listbox, LB_GETHORIZONTALEXTENT, 0, 0);
    ok(res == 64, "Got wrong horizontal extent: %u\n", res);

    sinfo.cbSize = sizeof(sinfo);
    sinfo.fMask = SIF_RANGE;
    br = GetScrollInfo(listbox, SB_HORZ, &sinfo);
    ok(br == TRUE, "GetScrollInfo failed\n");
    ok(sinfo.nMin == 0, "got wrong min: %u\n", sinfo.nMin);
    ok(sinfo.nMax == 63, "got wrong max: %u\n", sinfo.nMax);
    ok((GetWindowLongA(listbox, GWL_STYLE) & WS_HSCROLL) == 0,
        "List box should not have a horizontal scroll bar\n");

    /* horizontal extent > width */
    SendMessageA(listbox, LB_SETHORIZONTALEXTENT, 184, 0);

    res = SendMessageA(listbox, LB_GETHORIZONTALEXTENT, 0, 0);
    ok(res == 184, "Got wrong horizontal extent: %u\n", res);

    sinfo.cbSize = sizeof(sinfo);
    sinfo.fMask = SIF_RANGE;
    br = GetScrollInfo(listbox, SB_HORZ, &sinfo);
    ok(br == TRUE, "GetScrollInfo failed\n");
    ok(sinfo.nMin == 0, "got wrong min: %u\n", sinfo.nMin);
    ok(sinfo.nMax == 183, "got wrong max: %u\n", sinfo.nMax);
    ok((GetWindowLongA(listbox, GWL_STYLE) & WS_HSCROLL) != 0,
        "List box should have a horizontal scroll bar\n");

    SendMessageA(listbox, LB_SETHORIZONTALEXTENT, 0, 0);

    res = SendMessageA(listbox, LB_GETHORIZONTALEXTENT, 0, 0);
    ok(res == 0, "Got wrong horizontal extent: %u\n", res);

    sinfo.cbSize = sizeof(sinfo);
    sinfo.fMask = SIF_RANGE;
    br = GetScrollInfo(listbox, SB_HORZ, &sinfo);
    ok(br == TRUE, "GetScrollInfo failed\n");
    ok(sinfo.nMin == 0, "got wrong min: %u\n", sinfo.nMin);
    ok(sinfo.nMax == 0, "got wrong max: %u\n", sinfo.nMax);
    ok((GetWindowLongA(listbox, GWL_STYLE) & WS_HSCROLL) == 0,
        "List box should not have a horizontal scroll bar\n");

    DestroyWindow(listbox);


    listbox = create_listbox(WS_CHILD | WS_VISIBLE | WS_HSCROLL | LBS_DISABLENOSCROLL, parent);

    res = SendMessageA(listbox, LB_GETHORIZONTALEXTENT, 0, 0);
    ok(res == 0, "Got wrong initial horizontal extent: %u\n", res);

    sinfo.cbSize = sizeof(sinfo);
    sinfo.fMask = SIF_RANGE;
    br = GetScrollInfo(listbox, SB_HORZ, &sinfo);
    ok(br == TRUE, "GetScrollInfo failed\n");
    ok(sinfo.nMin == 0, "got wrong min: %u\n", sinfo.nMin);
    ok(sinfo.nMax == 0, "got wrong max: %u\n", sinfo.nMax);
    ok((GetWindowLongA(listbox, GWL_STYLE) & WS_HSCROLL) != 0,
        "List box should have a horizontal scroll bar\n");

    /* horizontal extent < width */
    SendMessageA(listbox, LB_SETHORIZONTALEXTENT, 64, 0);

    res = SendMessageA(listbox, LB_GETHORIZONTALEXTENT, 0, 0);
    ok(res == 64, "Got wrong horizontal extent: %u\n", res);

    sinfo.cbSize = sizeof(sinfo);
    sinfo.fMask = SIF_RANGE;
    br = GetScrollInfo(listbox, SB_HORZ, &sinfo);
    ok(br == TRUE, "GetScrollInfo failed\n");
    ok(sinfo.nMin == 0, "got wrong min: %u\n", sinfo.nMin);
    ok(sinfo.nMax == 63, "got wrong max: %u\n", sinfo.nMax);
    ok((GetWindowLongA(listbox, GWL_STYLE) & WS_HSCROLL) != 0,
        "List box should have a horizontal scroll bar\n");

    /* horizontal extent > width */
    SendMessageA(listbox, LB_SETHORIZONTALEXTENT, 184, 0);

    res = SendMessageA(listbox, LB_GETHORIZONTALEXTENT, 0, 0);
    ok(res == 184, "Got wrong horizontal extent: %u\n", res);

    sinfo.cbSize = sizeof(sinfo);
    sinfo.fMask = SIF_RANGE;
    br = GetScrollInfo(listbox, SB_HORZ, &sinfo);
    ok(br == TRUE, "GetScrollInfo failed\n");
    ok(sinfo.nMin == 0, "got wrong min: %u\n", sinfo.nMin);
    ok(sinfo.nMax == 183, "got wrong max: %u\n", sinfo.nMax);
    ok((GetWindowLongA(listbox, GWL_STYLE) & WS_HSCROLL) != 0,
        "List box should have a horizontal scroll bar\n");

    SendMessageA(listbox, LB_SETHORIZONTALEXTENT, 0, 0);

    res = SendMessageA(listbox, LB_GETHORIZONTALEXTENT, 0, 0);
    ok(res == 0, "Got wrong horizontal extent: %u\n", res);

    sinfo.cbSize = sizeof(sinfo);
    sinfo.fMask = SIF_RANGE;
    br = GetScrollInfo(listbox, SB_HORZ, &sinfo);
    ok(br == TRUE, "GetScrollInfo failed\n");
    ok(sinfo.nMin == 0, "got wrong min: %u\n", sinfo.nMin);
    ok(sinfo.nMax == 0, "got wrong max: %u\n", sinfo.nMax);
    ok((GetWindowLongA(listbox, GWL_STYLE) & WS_HSCROLL) != 0,
        "List box should have a horizontal scroll bar\n");

    DestroyWindow(listbox);

    DestroyWindow(parent);
}

START_TEST(listbox)
{
  const struct listbox_test SS =
/*   {add_style} */
    {{0},
     {LB_ERR, LB_ERR,      0, LB_ERR}, {0,0,0,0},
     {     1,      1,      1, LB_ERR}, {0,0,0,0},
     {     2,      2,      2, LB_ERR}, {0,0,0,0},
     {LB_ERR, LB_ERR,      0, LB_ERR}, {0,0,0,0}};
/* {selected, anchor,  caret, selcount}{TODO fields} */
  const struct listbox_test SS_NS =
    {{LBS_NOSEL},
     {LB_ERR, LB_ERR,      0, LB_ERR}, {0,0,0,0},
     {     1,      1,      1, LB_ERR}, {0,0,0,0},
     {     2,      2,      2, LB_ERR}, {0,0,0,0},
     {LB_ERR, LB_ERR,      0, LB_ERR}, {0,0,0,0}};
  const struct listbox_test MS =
    {{LBS_MULTIPLESEL},
     {     0, LB_ERR,      0,      0}, {0,0,0,0},
     {     1,      1,      1,      1}, {0,0,0,0},
     {     2,      1,      2,      1}, {0,0,0,0},
     {     0, LB_ERR,      0,      2}, {0,0,0,0}};
  const struct listbox_test MS_NS =
    {{LBS_MULTIPLESEL | LBS_NOSEL},
     {LB_ERR, LB_ERR,      0, LB_ERR}, {0,0,0,0},
     {     1,      1,      1, LB_ERR}, {0,0,0,0},
     {     2,      2,      2, LB_ERR}, {0,0,0,0},
     {LB_ERR, LB_ERR,      0, LB_ERR}, {0,0,0,0}};
  const struct listbox_test ES =
    {{LBS_EXTENDEDSEL},
     {     0, LB_ERR,      0,      0}, {0,0,0,0},
     {     1,      1,      1,      1}, {0,0,0,0},
     {     2,      2,      2,      1}, {0,0,0,0},
     {     0, LB_ERR,      0,      2}, {0,0,0,0}};
  const struct listbox_test ES_NS =
    {{LBS_EXTENDEDSEL | LBS_NOSEL},
     {LB_ERR, LB_ERR,      0, LB_ERR}, {0,0,0,0},
     {     1,      1,      1, LB_ERR}, {0,0,0,0},
     {     2,      2,      2, LB_ERR}, {0,0,0,0},
     {LB_ERR, LB_ERR,      0, LB_ERR}, {0,0,0,0}};
  const struct listbox_test EMS =
    {{LBS_EXTENDEDSEL | LBS_MULTIPLESEL},
     {     0, LB_ERR,      0,      0}, {0,0,0,0},
     {     1,      1,      1,      1}, {0,0,0,0},
     {     2,      2,      2,      1}, {0,0,0,0},
     {     0, LB_ERR,      0,      2}, {0,0,0,0}};
  const struct listbox_test EMS_NS =
    {{LBS_EXTENDEDSEL | LBS_MULTIPLESEL | LBS_NOSEL},
     {LB_ERR, LB_ERR,      0, LB_ERR}, {0,0,0,0},
     {     1,      1,      1, LB_ERR}, {0,0,0,0},
     {     2,      2,      2, LB_ERR}, {0,0,0,0},
     {LB_ERR, LB_ERR,      0, LB_ERR}, {0,0,0,0}};

  trace (" Testing single selection...\n");
  check (SS);
  trace (" ... with NOSEL\n");
  check (SS_NS);
  trace (" Testing multiple selection...\n");
  check (MS);
  trace (" ... with NOSEL\n");
  check (MS_NS);
  trace (" Testing extended selection...\n");
  check (ES);
  trace (" ... with NOSEL\n");
  check (ES_NS);
  trace (" Testing extended and multiple selection...\n");
  check (EMS);
  trace (" ... with NOSEL\n");
  check (EMS_NS);

  check_item_height();
  test_ownerdraw();
  test_LB_SELITEMRANGE();
  test_LB_SETCURSEL();
  test_listbox_height();
  test_itemfrompoint();
  test_listbox_item_data();
  test_listbox_LB_DIR();
  test_listbox_dlgdir();
  test_set_count();
  test_GetListBoxInfo();
  test_missing_lbuttonup();
  test_extents();
}<|MERGE_RESOLUTION|>--- conflicted
+++ resolved
@@ -283,19 +283,6 @@
     HWND parent;
     static ATOM class;
 
-<<<<<<< HEAD
-    cls.style = 0;
-    cls.lpfnWndProc = main_window_proc;
-    cls.cbClsExtra = 0;
-    cls.cbWndExtra = 0;
-    cls.hInstance = GetModuleHandle(0);
-    cls.hIcon = 0;
-    cls.hCursor = LoadCursor(0, IDC_ARROW);
-    cls.hbrBackground = GetStockObject(WHITE_BRUSH);
-    cls.lpszMenuName = NULL;
-    cls.lpszClassName = "main_window_class";
-    assert(RegisterClass(&cls));
-=======
     if (!class)
     {
         cls.style = 0;
@@ -310,7 +297,6 @@
         cls.lpszClassName = "main_window_class";
         class = RegisterClassA( &cls );
     }
->>>>>>> 2a8a0238
 
     parent = CreateWindowExA(0, "main_window_class", NULL,
                             WS_POPUP | WS_VISIBLE,
@@ -896,12 +882,7 @@
     for (i = 0; i < itemCount; i++) {
         memset(pathBuffer, 0, MAX_PATH);
         driveletter = '\0';
-<<<<<<< HEAD
-        SendMessage(hList, LB_GETTEXT, i, (LPARAM)pathBuffer);
-        p = pathBuffer + strlen(pathBuffer);
-=======
         SendMessageA(hList, LB_GETTEXT, i, (LPARAM)pathBuffer);
->>>>>>> 2a8a0238
         if (sscanf(pathBuffer, "[-%c-]", &driveletter) == 1) {
             ok( driveletter >= 'a' && driveletter <= 'z', "Drive letter not in range a..z, got ascii %d\n", driveletter);
         }
@@ -1011,12 +992,7 @@
     for (i = 0; i < itemCount; i++) {
         memset(pathBuffer, 0, MAX_PATH);
         driveletter = '\0';
-<<<<<<< HEAD
-        SendMessage(hList, LB_GETTEXT, i, (LPARAM)pathBuffer);
-        p = pathBuffer + strlen(pathBuffer);
-=======
         SendMessageA(hList, LB_GETTEXT, i, (LPARAM)pathBuffer);
->>>>>>> 2a8a0238
         if (sscanf(pathBuffer, "[-%c-]", &driveletter) == 1) {
             ok( driveletter >= 'a' && driveletter <= 'z', "Drive letter not in range a..z, got ascii %d\n", driveletter);
         } else {
@@ -1051,12 +1027,7 @@
     for (i = 0; i < itemCount; i++) {
         memset(pathBuffer, 0, MAX_PATH);
         driveletter = '\0';
-<<<<<<< HEAD
-        SendMessage(hList, LB_GETTEXT, i, (LPARAM)pathBuffer);
-        p = pathBuffer + strlen(pathBuffer);
-=======
         SendMessageA(hList, LB_GETTEXT, i, (LPARAM)pathBuffer);
->>>>>>> 2a8a0238
         ok (sscanf(pathBuffer, "[-%c-]", &driveletter) == 1, "Element %d (%s) does not fit [-X-]\n", i, pathBuffer);
         ok( driveletter >= 'a' && driveletter <= 'z', "Drive letter not in range a..z, got ascii %d\n", driveletter);
     }
@@ -1065,8 +1036,8 @@
     DeleteFileA( "wtest1.tmp.c" );
 }
 
-HWND g_listBox;
-HWND g_label;
+static HWND g_listBox;
+static HWND g_label;
 
 #define ID_TEST_LABEL    1001
 #define ID_TEST_LISTBOX  1002
@@ -1249,12 +1220,7 @@
         itemCount_allDirs, itemCount);
     for (i = 0; i < itemCount; i++) {
         memset(pathBuffer, 0, MAX_PATH);
-<<<<<<< HEAD
-        SendMessage(g_listBox, LB_GETTEXT, i, (LPARAM)pathBuffer);
-        p = pathBuffer + strlen(pathBuffer);
-=======
         SendMessageA(g_listBox, LB_GETTEXT, i, (LPARAM)pathBuffer);
->>>>>>> 2a8a0238
         ok( pathBuffer[0] == '[' && pathBuffer[strlen(pathBuffer)-1] == ']',
             "Element %d (%s) does not fit requested [...]\n", i, pathBuffer);
     }
@@ -1393,12 +1359,7 @@
     for (i = 0; i < itemCount; i++) {
         memset(pathBuffer, 0, MAX_PATH);
         driveletter = '\0';
-<<<<<<< HEAD
-        SendMessage(g_listBox, LB_GETTEXT, i, (LPARAM)pathBuffer);
-        p = pathBuffer + strlen(pathBuffer);
-=======
         SendMessageA(g_listBox, LB_GETTEXT, i, (LPARAM)pathBuffer);
->>>>>>> 2a8a0238
         if (sscanf(pathBuffer, "[-%c-]", &driveletter) == 1) {
             ok( driveletter >= 'a' && driveletter <= 'z', "Drive letter not in range a..z, got ascii %d\n", driveletter);
         } else {
