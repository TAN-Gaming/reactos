/*
 * Unit test suite for fonts
 *
 * Copyright 2002 Mike McCormack
 * Copyright 2004 Dmitry Timoshkov
 *
 * This library is free software; you can redistribute it and/or
 * modify it under the terms of the GNU Lesser General Public
 * License as published by the Free Software Foundation; either
 * version 2.1 of the License, or (at your option) any later version.
 *
 * This library is distributed in the hope that it will be useful,
 * but WITHOUT ANY WARRANTY; without even the implied warranty of
 * MERCHANTABILITY or FITNESS FOR A PARTICULAR PURPOSE.  See the GNU
 * Lesser General Public License for more details.
 *
 * You should have received a copy of the GNU Lesser General Public
 * License along with this library; if not, write to the Free Software
 * Foundation, Inc., 51 Franklin St, Fifth Floor, Boston, MA 02110-1301, USA
 */

#include <stdarg.h>
#include <assert.h>

#include "windef.h"
#include "winbase.h"
#include "wingdi.h"
#include "winuser.h"
#include "winnls.h"

#include "wine/test.h"

/* Do not allow more than 1 deviation here */
#define match_off_by_1(a, b, exact) (abs((a) - (b)) <= ((exact) ? 0 : 1))

#define near_match(a, b) (abs((a) - (b)) <= 6)
#define expect(expected, got) ok(got == expected, "Expected %.8x, got %.8x\n", expected, got)

<<<<<<< HEAD
LONG  (WINAPI *pGdiGetCharDimensions)(HDC hdc, LPTEXTMETRICW lptm, LONG *height);
BOOL  (WINAPI *pGetCharABCWidthsI)(HDC hdc, UINT first, UINT count, LPWORD glyphs, LPABC abc);
BOOL  (WINAPI *pGetCharABCWidthsW)(HDC hdc, UINT first, UINT last, LPABC abc);
DWORD (WINAPI *pGetFontUnicodeRanges)(HDC hdc, LPGLYPHSET lpgs);
DWORD (WINAPI *pGetGlyphIndicesA)(HDC hdc, LPCSTR lpstr, INT count, LPWORD pgi, DWORD flags);
DWORD (WINAPI *pGetGlyphIndicesW)(HDC hdc, LPCWSTR lpstr, INT count, LPWORD pgi, DWORD flags);
BOOL  (WINAPI *pGdiRealizationInfo)(HDC hdc, DWORD *);
HFONT (WINAPI *pCreateFontIndirectExA)(const ENUMLOGFONTEXDV *);

static HMODULE hgdi32 = 0;
=======
static LONG  (WINAPI *pGdiGetCharDimensions)(HDC hdc, LPTEXTMETRICW lptm, LONG *height);
static DWORD (WINAPI *pGdiGetCodePage)(HDC hdc);
static BOOL  (WINAPI *pGetCharABCWidthsI)(HDC hdc, UINT first, UINT count, LPWORD glyphs, LPABC abc);
static BOOL  (WINAPI *pGetCharABCWidthsA)(HDC hdc, UINT first, UINT last, LPABC abc);
static BOOL  (WINAPI *pGetCharABCWidthsW)(HDC hdc, UINT first, UINT last, LPABC abc);
static BOOL  (WINAPI *pGetCharABCWidthsFloatW)(HDC hdc, UINT first, UINT last, LPABCFLOAT abc);
static BOOL  (WINAPI *pGetCharWidth32A)(HDC hdc, UINT first, UINT last, LPINT buffer);
static BOOL  (WINAPI *pGetCharWidth32W)(HDC hdc, UINT first, UINT last, LPINT buffer);
static DWORD (WINAPI *pGetFontUnicodeRanges)(HDC hdc, LPGLYPHSET lpgs);
static DWORD (WINAPI *pGetGlyphIndicesA)(HDC hdc, LPCSTR lpstr, INT count, LPWORD pgi, DWORD flags);
static DWORD (WINAPI *pGetGlyphIndicesW)(HDC hdc, LPCWSTR lpstr, INT count, LPWORD pgi, DWORD flags);
static BOOL  (WINAPI *pGetTextExtentExPointI)(HDC hdc, const WORD *indices, INT count, INT max_ext,
                                              LPINT nfit, LPINT dxs, LPSIZE size );
static BOOL  (WINAPI *pGdiRealizationInfo)(HDC hdc, DWORD *);
static HFONT (WINAPI *pCreateFontIndirectExA)(const ENUMLOGFONTEXDVA *);
static HANDLE (WINAPI *pAddFontMemResourceEx)(PVOID, DWORD, PVOID, DWORD *);
static BOOL  (WINAPI *pRemoveFontMemResourceEx)(HANDLE);
static INT   (WINAPI *pAddFontResourceExA)(LPCSTR, DWORD, PVOID);
static BOOL  (WINAPI *pRemoveFontResourceExA)(LPCSTR, DWORD, PVOID);
static BOOL  (WINAPI *pGetFontRealizationInfo)(HDC hdc, DWORD *);
static BOOL  (WINAPI *pGetFontFileInfo)(DWORD, DWORD, void *, DWORD, DWORD *);
static BOOL  (WINAPI *pGetFontFileData)(DWORD, DWORD, ULONGLONG, void *, DWORD);

static HMODULE hgdi32 = 0;
static const MAT2 mat = { {0,1}, {0,0}, {0,0}, {0,1} };
static WORD system_lang_id;

#ifdef WORDS_BIGENDIAN
#define GET_BE_WORD(x) (x)
#define GET_BE_DWORD(x) (x)
#else
#define GET_BE_WORD(x) MAKEWORD(HIBYTE(x), LOBYTE(x))
#define GET_BE_DWORD(x) MAKELONG(GET_BE_WORD(HIWORD(x)), GET_BE_WORD(LOWORD(x)));
#endif

#define MS_MAKE_TAG(ch0, ch1, ch2, ch3) \
                    ((DWORD)(BYTE)(ch0) | ((DWORD)(BYTE)(ch1) << 8) | \
                    ((DWORD)(BYTE)(ch2) << 16) | ((DWORD)(BYTE)(ch3) << 24))
#define MS_OS2_TAG MS_MAKE_TAG('O','S','/','2')
#define MS_CMAP_TAG MS_MAKE_TAG('c','m','a','p')
#define MS_NAME_TAG MS_MAKE_TAG('n','a','m','e')
>>>>>>> 2a8a0238

static void init(void)
{
    hgdi32 = GetModuleHandleA("gdi32.dll");

    pGdiGetCharDimensions = (void *)GetProcAddress(hgdi32, "GdiGetCharDimensions");
    pGetCharABCWidthsI = (void *)GetProcAddress(hgdi32, "GetCharABCWidthsI");
    pGetCharABCWidthsW = (void *)GetProcAddress(hgdi32, "GetCharABCWidthsW");
    pGetCharABCWidthsFloatW = (void *)GetProcAddress(hgdi32, "GetCharABCWidthsFloatW");
    pGetCharWidth32A = (void *)GetProcAddress(hgdi32, "GetCharWidth32A");
    pGetCharWidth32W = (void *)GetProcAddress(hgdi32, "GetCharWidth32W");
    pGetFontUnicodeRanges = (void *)GetProcAddress(hgdi32, "GetFontUnicodeRanges");
    pGetGlyphIndicesA = (void *)GetProcAddress(hgdi32, "GetGlyphIndicesA");
    pGetGlyphIndicesW = (void *)GetProcAddress(hgdi32, "GetGlyphIndicesW");
    pGetTextExtentExPointI = (void *)GetProcAddress(hgdi32, "GetTextExtentExPointI");
    pGdiRealizationInfo = (void *)GetProcAddress(hgdi32, "GdiRealizationInfo");
    pCreateFontIndirectExA = (void *)GetProcAddress(hgdi32, "CreateFontIndirectExA");
<<<<<<< HEAD
=======
    pAddFontMemResourceEx = (void *)GetProcAddress(hgdi32, "AddFontMemResourceEx");
    pRemoveFontMemResourceEx = (void *)GetProcAddress(hgdi32, "RemoveFontMemResourceEx");
    pAddFontResourceExA = (void *)GetProcAddress(hgdi32, "AddFontResourceExA");
    pRemoveFontResourceExA = (void *)GetProcAddress(hgdi32, "RemoveFontResourceExA");
    pGetFontRealizationInfo = (void *)GetProcAddress(hgdi32, "GetFontRealizationInfo");
    pGetFontFileInfo = (void *)GetProcAddress(hgdi32, "GetFontFileInfo");
    pGetFontFileData = (void *)GetProcAddress(hgdi32, "GetFontFileData");

    system_lang_id = PRIMARYLANGID(GetSystemDefaultLangID());
}

static void *heap_alloc( size_t len )
{
    return HeapAlloc( GetProcessHeap(), 0, len );
}

static void *heap_realloc( void *p, size_t len )
{
    if (!p) return heap_alloc( len );
    return HeapReAlloc( GetProcessHeap(), 0, p, len );
}

static void heap_free( void *p )
{
    HeapFree( GetProcessHeap(), 0, p );
>>>>>>> 2a8a0238
}

static INT CALLBACK is_truetype_font_installed_proc(const LOGFONTA *elf, const TEXTMETRICA *ntm, DWORD type, LPARAM lParam)
{
    if (type != TRUETYPE_FONTTYPE) return 1;

    return 0;
}

static BOOL is_truetype_font_installed(const char *name)
{
    HDC hdc = GetDC(0);
    BOOL ret = FALSE;

    if (!EnumFontFamiliesA(hdc, name, is_truetype_font_installed_proc, 0))
        ret = TRUE;

    ReleaseDC(0, hdc);
    return ret;
}

static INT CALLBACK is_font_installed_proc(const LOGFONTA *elf, const TEXTMETRICA *ntm, DWORD type, LPARAM lParam)
{
    return 0;
}

static BOOL is_font_installed(const char *name)
{
    HDC hdc = GetDC(0);
    BOOL ret = FALSE;

    if(!EnumFontFamiliesA(hdc, name, is_font_installed_proc, 0))
        ret = TRUE;

    ReleaseDC(0, hdc);
    return ret;
}

static void *get_res_data(const char *fontname, DWORD *rsrc_size)
{
    HRSRC rsrc;
    void *rsrc_data;

    rsrc = FindResourceA(GetModuleHandleA(NULL), fontname, (LPCSTR)RT_RCDATA);
    if (!rsrc) return NULL;

    rsrc_data = LockResource(LoadResource(GetModuleHandleA(NULL), rsrc));
    if (!rsrc_data) return NULL;

    *rsrc_size = SizeofResource(GetModuleHandleA(NULL), rsrc);
    if (!*rsrc_size) return NULL;

    return rsrc_data;
}

static BOOL write_tmp_file( const void *data, DWORD *size, char *tmp_name )
{
    char tmp_path[MAX_PATH];
    HANDLE hfile;
    BOOL ret;

    GetTempPathA(MAX_PATH, tmp_path);
    GetTempFileNameA(tmp_path, "ttf", 0, tmp_name);

    hfile = CreateFileA(tmp_name, GENERIC_WRITE, 0, NULL, CREATE_ALWAYS, FILE_ATTRIBUTE_NORMAL, 0);
    if (hfile == INVALID_HANDLE_VALUE) return FALSE;

    ret = WriteFile(hfile, data, *size, size, NULL);

    CloseHandle(hfile);
    return ret;
}

static BOOL write_ttf_file(const char *fontname, char *tmp_name)
{
    void *rsrc_data;
    DWORD rsrc_size;

    rsrc_data = get_res_data( fontname, &rsrc_size );
    if (!rsrc_data) return FALSE;

    return write_tmp_file( rsrc_data, &rsrc_size, tmp_name );
}

static void check_font(const char* test, const LOGFONTA* lf, HFONT hfont)
{
    LOGFONTA getobj_lf;
    int ret, minlen = 0;

    if (!hfont)
        return;

    ret = GetObjectA(hfont, sizeof(getobj_lf), &getobj_lf);
    /* NT4 tries to be clever and only returns the minimum length */
    while (lf->lfFaceName[minlen] && minlen < LF_FACESIZE-1)
        minlen++;
    minlen += FIELD_OFFSET(LOGFONTA, lfFaceName) + 1;
    ok(ret == sizeof(LOGFONTA) || ret == minlen, "%s: GetObject returned %d\n", test, ret);
    ok(lf->lfHeight == getobj_lf.lfHeight ||
       broken((SHORT)lf->lfHeight == getobj_lf.lfHeight), /* win9x */
       "lfHeight: expect %08x got %08x\n", lf->lfHeight, getobj_lf.lfHeight);
    ok(lf->lfWidth == getobj_lf.lfWidth ||
       broken((SHORT)lf->lfWidth == getobj_lf.lfWidth), /* win9x */
       "lfWidth: expect %08x got %08x\n", lf->lfWidth, getobj_lf.lfWidth);
    ok(lf->lfEscapement == getobj_lf.lfEscapement ||
       broken((SHORT)lf->lfEscapement == getobj_lf.lfEscapement), /* win9x */
       "lfEscapement: expect %08x got %08x\n", lf->lfEscapement, getobj_lf.lfEscapement);
    ok(lf->lfOrientation == getobj_lf.lfOrientation ||
       broken((SHORT)lf->lfOrientation == getobj_lf.lfOrientation), /* win9x */
       "lfOrientation: expect %08x got %08x\n", lf->lfOrientation, getobj_lf.lfOrientation);
    ok(lf->lfWeight == getobj_lf.lfWeight ||
       broken((SHORT)lf->lfWeight == getobj_lf.lfWeight), /* win9x */
       "lfWeight: expect %08x got %08x\n", lf->lfWeight, getobj_lf.lfWeight);
    ok(lf->lfItalic == getobj_lf.lfItalic, "lfItalic: expect %02x got %02x\n", lf->lfItalic, getobj_lf.lfItalic);
    ok(lf->lfUnderline == getobj_lf.lfUnderline, "lfUnderline: expect %02x got %02x\n", lf->lfUnderline, getobj_lf.lfUnderline);
    ok(lf->lfStrikeOut == getobj_lf.lfStrikeOut, "lfStrikeOut: expect %02x got %02x\n", lf->lfStrikeOut, getobj_lf.lfStrikeOut);
    ok(lf->lfCharSet == getobj_lf.lfCharSet, "lfCharSet: expect %02x got %02x\n", lf->lfCharSet, getobj_lf.lfCharSet);
    ok(lf->lfOutPrecision == getobj_lf.lfOutPrecision, "lfOutPrecision: expect %02x got %02x\n", lf->lfOutPrecision, getobj_lf.lfOutPrecision);
    ok(lf->lfClipPrecision == getobj_lf.lfClipPrecision, "lfClipPrecision: expect %02x got %02x\n", lf->lfClipPrecision, getobj_lf.lfClipPrecision);
    ok(lf->lfQuality == getobj_lf.lfQuality, "lfQuality: expect %02x got %02x\n", lf->lfQuality, getobj_lf.lfQuality);
    ok(lf->lfPitchAndFamily == getobj_lf.lfPitchAndFamily, "lfPitchAndFamily: expect %02x got %02x\n", lf->lfPitchAndFamily, getobj_lf.lfPitchAndFamily);
    ok(!lstrcmpA(lf->lfFaceName, getobj_lf.lfFaceName) ||
       broken(!memcmp(lf->lfFaceName, getobj_lf.lfFaceName, LF_FACESIZE-1)), /* win9x doesn't ensure '\0' termination */
       "%s: font names don't match: %s != %s\n", test, lf->lfFaceName, getobj_lf.lfFaceName);
}

static HFONT create_font(const char* test, const LOGFONTA* lf)
{
    HFONT hfont = CreateFontIndirectA(lf);
    ok(hfont != 0, "%s: CreateFontIndirect failed\n", test);
    if (hfont)
        check_font(test, lf, hfont);
    return hfont;
}

static void test_logfont(void)
{
    LOGFONTA lf;
    HFONT hfont;

    memset(&lf, 0, sizeof lf);

    lf.lfCharSet = ANSI_CHARSET;
    lf.lfClipPrecision = CLIP_DEFAULT_PRECIS;
    lf.lfWeight = FW_DONTCARE;
    lf.lfHeight = 16;
    lf.lfWidth = 16;
    lf.lfQuality = DEFAULT_QUALITY;

    lstrcpyA(lf.lfFaceName, "Arial");
    hfont = create_font("Arial", &lf);
    DeleteObject(hfont);

    memset(&lf, 'A', sizeof(lf));
    hfont = CreateFontIndirectA(&lf);
    ok(hfont != 0, "CreateFontIndirectA with strange LOGFONT failed\n");
    
    lf.lfFaceName[LF_FACESIZE - 1] = 0;
    check_font("AAA...", &lf, hfont);
    DeleteObject(hfont);
}

static INT CALLBACK font_enum_proc(const LOGFONTA *elf, const TEXTMETRICA *ntm, DWORD type, LPARAM lParam)
{
    if (type & RASTER_FONTTYPE)
    {
	LOGFONTA *lf = (LOGFONTA *)lParam;
	*lf = *elf;
	return 0; /* stop enumeration */
    }

    return 1; /* continue enumeration */
}

static void compare_tm(const TEXTMETRICA *tm, const TEXTMETRICA *otm)
{
    ok(tm->tmHeight == otm->tmHeight, "tmHeight %d != %d\n", tm->tmHeight, otm->tmHeight);
    ok(tm->tmAscent == otm->tmAscent, "tmAscent %d != %d\n", tm->tmAscent, otm->tmAscent);
    ok(tm->tmDescent == otm->tmDescent, "tmDescent %d != %d\n", tm->tmDescent, otm->tmDescent);
    ok(tm->tmInternalLeading == otm->tmInternalLeading, "tmInternalLeading %d != %d\n", tm->tmInternalLeading, otm->tmInternalLeading);
    ok(tm->tmExternalLeading == otm->tmExternalLeading, "tmExternalLeading %d != %d\n", tm->tmExternalLeading, otm->tmExternalLeading);
    ok(tm->tmAveCharWidth == otm->tmAveCharWidth, "tmAveCharWidth %d != %d\n", tm->tmAveCharWidth, otm->tmAveCharWidth);
    ok(tm->tmMaxCharWidth == otm->tmMaxCharWidth, "tmMaxCharWidth %d != %d\n", tm->tmMaxCharWidth, otm->tmMaxCharWidth);
    ok(tm->tmWeight == otm->tmWeight, "tmWeight %d != %d\n", tm->tmWeight, otm->tmWeight);
    ok(tm->tmOverhang == otm->tmOverhang, "tmOverhang %d != %d\n", tm->tmOverhang, otm->tmOverhang);
    ok(tm->tmDigitizedAspectX == otm->tmDigitizedAspectX, "tmDigitizedAspectX %d != %d\n", tm->tmDigitizedAspectX, otm->tmDigitizedAspectX);
    ok(tm->tmDigitizedAspectY == otm->tmDigitizedAspectY, "tmDigitizedAspectY %d != %d\n", tm->tmDigitizedAspectY, otm->tmDigitizedAspectY);
    ok(tm->tmFirstChar == otm->tmFirstChar, "tmFirstChar %d != %d\n", tm->tmFirstChar, otm->tmFirstChar);
    ok(tm->tmLastChar == otm->tmLastChar, "tmLastChar %d != %d\n", tm->tmLastChar, otm->tmLastChar);
    ok(tm->tmDefaultChar == otm->tmDefaultChar, "tmDefaultChar %d != %d\n", tm->tmDefaultChar, otm->tmDefaultChar);
    ok(tm->tmBreakChar == otm->tmBreakChar, "tmBreakChar %d != %d\n", tm->tmBreakChar, otm->tmBreakChar);
    ok(tm->tmItalic == otm->tmItalic, "tmItalic %d != %d\n", tm->tmItalic, otm->tmItalic);
    ok(tm->tmUnderlined == otm->tmUnderlined, "tmUnderlined %d != %d\n", tm->tmUnderlined, otm->tmUnderlined);
    ok(tm->tmStruckOut == otm->tmStruckOut, "tmStruckOut %d != %d\n", tm->tmStruckOut, otm->tmStruckOut);
    ok(tm->tmPitchAndFamily == otm->tmPitchAndFamily, "tmPitchAndFamily %d != %d\n", tm->tmPitchAndFamily, otm->tmPitchAndFamily);
    ok(tm->tmCharSet == otm->tmCharSet, "tmCharSet %d != %d\n", tm->tmCharSet, otm->tmCharSet);
}

static void test_font_metrics(HDC hdc, HFONT hfont, LONG lfHeight,
                              LONG lfWidth, const char *test_str,
			      INT test_str_len, const TEXTMETRICA *tm_orig,
			      const SIZE *size_orig, INT width_of_A_orig,
			      INT scale_x, INT scale_y)
{
    LOGFONTA lf;
    OUTLINETEXTMETRICA otm;
    TEXTMETRICA tm;
    SIZE size;
    INT width_of_A, cx, cy;
    UINT ret;

    if (!hfont)
        return;

    ok(GetCurrentObject(hdc, OBJ_FONT) == hfont, "hfont should be selected\n");

    GetObjectA(hfont, sizeof(lf), &lf);

    if (GetOutlineTextMetricsA(hdc, 0, NULL))
    {
        otm.otmSize = sizeof(otm) / 2;
        ret = GetOutlineTextMetricsA(hdc, otm.otmSize, &otm);
        ok(ret == sizeof(otm)/2 /* XP */ ||
           ret == 1 /* Win9x */, "expected sizeof(otm)/2, got %u\n", ret);

        memset(&otm, 0x1, sizeof(otm));
        otm.otmSize = sizeof(otm);
        ret = GetOutlineTextMetricsA(hdc, otm.otmSize, &otm);
        ok(ret == sizeof(otm) /* XP */ ||
           ret == 1 /* Win9x */, "expected sizeof(otm), got %u\n", ret);

        memset(&tm, 0x2, sizeof(tm));
        ret = GetTextMetricsA(hdc, &tm);
        ok(ret, "GetTextMetricsA failed\n");
        /* the structure size is aligned */
        if (memcmp(&tm, &otm.otmTextMetrics, FIELD_OFFSET(TEXTMETRICA, tmCharSet) + 1))
        {
            ok(0, "tm != otm\n");
            compare_tm(&tm, &otm.otmTextMetrics);
        }

        tm = otm.otmTextMetrics;
if (0) /* these metrics are scaled too, but with rounding errors */
{
        ok(otm.otmAscent == tm.tmAscent, "ascent %d != %d\n", otm.otmAscent, tm.tmAscent);
        ok(otm.otmDescent == -tm.tmDescent, "descent %d != %d\n", otm.otmDescent, -tm.tmDescent);
}
        ok(otm.otmMacAscent == tm.tmAscent, "ascent %d != %d\n", otm.otmMacAscent, tm.tmAscent);
        ok(otm.otmDescent < 0, "otm.otmDescent should be < 0\n");
        ok(otm.otmMacDescent < 0, "otm.otmMacDescent should be < 0\n");
        ok(tm.tmDescent > 0, "tm.tmDescent should be > 0\n");
        ok(otm.otmMacDescent == -tm.tmDescent, "descent %d != %d\n", otm.otmMacDescent, -tm.tmDescent);
        ok(otm.otmEMSquare == 2048, "expected 2048, got %d\n", otm.otmEMSquare);
    }
    else
    {
        ret = GetTextMetricsA(hdc, &tm);
        ok(ret, "GetTextMetricsA failed\n");
    }

    cx = tm.tmAveCharWidth / tm_orig->tmAveCharWidth;
    cy = tm.tmHeight / tm_orig->tmHeight;
    ok(cx == scale_x && cy == scale_y, "height %d: expected scale_x %d, scale_y %d, got cx %d, cy %d\n",
       lfHeight, scale_x, scale_y, cx, cy);
    ok(tm.tmHeight == tm_orig->tmHeight * scale_y, "height %d != %d\n", tm.tmHeight, tm_orig->tmHeight * scale_y);
    ok(tm.tmAscent == tm_orig->tmAscent * scale_y, "ascent %d != %d\n", tm.tmAscent, tm_orig->tmAscent * scale_y);
    ok(tm.tmDescent == tm_orig->tmDescent * scale_y, "descent %d != %d\n", tm.tmDescent, tm_orig->tmDescent * scale_y);
    ok(near_match(tm.tmAveCharWidth, tm_orig->tmAveCharWidth * scale_x), "ave width %d != %d\n", tm.tmAveCharWidth, tm_orig->tmAveCharWidth * scale_x);
    ok(near_match(tm.tmMaxCharWidth, tm_orig->tmMaxCharWidth * scale_x), "max width %d != %d\n", tm.tmMaxCharWidth, tm_orig->tmMaxCharWidth * scale_x);

    ok(lf.lfHeight == lfHeight, "lfHeight %d != %d\n", lf.lfHeight, lfHeight);
    if (lf.lfHeight)
    {
        if (lf.lfWidth)
            ok(lf.lfWidth == tm.tmAveCharWidth, "lfWidth %d != tm %d\n", lf.lfWidth, tm.tmAveCharWidth);
    }
    else
        ok(lf.lfWidth == lfWidth, "lfWidth %d != %d\n", lf.lfWidth, lfWidth);

    GetTextExtentPoint32A(hdc, test_str, test_str_len, &size);

    ok(near_match(size.cx, size_orig->cx * scale_x), "cx %d != %d\n", size.cx, size_orig->cx * scale_x);
    ok(size.cy == size_orig->cy * scale_y, "cy %d != %d\n", size.cy, size_orig->cy * scale_y);

    GetCharWidthA(hdc, 'A', 'A', &width_of_A);

    ok(near_match(width_of_A, width_of_A_orig * scale_x), "width A %d != %d\n", width_of_A, width_of_A_orig * scale_x);
}

/* Test how GDI scales bitmap font metrics */
static void test_bitmap_font(void)
{
    static const char test_str[11] = "Test String";
    HDC hdc;
    LOGFONTA bitmap_lf;
    HFONT hfont, old_hfont;
    TEXTMETRICA tm_orig;
    SIZE size_orig;
    INT ret, i, width_orig, height_orig, scale, lfWidth;

    hdc = CreateCompatibleDC(0);

    /* "System" has only 1 pixel size defined, otherwise the test breaks */
    ret = EnumFontFamiliesA(hdc, "System", font_enum_proc, (LPARAM)&bitmap_lf);
    if (ret)
    {
	ReleaseDC(0, hdc);
	trace("no bitmap fonts were found, skipping the test\n");
	return;
    }

    trace("found bitmap font %s, height %d\n", bitmap_lf.lfFaceName, bitmap_lf.lfHeight);

    height_orig = bitmap_lf.lfHeight;
    lfWidth = bitmap_lf.lfWidth;

    hfont = create_font("bitmap", &bitmap_lf);
    old_hfont = SelectObject(hdc, hfont);
    ok(GetTextMetricsA(hdc, &tm_orig), "GetTextMetricsA failed\n");
    ok(GetTextExtentPoint32A(hdc, test_str, sizeof(test_str), &size_orig), "GetTextExtentPoint32A failed\n");
    ok(GetCharWidthA(hdc, 'A', 'A', &width_orig), "GetCharWidthA failed\n");
    SelectObject(hdc, old_hfont);
    DeleteObject(hfont);

    bitmap_lf.lfHeight = 0;
    bitmap_lf.lfWidth = 4;
    hfont = create_font("bitmap", &bitmap_lf);
    old_hfont = SelectObject(hdc, hfont);
    test_font_metrics(hdc, hfont, 0, 4, test_str, sizeof(test_str), &tm_orig, &size_orig, width_orig, 1, 1);
    SelectObject(hdc, old_hfont);
    DeleteObject(hfont);

    bitmap_lf.lfHeight = height_orig;
    bitmap_lf.lfWidth = lfWidth;

    /* test fractional scaling */
    for (i = 1; i <= height_orig * 6; i++)
    {
        INT nearest_height;

        bitmap_lf.lfHeight = i;
	hfont = create_font("fractional", &bitmap_lf);
        scale = (i + height_orig - 1) / height_orig;
        nearest_height = scale * height_orig;
        /* Only jump to the next height if the difference <= 25% original height */
        if (scale > 2 && nearest_height - i > height_orig / 4) scale--;
        /* The jump between unscaled and doubled is delayed by 1 in winnt+ but not in win9x,
           so we'll not test this particular height. */
        else if(scale == 2 && nearest_height - i == (height_orig / 4)) continue;
        else if(scale == 2 && nearest_height - i > (height_orig / 4 - 1)) scale--;
        old_hfont = SelectObject(hdc, hfont);
        test_font_metrics(hdc, hfont, bitmap_lf.lfHeight, 0, test_str, sizeof(test_str), &tm_orig, &size_orig, width_orig, 1, scale);
        SelectObject(hdc, old_hfont);
        DeleteObject(hfont);
    }

    /* test integer scaling 3x2 */
    bitmap_lf.lfHeight = height_orig * 2;
    bitmap_lf.lfWidth *= 3;
    hfont = create_font("3x2", &bitmap_lf);
    old_hfont = SelectObject(hdc, hfont);
    test_font_metrics(hdc, hfont, bitmap_lf.lfHeight, 0, test_str, sizeof(test_str), &tm_orig, &size_orig, width_orig, 3, 2);
    SelectObject(hdc, old_hfont);
    DeleteObject(hfont);

    /* test integer scaling 3x3 */
    bitmap_lf.lfHeight = height_orig * 3;
    bitmap_lf.lfWidth = 0;
    hfont = create_font("3x3", &bitmap_lf);
    old_hfont = SelectObject(hdc, hfont);
    test_font_metrics(hdc, hfont, bitmap_lf.lfHeight, 0, test_str, sizeof(test_str), &tm_orig, &size_orig, width_orig, 3, 3);
    SelectObject(hdc, old_hfont);
    DeleteObject(hfont);

    DeleteDC(hdc);
}

/* Test how GDI scales outline font metrics */
static void test_outline_font(void)
{
    static const char test_str[11] = "Test String";
    HDC hdc, hdc_2;
    LOGFONTA lf;
    HFONT hfont, old_hfont, old_hfont_2;
    OUTLINETEXTMETRICA otm;
    SIZE size_orig;
    INT width_orig, height_orig, lfWidth;
    XFORM xform;
    GLYPHMETRICS gm;
    MAT2 mat = { {0,1}, {0,0}, {0,0}, {0,1} };
    MAT2 mat2 = { {0x8000,0}, {0,0}, {0,0}, {0x8000,0} };
    POINT pt;
    INT ret;

    if (!is_truetype_font_installed("Arial"))
    {
        skip("Arial is not installed\n");
        return;
    }

    hdc = CreateCompatibleDC(0);

    memset(&lf, 0, sizeof(lf));
    strcpy(lf.lfFaceName, "Arial");
    lf.lfHeight = 72;
    hfont = create_font("outline", &lf);
    old_hfont = SelectObject(hdc, hfont);
    otm.otmSize = sizeof(otm);
    ok(GetOutlineTextMetricsA(hdc, sizeof(otm), &otm), "GetTextMetricsA failed\n");
    ok(GetTextExtentPoint32A(hdc, test_str, sizeof(test_str), &size_orig), "GetTextExtentPoint32A failed\n");
    ok(GetCharWidthA(hdc, 'A', 'A', &width_orig), "GetCharWidthA failed\n");

    test_font_metrics(hdc, hfont, lf.lfHeight, otm.otmTextMetrics.tmAveCharWidth, test_str, sizeof(test_str), &otm.otmTextMetrics, &size_orig, width_orig, 1, 1);
    SelectObject(hdc, old_hfont);
    DeleteObject(hfont);

    /* font of otmEMSquare height helps to avoid a lot of rounding errors */
    lf.lfHeight = otm.otmEMSquare;
    lf.lfHeight = -lf.lfHeight;
    hfont = create_font("outline", &lf);
    old_hfont = SelectObject(hdc, hfont);
    otm.otmSize = sizeof(otm);
    ok(GetOutlineTextMetricsA(hdc, sizeof(otm), &otm), "GetTextMetricsA failed\n");
    ok(GetTextExtentPoint32A(hdc, test_str, sizeof(test_str), &size_orig), "GetTextExtentPoint32A failed\n");
    ok(GetCharWidthA(hdc, 'A', 'A', &width_orig), "GetCharWidthA failed\n");
    SelectObject(hdc, old_hfont);
    DeleteObject(hfont);

    height_orig = otm.otmTextMetrics.tmHeight;
    lfWidth = otm.otmTextMetrics.tmAveCharWidth;

    /* test integer scaling 3x2 */
    lf.lfHeight = height_orig * 2;
    lf.lfWidth = lfWidth * 3;
    hfont = create_font("3x2", &lf);
    old_hfont = SelectObject(hdc, hfont);
    test_font_metrics(hdc, hfont, lf.lfHeight, lf.lfWidth, test_str, sizeof(test_str), &otm.otmTextMetrics, &size_orig, width_orig, 3, 2);
    SelectObject(hdc, old_hfont);
    DeleteObject(hfont);

    /* test integer scaling 3x3 */
    lf.lfHeight = height_orig * 3;
    lf.lfWidth = lfWidth * 3;
    hfont = create_font("3x3", &lf);
    old_hfont = SelectObject(hdc, hfont);
    test_font_metrics(hdc, hfont, lf.lfHeight, lf.lfWidth, test_str, sizeof(test_str), &otm.otmTextMetrics, &size_orig, width_orig, 3, 3);
    SelectObject(hdc, old_hfont);
    DeleteObject(hfont);

    /* test integer scaling 1x1 */
    lf.lfHeight = height_orig * 1;
    lf.lfWidth = lfWidth * 1;
    hfont = create_font("1x1", &lf);
    old_hfont = SelectObject(hdc, hfont);
    test_font_metrics(hdc, hfont, lf.lfHeight, lf.lfWidth, test_str, sizeof(test_str), &otm.otmTextMetrics, &size_orig, width_orig, 1, 1);
    SelectObject(hdc, old_hfont);
    DeleteObject(hfont);

    /* test integer scaling 1x1 */
    lf.lfHeight = height_orig;
    lf.lfWidth = 0;
    hfont = create_font("1x1", &lf);
    old_hfont = SelectObject(hdc, hfont);
    test_font_metrics(hdc, hfont, lf.lfHeight, lf.lfWidth, test_str, sizeof(test_str), &otm.otmTextMetrics, &size_orig, width_orig, 1, 1);

    /* with an identity matrix */
    memset(&gm, 0, sizeof(gm));
    SetLastError(0xdeadbeef);
    ret = GetGlyphOutlineA(hdc, 'A', GGO_METRICS, &gm, 0, NULL, &mat);
    ok(ret != GDI_ERROR, "GetGlyphOutlineA error %d\n", GetLastError());
    trace("gm.gmCellIncX %d, width_orig %d\n", gm.gmCellIncX, width_orig);
    ok(gm.gmCellIncX == width_orig, "incX %d != %d\n", gm.gmCellIncX, width_orig);
    ok(gm.gmCellIncY == 0, "incY %d != 0\n", gm.gmCellIncY);
    /* with a custom matrix */
    memset(&gm, 0, sizeof(gm));
    SetLastError(0xdeadbeef);
    ret = GetGlyphOutlineA(hdc, 'A', GGO_METRICS, &gm, 0, NULL, &mat2);
    ok(ret != GDI_ERROR, "GetGlyphOutlineA error %d\n", GetLastError());
    trace("gm.gmCellIncX %d, width_orig %d\n", gm.gmCellIncX, width_orig);
    ok(gm.gmCellIncX == width_orig/2, "incX %d != %d\n", gm.gmCellIncX, width_orig/2);
    ok(gm.gmCellIncY == 0, "incY %d != 0\n", gm.gmCellIncY);

    /* Test that changing the DC transformation affects only the font
     * selected on this DC and doesn't affect the same font selected on
     * another DC.
     */
    hdc_2 = CreateCompatibleDC(0);
    old_hfont_2 = SelectObject(hdc_2, hfont);
    test_font_metrics(hdc_2, hfont, lf.lfHeight, lf.lfWidth, test_str, sizeof(test_str), &otm.otmTextMetrics, &size_orig, width_orig, 1, 1);

    SetMapMode(hdc, MM_ANISOTROPIC);

    /* font metrics on another DC should be unchanged */
    test_font_metrics(hdc_2, hfont, lf.lfHeight, lf.lfWidth, test_str, sizeof(test_str), &otm.otmTextMetrics, &size_orig, width_orig, 1, 1);

    /* test restrictions of compatibility mode GM_COMPATIBLE */
    /*  part 1: rescaling only X should not change font scaling on screen.
                So compressing the X axis by 2 is not done, and this
                appears as X scaling of 2 that no one requested. */
    SetWindowExtEx(hdc, 100, 100, NULL);
    SetViewportExtEx(hdc, 50, 100, NULL);
    test_font_metrics(hdc, hfont, lf.lfHeight, lf.lfWidth, test_str, sizeof(test_str), &otm.otmTextMetrics, &size_orig, width_orig, 2, 1);
    /* font metrics on another DC should be unchanged */
    test_font_metrics(hdc_2, hfont, lf.lfHeight, lf.lfWidth, test_str, sizeof(test_str), &otm.otmTextMetrics, &size_orig, width_orig, 1, 1);

    /*  part 2: rescaling only Y should change font scaling.
                As also X is scaled by a factor of 2, but this is not
                requested by the DC transformation, we get a scaling factor
                of 2 in the X coordinate. */
    SetViewportExtEx(hdc, 100, 200, NULL);
    test_font_metrics(hdc, hfont, lf.lfHeight, lf.lfWidth, test_str, sizeof(test_str), &otm.otmTextMetrics, &size_orig, width_orig, 2, 1);
    /* font metrics on another DC should be unchanged */
    test_font_metrics(hdc_2, hfont, lf.lfHeight, lf.lfWidth, test_str, sizeof(test_str), &otm.otmTextMetrics, &size_orig, width_orig, 1, 1);

    /* restore scaling */
    SetMapMode(hdc, MM_TEXT);

    /* font metrics on another DC should be unchanged */
    test_font_metrics(hdc_2, hfont, lf.lfHeight, lf.lfWidth, test_str, sizeof(test_str), &otm.otmTextMetrics, &size_orig, width_orig, 1, 1);

    SelectObject(hdc_2, old_hfont_2);
    DeleteDC(hdc_2);

    if (!SetGraphicsMode(hdc, GM_ADVANCED))
    {
        SelectObject(hdc, old_hfont);
        DeleteObject(hfont);
        DeleteDC(hdc);
        skip("GM_ADVANCED is not supported on this platform\n");
        return;
    }

    xform.eM11 = 20.0f;
    xform.eM12 = 0.0f;
    xform.eM21 = 0.0f;
    xform.eM22 = 20.0f;
    xform.eDx = 0.0f;
    xform.eDy = 0.0f;

    SetLastError(0xdeadbeef);
    ret = SetWorldTransform(hdc, &xform);
    ok(ret, "SetWorldTransform error %u\n", GetLastError());

    test_font_metrics(hdc, hfont, lf.lfHeight, lf.lfWidth, test_str, sizeof(test_str), &otm.otmTextMetrics, &size_orig, width_orig, 1, 1);

    /* with an identity matrix */
    memset(&gm, 0, sizeof(gm));
    SetLastError(0xdeadbeef);
    ret = GetGlyphOutlineA(hdc, 'A', GGO_METRICS, &gm, 0, NULL, &mat);
    ok(ret != GDI_ERROR, "GetGlyphOutlineA error %d\n", GetLastError());
    trace("gm.gmCellIncX %d, width_orig %d\n", gm.gmCellIncX, width_orig);
    pt.x = width_orig; pt.y = 0;
    LPtoDP(hdc, &pt, 1);
    ok(gm.gmCellIncX == pt.x, "incX %d != %d\n", gm.gmCellIncX, pt.x);
    ok(gm.gmCellIncX == 20 * width_orig, "incX %d != %d\n", gm.gmCellIncX, 20 * width_orig);
    ok(gm.gmCellIncY == 0, "incY %d != 0\n", gm.gmCellIncY);
    /* with a custom matrix */
    memset(&gm, 0, sizeof(gm));
    SetLastError(0xdeadbeef);
    ret = GetGlyphOutlineA(hdc, 'A', GGO_METRICS, &gm, 0, NULL, &mat2);
    ok(ret != GDI_ERROR, "GetGlyphOutlineA error %d\n", GetLastError());
    trace("gm.gmCellIncX %d, width_orig %d\n", gm.gmCellIncX, width_orig);
    pt.x = width_orig; pt.y = 0;
    LPtoDP(hdc, &pt, 1);
    ok(gm.gmCellIncX == pt.x/2, "incX %d != %d\n", gm.gmCellIncX, pt.x/2);
    ok(near_match(gm.gmCellIncX, 10 * width_orig), "incX %d != %d\n", gm.gmCellIncX, 10 * width_orig);
    ok(gm.gmCellIncY == 0, "incY %d != 0\n", gm.gmCellIncY);

    SetLastError(0xdeadbeef);
    ret = SetMapMode(hdc, MM_LOMETRIC);
    ok(ret == MM_TEXT, "expected MM_TEXT, got %d, error %u\n", ret, GetLastError());

    test_font_metrics(hdc, hfont, lf.lfHeight, lf.lfWidth, test_str, sizeof(test_str), &otm.otmTextMetrics, &size_orig, width_orig, 1, 1);

    /* with an identity matrix */
    memset(&gm, 0, sizeof(gm));
    SetLastError(0xdeadbeef);
    ret = GetGlyphOutlineA(hdc, 'A', GGO_METRICS, &gm, 0, NULL, &mat);
    ok(ret != GDI_ERROR, "GetGlyphOutlineA error %d\n", GetLastError());
    trace("gm.gmCellIncX %d, width_orig %d\n", gm.gmCellIncX, width_orig);
    pt.x = width_orig; pt.y = 0;
    LPtoDP(hdc, &pt, 1);
    ok(near_match(gm.gmCellIncX, pt.x), "incX %d != %d\n", gm.gmCellIncX, pt.x);
    ok(gm.gmCellIncY == 0, "incY %d != 0\n", gm.gmCellIncY);
    /* with a custom matrix */
    memset(&gm, 0, sizeof(gm));
    SetLastError(0xdeadbeef);
    ret = GetGlyphOutlineA(hdc, 'A', GGO_METRICS, &gm, 0, NULL, &mat2);
    ok(ret != GDI_ERROR, "GetGlyphOutlineA error %d\n", GetLastError());
    trace("gm.gmCellIncX %d, width_orig %d\n", gm.gmCellIncX, width_orig);
    pt.x = width_orig; pt.y = 0;
    LPtoDP(hdc, &pt, 1);
    ok(near_match(gm.gmCellIncX, (pt.x + 1)/2), "incX %d != %d\n", gm.gmCellIncX, (pt.x + 1)/2);
    ok(gm.gmCellIncY == 0, "incY %d != 0\n", gm.gmCellIncY);

    SetLastError(0xdeadbeef);
    ret = SetMapMode(hdc, MM_TEXT);
    ok(ret == MM_LOMETRIC, "expected MM_LOMETRIC, got %d, error %u\n", ret, GetLastError());

    test_font_metrics(hdc, hfont, lf.lfHeight, lf.lfWidth, test_str, sizeof(test_str), &otm.otmTextMetrics, &size_orig, width_orig, 1, 1);

    /* with an identity matrix */
    memset(&gm, 0, sizeof(gm));
    SetLastError(0xdeadbeef);
    ret = GetGlyphOutlineA(hdc, 'A', GGO_METRICS, &gm, 0, NULL, &mat);
    ok(ret != GDI_ERROR, "GetGlyphOutlineA error %d\n", GetLastError());
    trace("gm.gmCellIncX %d, width_orig %d\n", gm.gmCellIncX, width_orig);
    pt.x = width_orig; pt.y = 0;
    LPtoDP(hdc, &pt, 1);
    ok(gm.gmCellIncX == pt.x, "incX %d != %d\n", gm.gmCellIncX, pt.x);
    ok(gm.gmCellIncX == 20 * width_orig, "incX %d != %d\n", gm.gmCellIncX, 20 * width_orig);
    ok(gm.gmCellIncY == 0, "incY %d != 0\n", gm.gmCellIncY);
    /* with a custom matrix */
    memset(&gm, 0, sizeof(gm));
    SetLastError(0xdeadbeef);
    ret = GetGlyphOutlineA(hdc, 'A', GGO_METRICS, &gm, 0, NULL, &mat2);
    ok(ret != GDI_ERROR, "GetGlyphOutlineA error %d\n", GetLastError());
    trace("gm.gmCellIncX %d, width_orig %d\n", gm.gmCellIncX, width_orig);
    pt.x = width_orig; pt.y = 0;
    LPtoDP(hdc, &pt, 1);
    ok(gm.gmCellIncX == pt.x/2, "incX %d != %d\n", gm.gmCellIncX, pt.x/2);
    ok(gm.gmCellIncX == 10 * width_orig, "incX %d != %d\n", gm.gmCellIncX, 10 * width_orig);
    ok(gm.gmCellIncY == 0, "incY %d != 0\n", gm.gmCellIncY);

    SelectObject(hdc, old_hfont);
    DeleteObject(hfont);
    DeleteDC(hdc);
}

static INT CALLBACK find_font_proc(const LOGFONTA *elf, const TEXTMETRICA *ntm, DWORD type, LPARAM lParam)
{
    LOGFONTA *lf = (LOGFONTA *)lParam;

    if (elf->lfHeight == lf->lfHeight && !strcmp(elf->lfFaceName, lf->lfFaceName))
    {
        *lf = *elf;
        return 0; /* stop enumeration */
    }
    return 1; /* continue enumeration */
}

static BOOL is_CJK(void)
{
    return (system_lang_id == LANG_CHINESE || system_lang_id == LANG_JAPANESE || system_lang_id == LANG_KOREAN);
}

#define FH_SCALE 0x80000000
static void test_bitmap_font_metrics(void)
{
    static const WORD skip_rtl[] = {LANG_ARABIC, LANG_HEBREW, 0};
    static const struct font_data
    {
        const char face_name[LF_FACESIZE];
        int weight, height, ascent, descent, int_leading, ext_leading;
        int ave_char_width, max_char_width, dpi;
        BYTE first_char, last_char, def_char, break_char;
        DWORD ansi_bitfield;
<<<<<<< HEAD
    } fd[] =
    {
        { "MS Sans Serif", FW_NORMAL, 13, 11, 2, 2, 0, 5, 11, 96, FS_LATIN1 | FS_LATIN2 | FS_CYRILLIC },
        { "MS Sans Serif", FW_NORMAL, 16, 13, 3, 3, 0, 7, 14, 96, FS_LATIN1 | FS_LATIN2 | FS_CYRILLIC },
        { "MS Sans Serif", FW_NORMAL, 20, 16, 4, 4, 0, 8, 16, 96, FS_LATIN1 | FS_CYRILLIC },
        { "MS Sans Serif", FW_NORMAL, 20, 16, 4, 4, 0, 8, 18, 96, FS_LATIN2 },
        { "MS Sans Serif", FW_NORMAL, 24, 19, 5, 6, 0, 9, 19, 96, FS_LATIN1 },
        { "MS Sans Serif", FW_NORMAL, 24, 19, 5, 6, 0, 9, 24, 96, FS_LATIN2 },
        { "MS Sans Serif", FW_NORMAL, 24, 19, 5, 6, 0, 9, 20, 96, FS_CYRILLIC },
        { "MS Sans Serif", FW_NORMAL, 29, 23, 6, 5, 0, 12, 24, 96, FS_LATIN1 },
        { "MS Sans Serif", FW_NORMAL, 29, 23, 6, 6, 0, 12, 24, 96, FS_LATIN2 },
        { "MS Sans Serif", FW_NORMAL, 29, 23, 6, 5, 0, 12, 25, 96, FS_CYRILLIC },
        { "MS Sans Serif", FW_NORMAL, 37, 29, 8, 5, 0, 16, 32, 96, FS_LATIN1 | FS_LATIN2 | FS_CYRILLIC },

        { "MS Sans Serif", FW_NORMAL, 16, 13, 3, 3, 0, 7, 14, 120, FS_LATIN1 | FS_LATIN2 | FS_CYRILLIC },
        { "MS Sans Serif", FW_NORMAL, 20, 16, 4, 4, 0, 8, 18, 120, FS_LATIN1 | FS_LATIN2 },
        { "MS Sans Serif", FW_NORMAL, 20, 16, 4, 4, 0, 8, 17, 120, FS_CYRILLIC },
        { "MS Sans Serif", FW_NORMAL, 25, 20, 5, 5, 0, 10, 21, 120, FS_LATIN1 | FS_LATIN2 | FS_CYRILLIC },
        { "MS Sans Serif", FW_NORMAL, 29, 23, 6, 6, 0, 12, 24, 120, FS_LATIN1 | FS_LATIN2 },
        { "MS Sans Serif", FW_NORMAL, 29, 23, 6, 5, 0, 12, 24, 120, FS_CYRILLIC },
        { "MS Sans Serif", FW_NORMAL, 36, 29, 7, 6, 0, 15, 30, 120, FS_LATIN1 | FS_LATIN2 | FS_CYRILLIC },
        { "MS Sans Serif", FW_NORMAL, 46, 37, 9, 6, 0, 20, 40, 120, FS_LATIN1 | FS_LATIN2 | FS_CYRILLIC },

        { "MS Serif", FW_NORMAL, 10, 8, 2, 2, 0, 4, 8, 96, FS_LATIN1 | FS_LATIN2 },
        { "MS Serif", FW_NORMAL, 10, 8, 2, 2, 0, 5, 8, 96, FS_CYRILLIC },
        { "MS Serif", FW_NORMAL, 11, 9, 2, 2, 0, 5, 9, 96, FS_LATIN1 | FS_LATIN2 | FS_CYRILLIC },
        { "MS Serif", FW_NORMAL, 13, 11, 2, 2, 0, 5, 11, 96, FS_LATIN1 },
        { "MS Serif", FW_NORMAL, 13, 11, 2, 2, 0, 5, 12, 96, FS_LATIN2 | FS_CYRILLIC },
        { "MS Serif", FW_NORMAL, 16, 13, 3, 3, 0, 6, 14, 96, FS_LATIN1 | FS_LATIN2 },
        { "MS Serif", FW_NORMAL, 16, 13, 3, 3, 0, 6, 16, 96, FS_CYRILLIC },
        { "MS Serif", FW_NORMAL, 19, 15, 4, 3, 0, 8, 18, 96, FS_LATIN1 | FS_LATIN2 },
        { "MS Serif", FW_NORMAL, 19, 15, 4, 3, 0, 8, 19, 96, FS_CYRILLIC },
        { "MS Serif", FW_NORMAL, 21, 16, 5, 3, 0, 9, 17, 96, FS_LATIN1 },
        { "MS Serif", FW_NORMAL, 21, 16, 5, 3, 0, 9, 22, 96, FS_LATIN2 },
        { "MS Serif", FW_NORMAL, 21, 16, 5, 3, 0, 9, 23, 96, FS_CYRILLIC },
        { "MS Serif", FW_NORMAL, 27, 21, 6, 3, 0, 12, 23, 96, FS_LATIN1 },
        { "MS Serif", FW_NORMAL, 27, 21, 6, 3, 0, 12, 26, 96, FS_LATIN2 },
        { "MS Serif", FW_NORMAL, 27, 21, 6, 3, 0, 12, 27, 96, FS_CYRILLIC },
        { "MS Serif", FW_NORMAL, 35, 27, 8, 3, 0, 16, 33, 96, FS_LATIN1 | FS_LATIN2 },
        { "MS Serif", FW_NORMAL, 35, 27, 8, 3, 0, 16, 34, 96, FS_CYRILLIC },

        { "MS Serif", FW_NORMAL, 16, 13, 3, 3, 0, 6, 14, 120, FS_LATIN1 | FS_CYRILLIC },
        { "MS Serif", FW_NORMAL, 16, 13, 3, 3, 0, 6, 13, 120, FS_LATIN2 },
        { "MS Serif", FW_NORMAL, 20, 16, 4, 4, 0, 8, 18, 120, FS_LATIN1 | FS_CYRILLIC },
        { "MS Serif", FW_NORMAL, 20, 16, 4, 4, 0, 8, 15, 120, FS_LATIN2 },
        { "MS Serif", FW_NORMAL, 23, 18, 5, 3, 0, 10, 21, 120, FS_LATIN1 | FS_CYRILLIC },
        { "MS Serif", FW_NORMAL, 23, 18, 5, 3, 0, 10, 19, 120, FS_LATIN2 },
        { "MS Serif", FW_NORMAL, 27, 21, 6, 4, 0, 12, 23, 120, FS_LATIN1 | FS_LATIN2 },
        { "MS Serif", FW_MEDIUM, 27, 22, 5, 2, 0, 12, 30, 120, FS_CYRILLIC },
        { "MS Serif", FW_NORMAL, 33, 26, 7, 3, 0, 14, 30, 120, FS_LATIN1 | FS_LATIN2 },
        { "MS Serif", FW_MEDIUM, 32, 25, 7, 2, 0, 14, 32, 120, FS_CYRILLIC },
        { "MS Serif", FW_NORMAL, 43, 34, 9, 3, 0, 19, 39, 120, FS_LATIN1 | FS_LATIN2 | FS_CYRILLIC },

        { "Courier", FW_NORMAL, 13, 11, 2, 0, 0, 8, 8, 96, FS_LATIN1 | FS_LATIN2 | FS_CYRILLIC },
        { "Courier", FW_NORMAL, 16, 13, 3, 0, 0, 9, 9, 96, FS_LATIN1 | FS_LATIN2 | FS_CYRILLIC },
        { "Courier", FW_NORMAL, 20, 16, 4, 0, 0, 12, 12, 96, FS_LATIN1 | FS_LATIN2 | FS_CYRILLIC },

        { "Courier", FW_NORMAL, 16, 13, 3, 0, 0, 9, 9, 120, FS_LATIN1 | FS_LATIN2 | FS_CYRILLIC },
        { "Courier", FW_NORMAL, 20, 16, 4, 0, 0, 12, 12, 120, FS_LATIN1 | FS_LATIN2 | FS_CYRILLIC },
        { "Courier", FW_NORMAL, 25, 20, 5, 0, 0, 15, 15, 120, FS_LATIN1 | FS_LATIN2 | FS_CYRILLIC },

        { "System", FW_BOLD, 16, 13, 3, 3, 0, 7, 14, 96, FS_LATIN1 },
        { "System", FW_BOLD, 16, 13, 3, 3, 0, 7, 15, 96, FS_LATIN2 | FS_CYRILLIC },
/*
 * TODO:  the system for CP932 should be NORMAL, not BOLD.  However that would
 *        require a new system.sfd for that font
 */
        { "System", FW_BOLD, 18, 16, 2, 0, 2, 8, 16, 96, FS_JISJAPAN },

        { "System", FW_BOLD, 20, 16, 4, 4, 0, 9, 14, 120, FS_LATIN1 },
        { "System", FW_BOLD, 20, 16, 4, 4, 0, 9, 17, 120, FS_LATIN2 | FS_CYRILLIC },

        { "Small Fonts", FW_NORMAL, 3, 2, 1, 0, 0, 1, 2, 96, FS_LATIN1 },
        { "Small Fonts", FW_NORMAL, 3, 2, 1, 0, 0, 1, 8, 96, FS_LATIN2 | FS_CYRILLIC },
        { "Small Fonts", FW_NORMAL, 3, 2, 1, 0, 0, 2, 4, 96, FS_JISJAPAN },
        { "Small Fonts", FW_NORMAL, 5, 4, 1, 1, 0, 3, 4, 96, FS_LATIN1 },
        { "Small Fonts", FW_NORMAL, 5, 4, 1, 1, 0, 2, 8, 96, FS_LATIN2 | FS_CYRILLIC },
        { "Small Fonts", FW_NORMAL, 5, 4, 1, 0, 0, 3, 6, 96, FS_JISJAPAN },
        { "Small Fonts", FW_NORMAL, 6, 5, 1, 1, 0, 3, 13, 96, FS_LATIN1 },
        { "Small Fonts", FW_NORMAL, 6, 5, 1, 1, 0, 3, 8, 96, FS_LATIN2 | FS_CYRILLIC },
        { "Small Fonts", FW_NORMAL, 6, 5, 1, 0, 0, 4, 8, 96, FS_JISJAPAN },
        { "Small Fonts", FW_NORMAL, 8, 7, 1, 1, 0, 4, 7, 96, FS_LATIN1 },
        { "Small Fonts", FW_NORMAL, 8, 7, 1, 1, 0, 4, 8, 96, FS_LATIN2 | FS_CYRILLIC },
        { "Small Fonts", FW_NORMAL, 8, 7, 1, 0, 0, 5, 10, 96, FS_JISJAPAN },
        { "Small Fonts", FW_NORMAL, 10, 8, 2, 2, 0, 4, 8, 96, FS_LATIN1 | FS_LATIN2 },
        { "Small Fonts", FW_NORMAL, 10, 8, 2, 2, 0, 5, 8, 96, FS_CYRILLIC },
        { "Small Fonts", FW_NORMAL, 10, 8, 2, 0, 0, 6, 12, 96, FS_JISJAPAN },
        { "Small Fonts", FW_NORMAL, 11, 9, 2, 2, 0, 5, 9, 96, FS_LATIN1 | FS_LATIN2 | FS_CYRILLIC },
        { "Small Fonts", FW_NORMAL, 11, 9, 2, 0, 0, 7, 14, 96, FS_JISJAPAN },

        { "Small Fonts", FW_NORMAL, 3, 2, 1, 0, 0, 1, 2, 120, FS_LATIN1 | FS_JISJAPAN },
        { "Small Fonts", FW_NORMAL, 3, 2, 1, 0, 0, 1, 8, 120, FS_LATIN2 | FS_CYRILLIC },
        { "Small Fonts", FW_NORMAL, 6, 5, 1, 1, 0, 3, 5, 120, FS_LATIN1 | FS_JISJAPAN },
        { "Small Fonts", FW_NORMAL, 6, 5, 1, 1, 0, 3, 8, 120, FS_LATIN2 | FS_CYRILLIC },
        { "Small Fonts", FW_NORMAL, 8, 7, 1, 1, 0, 4, 7, 120, FS_LATIN1 | FS_JISJAPAN },
        { "Small Fonts", FW_NORMAL, 8, 7, 1, 1, 0, 4, 8, 120, FS_LATIN2 | FS_CYRILLIC },
        { "Small Fonts", FW_NORMAL, 10, 8, 2, 2, 0, 5, 9, 120, FS_LATIN1 | FS_LATIN2 | FS_JISJAPAN },
        { "Small Fonts", FW_NORMAL, 10, 8, 2, 2, 0, 5, 8, 120, FS_CYRILLIC },
        { "Small Fonts", FW_NORMAL, 12, 10, 2, 2, 0, 5, 10, 120, FS_LATIN1 | FS_LATIN2 | FS_JISJAPAN },
        { "Small Fonts", FW_NORMAL, 12, 10, 2, 2, 0, 6, 10, 120, FS_CYRILLIC },
        { "Small Fonts", FW_NORMAL, 13, 11, 2, 2, 0, 6, 12, 120, FS_LATIN1 | FS_LATIN2 | FS_JISJAPAN },
        { "Small Fonts", FW_NORMAL, 13, 11, 2, 2, 0, 6, 11, 120, FS_CYRILLIC },

        { "Fixedsys", FW_NORMAL, 15, 12, 3, 3, 0, 8, 8, 96, FS_LATIN1 | FS_LATIN2 },
        { "Fixedsys", FW_NORMAL, 16, 12, 4, 3, 0, 8, 8, 96, FS_CYRILLIC },
        { "FixedSys", FW_NORMAL, 18, 16, 2, 0, 0, 8, 16, 96, FS_JISJAPAN },

        /* The 120dpi version still has its dpi marked as 96 */
        { "Fixedsys", FW_NORMAL, 20, 16, 4, 2, 0, 10, 10, 96, FS_LATIN1 | FS_LATIN2 | FS_CYRILLIC }
=======
        const WORD *skip_lang_id;
        int scaled_height;
    } fd[] =
    {
        { "MS Sans Serif", FW_NORMAL, FH_SCALE | 6, 11, 2, 2, 0, 5, 11, 96, 0x20, 0xff, 0x81, 0x20, FS_LATIN1 | FS_LATIN2, skip_rtl, 13 },
        { "MS Sans Serif", FW_NORMAL, FH_SCALE | 6, 11, 2, 2, 0, 5, 11, 96, 0x20, 0xff, 0x7f, 0x20, FS_CYRILLIC, 0, 13 },
        { "MS Sans Serif", FW_NORMAL, FH_SCALE | 8, 11, 2, 2, 0, 5, 11, 96, 0x20, 0xff, 0x81, 0x20, FS_LATIN1 | FS_LATIN2, skip_rtl, 13 },
        { "MS Sans Serif", FW_NORMAL, FH_SCALE | 8, 11, 2, 2, 0, 5, 11, 96, 0x20, 0xff, 0x7f, 0x20, FS_CYRILLIC, 0, 13 },
        { "MS Sans Serif", FW_NORMAL, FH_SCALE | 10, 11, 2, 2, 0, 5, 11, 96, 0x20, 0xff, 0x81, 0x20, FS_LATIN1 | FS_LATIN2, skip_rtl, 13 },
        { "MS Sans Serif", FW_NORMAL, FH_SCALE | 10, 11, 2, 2, 0, 5, 11, 96, 0x20, 0xff, 0x7f, 0x20, FS_CYRILLIC, 0, 13 },
        { "MS Sans Serif", FW_NORMAL, FH_SCALE | 14, 11, 2, 2, 0, 5, 11, 96, 0x20, 0xff, 0x81, 0x20, FS_LATIN1 | FS_LATIN2, skip_rtl, 13 },
        { "MS Sans Serif", FW_NORMAL, FH_SCALE | 14, 11, 2, 2, 0, 5, 11, 96, 0x20, 0xff, 0x7f, 0x20, FS_CYRILLIC, 0, 13 },
        { "MS Sans Serif", FW_NORMAL, FH_SCALE | 18, 13, 3, 3, 0, 7, 14, 96, 0x20, 0xff, 0x81, 0x20, FS_LATIN1 | FS_LATIN2, skip_rtl, 16 },
        { "MS Sans Serif", FW_NORMAL, FH_SCALE | 18, 13, 3, 3, 0, 7, 14, 96, 0x20, 0xff, 0x7f, 0x20, FS_CYRILLIC, 0, 16 },

        { "MS Sans Serif", FW_NORMAL, FH_SCALE | 6, 13, 3, 3, 0, 7, 14, 120, 0x20, 0xff, 0x81, 0x20, FS_LATIN1 | FS_LATIN2, 0, 16 },
        { "MS Sans Serif", FW_NORMAL, FH_SCALE | 6, 13, 3, 3, 0, 7, 14, 120, 0x20, 0xff, 0x7f, 0x20, FS_CYRILLIC, 0, 16 },
        { "MS Sans Serif", FW_NORMAL, FH_SCALE | 8, 13, 3, 3, 0, 7, 14, 120, 0x20, 0xff, 0x81, 0x20, FS_LATIN1 | FS_LATIN2, 0, 16 },
        { "MS Sans Serif", FW_NORMAL, FH_SCALE | 8, 13, 3, 3, 0, 7, 14, 120, 0x20, 0xff, 0x7f, 0x20, FS_CYRILLIC, 0, 16 },
        { "MS Sans Serif", FW_NORMAL, FH_SCALE | 10, 13, 3, 3, 0, 7, 14, 120, 0x20, 0xff, 0x81, 0x20, FS_LATIN1 | FS_LATIN2, 0, 16 },
        { "MS Sans Serif", FW_NORMAL, FH_SCALE | 10, 13, 3, 3, 0, 7, 14, 120, 0x20, 0xff, 0x7f, 0x20, FS_CYRILLIC, 0, 16 },
        { "MS Sans Serif", FW_NORMAL, FH_SCALE | 14, 13, 3, 3, 0, 7, 14, 120, 0x20, 0xff, 0x81, 0x20, FS_LATIN1 | FS_LATIN2, 0, 16 },
        { "MS Sans Serif", FW_NORMAL, FH_SCALE | 14, 13, 3, 3, 0, 7, 14, 120, 0x20, 0xff, 0x7f, 0x20, FS_CYRILLIC, 0, 16 },
        { "MS Sans Serif", FW_NORMAL, FH_SCALE | 18, 13, 3, 3, 0, 7, 14, 120, 0x20, 0xff, 0x81, 0x20, FS_LATIN1 | FS_LATIN2, 0, 16 },
        { "MS Sans Serif", FW_NORMAL, FH_SCALE | 18, 13, 3, 3, 0, 7, 14, 120, 0x20, 0xff, 0x7f, 0x20, FS_CYRILLIC, 0, 16 },

        { "MS Sans Serif", FW_NORMAL, 13, 11, 2, 2, 0, 5, 11, 96, 0x20, 0xff, 0x81, 0x20, FS_LATIN1 | FS_LATIN2 },
        { "MS Sans Serif", FW_NORMAL, 13, 11, 2, 2, 0, 5, 11, 96, 0x20, 0xff, 0x7f, 0x20, FS_CYRILLIC },
        { "MS Sans Serif", FW_NORMAL, 16, 13, 3, 3, 0, 7, 14, 96, 0x20, 0xff, 0x81, 0x20, FS_LATIN1 | FS_LATIN2 },
        { "MS Sans Serif", FW_NORMAL, 16, 13, 3, 3, 0, 7, 14, 96, 0x20, 0xff, 0x7f, 0x20, FS_CYRILLIC },
        { "MS Sans Serif", FW_NORMAL, 20, 16, 4, 4, 0, 8, 16, 96, 0x20, 0xff, 0x81, 0x20, FS_LATIN1 },
        { "MS Sans Serif", FW_NORMAL, 20, 16, 4, 4, 0, 8, 18, 96, 0x20, 0xff, 0x81, 0x20, FS_LATIN2 },
        { "MS Sans Serif", FW_NORMAL, 20, 16, 4, 4, 0, 8, 16, 96, 0x20, 0xff, 0x7f, 0x20, FS_CYRILLIC },
        { "MS Sans Serif", FW_NORMAL, 24, 19, 5, 6, 0, 9, 19, 96, 0x20, 0xff, 0x81, 0x20, FS_LATIN1 },
        { "MS Sans Serif", FW_NORMAL, 24, 19, 5, 6, 0, 9, 24, 96, 0x20, 0xff, 0x81, 0x40, FS_LATIN2 },
        { "MS Sans Serif", FW_NORMAL, 24, 19, 5, 6, 0, 9, 20, 96, 0x20, 0xff, 0x7f, 0x20, FS_CYRILLIC },
        { "MS Sans Serif", FW_NORMAL, 29, 23, 6, 5, 0, 12, 24, 96, 0x20, 0xff, 0x81, 0x20, FS_LATIN1 },
        { "MS Sans Serif", FW_NORMAL, 29, 23, 6, 6, 0, 12, 24, 96, 0x20, 0xff, 0x81, 0x20, FS_LATIN2 },
        { "MS Sans Serif", FW_NORMAL, 29, 23, 6, 5, 0, 12, 25, 96, 0x20, 0xff, 0x7f, 0x20, FS_CYRILLIC },
        { "MS Sans Serif", FW_NORMAL, 37, 29, 8, 5, 0, 16, 32, 96, 0x20, 0xff, 0x81, 0x20, FS_LATIN1 },
        { "MS Sans Serif", FW_NORMAL, 37, 29, 8, 5, 0, 16, 32, 96, 0x20, 0xff, 0x81, 0x40, FS_LATIN2 },
        { "MS Sans Serif", FW_NORMAL, 37, 29, 8, 5, 0, 16, 32, 96, 0x20, 0xff, 0x7f, 0x20, FS_CYRILLIC },

        { "MS Sans Serif", FW_NORMAL, 16, 13, 3, 3, 0, 7, 14, 120, 0x20, 0xff, 0x81, 0x20, FS_LATIN1 | FS_LATIN2 },
        { "MS Sans Serif", FW_NORMAL, 16, 13, 3, 3, 0, 7, 14, 120, 0x20, 0xff, 0x7f, 0x20, FS_CYRILLIC },
        { "MS Sans Serif", FW_NORMAL, 20, 16, 4, 4, 0, 8, 18, 120, 0x20, 0xff, 0x81, 0x20, FS_LATIN1 | FS_LATIN2 },
        { "MS Sans Serif", FW_NORMAL, 20, 16, 4, 4, 0, 8, 17, 120, 0x20, 0xff, 0x7f, 0x20, FS_CYRILLIC },
        { "MS Sans Serif", FW_NORMAL, 25, 20, 5, 5, 0, 10, 21, 120, 0x20, 0xff, 0x81, 0x20, FS_LATIN1 | FS_LATIN2 },
        { "MS Sans Serif", FW_NORMAL, 25, 20, 5, 5, 0, 10, 21, 120, 0x20, 0xff, 0x7f, 0x20, FS_CYRILLIC },
        { "MS Sans Serif", FW_NORMAL, 29, 23, 6, 6, 0, 12, 24, 120, 0x20, 0xff, 0x81, 0x20, FS_LATIN1 | FS_LATIN2 },
        { "MS Sans Serif", FW_NORMAL, 29, 23, 6, 5, 0, 12, 24, 120, 0x20, 0xff, 0x7f, 0x20, FS_CYRILLIC },
        { "MS Sans Serif", FW_NORMAL, 36, 29, 7, 6, 0, 15, 30, 120, 0x20, 0xff, 0x81, 0x20, FS_LATIN1 | FS_LATIN2 },
        { "MS Sans Serif", FW_NORMAL, 36, 29, 7, 6, 0, 15, 30, 120, 0x20, 0xff, 0x7f, 0x20, FS_CYRILLIC },
        { "MS Sans Serif", FW_NORMAL, 46, 37, 9, 6, 0, 20, 40, 120, 0x20, 0xff, 0x81, 0x20, FS_LATIN1 | FS_LATIN2 },
        { "MS Sans Serif", FW_NORMAL, 46, 37, 9, 6, 0, 20, 40, 120, 0x20, 0xff, 0x7f, 0x20, FS_CYRILLIC },

        { "MS Serif", FW_NORMAL, 10, 8, 2, 2, 0, 4, 8, 96, 0x20, 0xff, 0x80, 0x20, FS_LATIN1 | FS_LATIN2 },
        { "MS Serif", FW_NORMAL, 10, 8, 2, 2, 0, 5, 8, 96, 0x20, 0xff, 0x80, 0x20, FS_CYRILLIC },
        { "MS Serif", FW_NORMAL, 11, 9, 2, 2, 0, 5, 9, 96, 0x20, 0xff, 0x80, 0x20, FS_LATIN1 | FS_LATIN2 | FS_CYRILLIC },
        { "MS Serif", FW_NORMAL, 13, 11, 2, 2, 0, 5, 11, 96, 0x20, 0xff, 0x80, 0x20, FS_LATIN1 },
        { "MS Serif", FW_NORMAL, 13, 11, 2, 2, 0, 5, 12, 96, 0x20, 0xff, 0x80, 0x20, FS_LATIN2 | FS_CYRILLIC },
        { "MS Serif", FW_NORMAL, 16, 13, 3, 3, 0, 6, 14, 96, 0x20, 0xff, 0x80, 0x20, FS_LATIN1 | FS_LATIN2 },
        { "MS Serif", FW_NORMAL, 16, 13, 3, 3, 0, 6, 16, 96, 0x20, 0xff, 0x80, 0x20, FS_CYRILLIC },
        { "MS Serif", FW_NORMAL, 19, 15, 4, 3, 0, 8, 18, 96, 0x20, 0xff, 0x80, 0x20, FS_LATIN1 | FS_LATIN2 },
        { "MS Serif", FW_NORMAL, 19, 15, 4, 3, 0, 8, 19, 96, 0x20, 0xff, 0x80, 0x20, FS_CYRILLIC },
        { "MS Serif", FW_NORMAL, 21, 16, 5, 3, 0, 9, 17, 96, 0x20, 0xff, 0x80, 0x20, FS_LATIN1 },
        { "MS Serif", FW_NORMAL, 21, 16, 5, 3, 0, 9, 22, 96, 0x20, 0xff, 0x80, 0x20, FS_LATIN2 },
        { "MS Serif", FW_NORMAL, 21, 16, 5, 3, 0, 9, 23, 96, 0x20, 0xff, 0x80, 0x20, FS_CYRILLIC },
        { "MS Serif", FW_NORMAL, 27, 21, 6, 3, 0, 12, 23, 96, 0x20, 0xff, 0x80, 0x20, FS_LATIN1 },
        { "MS Serif", FW_NORMAL, 27, 21, 6, 3, 0, 12, 26, 96, 0x20, 0xff, 0x80, 0x20, FS_LATIN2 },
        { "MS Serif", FW_NORMAL, 27, 21, 6, 3, 0, 12, 27, 96, 0x20, 0xff, 0x80, 0x20, FS_CYRILLIC },
        { "MS Serif", FW_NORMAL, 35, 27, 8, 3, 0, 16, 33, 96, 0x20, 0xff, 0x80, 0x20, FS_LATIN1 | FS_LATIN2 },
        { "MS Serif", FW_NORMAL, 35, 27, 8, 3, 0, 16, 34, 96, 0x20, 0xff, 0x80, 0x20, FS_CYRILLIC },

        { "MS Serif", FW_NORMAL, 16, 13, 3, 3, 0, 6, 14, 120, 0x20, 0xff, 0x80, 0x20, FS_LATIN1 | FS_CYRILLIC },
        { "MS Serif", FW_NORMAL, 16, 13, 3, 3, 0, 6, 13, 120, 0x20, 0xff, 0x80, 0x20, FS_LATIN2 },
        { "MS Serif", FW_NORMAL, 20, 16, 4, 4, 0, 8, 18, 120, 0x20, 0xff, 0x80, 0x20, FS_LATIN1 | FS_CYRILLIC },
        { "MS Serif", FW_NORMAL, 20, 16, 4, 4, 0, 8, 15, 120, 0x20, 0xff, 0x80, 0x20, FS_LATIN2 },
        { "MS Serif", FW_NORMAL, 23, 18, 5, 3, 0, 10, 21, 120, 0x20, 0xff, 0x80, 0x20, FS_LATIN1 | FS_CYRILLIC },
        { "MS Serif", FW_NORMAL, 23, 18, 5, 3, 0, 10, 19, 120, 0x20, 0xff, 0x80, 0x20, FS_LATIN2 },
        { "MS Serif", FW_NORMAL, 27, 21, 6, 4, 0, 12, 23, 120, 0x20, 0xff, 0x80, 0x20, FS_LATIN1 | FS_LATIN2 },
        { "MS Serif", FW_MEDIUM, 27, 22, 5, 2, 0, 12, 30, 120, 0x20, 0xff, 0x80, 0x20, FS_CYRILLIC },
        { "MS Serif", FW_NORMAL, 33, 26, 7, 3, 0, 14, 30, 120, 0x20, 0xff, 0x80, 0x20, FS_LATIN1 | FS_LATIN2 },
        { "MS Serif", FW_MEDIUM, 32, 25, 7, 2, 0, 14, 32, 120, 0x20, 0xff, 0x80, 0x20, FS_CYRILLIC },
        { "MS Serif", FW_NORMAL, 43, 34, 9, 3, 0, 19, 39, 120, 0x20, 0xff, 0x80, 0x20, FS_LATIN1 | FS_LATIN2 | FS_CYRILLIC },

        { "Courier", FW_NORMAL, 13, 11, 2, 0, 0, 8, 8, 96, 0x20, 0xff, 0x80, 0x20, FS_LATIN1 | FS_LATIN2 | FS_CYRILLIC },
        { "Courier", FW_NORMAL, 16, 13, 3, 0, 0, 9, 9, 96, 0x20, 0xff, 0x80, 0x20, FS_LATIN1 | FS_LATIN2 | FS_CYRILLIC },
        { "Courier", FW_NORMAL, 20, 16, 4, 0, 0, 12, 12, 96, 0x20, 0xff, 0x80, 0x20, FS_LATIN1 | FS_LATIN2 | FS_CYRILLIC },

        { "Courier", FW_NORMAL, 16, 13, 3, 0, 0, 9, 9, 120, 0x20, 0xff, 0x80, 0x20, FS_LATIN1 | FS_LATIN2 | FS_CYRILLIC },
        { "Courier", FW_NORMAL, 20, 16, 4, 0, 0, 12, 12, 120, 0x20, 0xff, 0x80, 0x20, FS_LATIN1 | FS_LATIN2 | FS_CYRILLIC },
        { "Courier", FW_NORMAL, 25, 20, 5, 0, 0, 15, 15, 120, 0x20, 0xff, 0x40, 0x20, FS_LATIN1 | FS_LATIN2 | FS_CYRILLIC },

        { "System", FW_BOLD, 16, 13, 3, 3, 0, 7, 14, 96, 0x20, 0xff, 0x80, 0x20, FS_LATIN1 },
        { "System", FW_BOLD, 16, 13, 3, 3, 0, 7, 15, 96, 0x20, 0xff, 0x80, 0x20, FS_LATIN2 | FS_CYRILLIC },
        { "System", FW_NORMAL, 18, 16, 2, 0, 2, 8, 16, 96, 0x20, 0xff, 0x80, 0x20, FS_JISJAPAN },

        { "System", FW_BOLD, 20, 16, 4, 4, 0, 9, 14, 120, 0x20, 0xff, 0x80, 0x20, FS_LATIN1 },
        { "System", FW_BOLD, 20, 16, 4, 4, 0, 9, 17, 120, 0x20, 0xff, 0x80, 0x20, FS_LATIN2 | FS_CYRILLIC },

        { "Small Fonts", FW_NORMAL, 3, 2, 1, 0, 0, 1, 2, 96, 0x20, 0xff, 0x80, 0x20, FS_LATIN1 },
        { "Small Fonts", FW_NORMAL, 3, 2, 1, 0, 0, 1, 8, 96, 0x20, 0xff, 0x80, 0x20, FS_LATIN2 | FS_CYRILLIC },
        { "Small Fonts", FW_NORMAL, 3, 2, 1, 0, 0, 2, 4, 96, 0x20, 0xff, 0x80, 0x20, FS_JISJAPAN },
        { "Small Fonts", FW_NORMAL, 5, 4, 1, 1, 0, 3, 4, 96, 0x20, 0xff, 0x80, 0x20, FS_LATIN1, skip_rtl},
        { "Small Fonts", FW_NORMAL, 5, 4, 1, 1, 0, 2, 8, 96, 0x20, 0xff, 0x80, 0x20, FS_LATIN2 | FS_CYRILLIC },
        { "Small Fonts", FW_NORMAL, 5, 4, 1, 0, 0, 3, 6, 96, 0x20, 0xff, 0x80, 0x20, FS_JISJAPAN },
        { "Small Fonts", FW_NORMAL, 6, 5, 1, 1, 0, 3, 13, 96, 0x20, 0xff, 0x80, 0x20, FS_LATIN1, skip_rtl},
        { "Small Fonts", FW_NORMAL, 6, 5, 1, 1, 0, 3, 8, 96, 0x20, 0xff, 0x80, 0x20, FS_LATIN2 | FS_CYRILLIC },
        { "Small Fonts", FW_NORMAL, 6, 5, 1, 1, 0, 3, 8, 96, 0x00, 0xff, 0x60, 0x00, FS_ARABIC },
        { "Small Fonts", FW_NORMAL, 6, 5, 1, 0, 0, 4, 8, 96, 0x20, 0xff, 0x80, 0x20, FS_JISJAPAN },
        { "Small Fonts", FW_NORMAL, 8, 7, 1, 1, 0, 4, 7, 96, 0x20, 0xff, 0x80, 0x20, FS_LATIN1, skip_rtl},
        { "Small Fonts", FW_NORMAL, 8, 7, 1, 1, 0, 4, 8, 96, 0x20, 0xff, 0x80, 0x20, FS_LATIN2 | FS_CYRILLIC },
        { "Small Fonts", FW_NORMAL, 8, 7, 1, 1, 0, 4, 8, 96, 0x00, 0xff, 0x60, 0x00, FS_ARABIC },
        { "Small Fonts", FW_NORMAL, 8, 7, 1, 0, 0, 5, 10, 96, 0x20, 0xff, 0x80, 0x20, FS_JISJAPAN },
        { "Small Fonts", FW_NORMAL, 10, 8, 2, 2, 0, 4, 8, 96, 0x20, 0xff, 0x80, 0x20, FS_LATIN1 | FS_LATIN2, skip_rtl},
        { "Small Fonts", FW_NORMAL, 10, 8, 2, 2, 0, 5, 8, 96, 0x20, 0xff, 0x80, 0x20, FS_CYRILLIC },
        { "Small Fonts", FW_NORMAL, 10, 8, 2, 2, 0, 4, 9, 96, 0x00, 0xff, 0x60, 0x00, FS_ARABIC },
        { "Small Fonts", FW_NORMAL, 10, 8, 2, 0, 0, 6, 12, 96, 0x20, 0xff, 0x80, 0x20, FS_JISJAPAN },
        { "Small Fonts", FW_NORMAL, 11, 9, 2, 2, 0, 5, 9, 96, 0x20, 0xff, 0x80, 0x20, FS_LATIN1 | FS_LATIN2 | FS_CYRILLIC, skip_rtl},
        { "Small Fonts", FW_NORMAL, 11, 9, 2, 2, 0, 4, 10, 96, 0x00, 0xff, 0x60, 0x00, FS_ARABIC },
        { "Small Fonts", FW_NORMAL, 11, 9, 2, 0, 0, 7, 14, 96, 0x20, 0xff, 0x80, 0x20, FS_JISJAPAN },

        { "Small Fonts", FW_NORMAL, 3, 2, 1, 0, 0, 1, 2, 120, 0x20, 0xff, 0x80, 0x20, FS_LATIN1 | FS_JISJAPAN },
        { "Small Fonts", FW_NORMAL, 3, 2, 1, 0, 0, 1, 8, 120, 0x20, 0xff, 0x80, 0x20, FS_LATIN2 | FS_CYRILLIC },
        { "Small Fonts", FW_NORMAL, 6, 5, 1, 1, 0, 3, 5, 120, 0x20, 0xff, 0x80, 0x20, FS_LATIN1 | FS_JISJAPAN },
        { "Small Fonts", FW_NORMAL, 6, 5, 1, 1, 0, 3, 8, 120, 0x20, 0xff, 0x80, 0x20, FS_LATIN2 | FS_CYRILLIC },
        { "Small Fonts", FW_NORMAL, 8, 7, 1, 1, 0, 4, 7, 120, 0x20, 0xff, 0x80, 0x20, FS_LATIN1 | FS_JISJAPAN },
        { "Small Fonts", FW_NORMAL, 8, 7, 1, 1, 0, 4, 8, 120, 0x20, 0xff, 0x80, 0x20, FS_LATIN2 | FS_CYRILLIC },
        { "Small Fonts", FW_NORMAL, 10, 8, 2, 2, 0, 5, 9, 120, 0x20, 0xff, 0x80, 0x20, FS_LATIN1 | FS_LATIN2 | FS_JISJAPAN },
        { "Small Fonts", FW_NORMAL, 10, 8, 2, 2, 0, 5, 8, 120, 0x20, 0xff, 0x80, 0x20, FS_CYRILLIC },
        { "Small Fonts", FW_NORMAL, 12, 10, 2, 2, 0, 5, 10, 120, 0x20, 0xff, 0x80, 0x20, FS_LATIN1 | FS_LATIN2 | FS_JISJAPAN },
        { "Small Fonts", FW_NORMAL, 12, 10, 2, 2, 0, 6, 10, 120, 0x20, 0xff, 0x80, 0x20, FS_CYRILLIC },
        { "Small Fonts", FW_NORMAL, 13, 11, 2, 2, 0, 6, 12, 120, 0x20, 0xff, 0x80, 0x20, FS_LATIN1 | FS_LATIN2 | FS_JISJAPAN },
        { "Small Fonts", FW_NORMAL, 13, 11, 2, 2, 0, 6, 11, 120, 0x20, 0xff, 0x80, 0x20, FS_CYRILLIC },

        { "Fixedsys", FW_NORMAL, 15, 12, 3, 3, 0, 8, 8, 96, 0x20, 0xff, 0x80, 0x20, FS_LATIN1 | FS_LATIN2 },
        { "Fixedsys", FW_NORMAL, 16, 12, 4, 3, 0, 8, 8, 96, 0x20, 0xff, 0x80, 0x20, FS_CYRILLIC },
        { "FixedSys", FW_NORMAL, 18, 16, 2, 0, 0, 8, 16, 96, 0x20, 0xff, 0xa0, 0x20, FS_JISJAPAN },

        { "Fixedsys", FW_NORMAL, 20, 16, 4, 2, 0, 10, 10, 120, 0x20, 0xff, 0x80, 0x20, FS_LATIN1 | FS_LATIN2 | FS_CYRILLIC }
>>>>>>> 2a8a0238

        /* FIXME: add "Terminal" */
    };
    static const int font_log_pixels[] = { 96, 120 };
    HDC hdc;
    LOGFONTA lf;
    HFONT hfont, old_hfont;
<<<<<<< HEAD
    TEXTMETRIC tm;
    INT ret, i;
=======
    TEXTMETRICA tm;
    INT ret, i, expected_cs, screen_log_pixels, diff, font_res;
    char face_name[LF_FACESIZE];
    CHARSETINFO csi;

    trace("system language id %04x\n", system_lang_id);

    expected_cs = GetACP();
    if (!TranslateCharsetInfo(ULongToPtr(expected_cs), &csi, TCI_SRCCODEPAGE))
    {
        skip("TranslateCharsetInfo failed for code page %d\n", expected_cs);
        return;
    }
    expected_cs = csi.ciCharset;
    trace("ACP %d -> charset %d\n", GetACP(), expected_cs);
>>>>>>> 2a8a0238

    hdc = CreateCompatibleDC(0);
    ok(hdc != NULL, "failed to create hdc\n");

    trace("logpixelsX %d, logpixelsY %d\n", GetDeviceCaps(hdc, LOGPIXELSX),
          GetDeviceCaps(hdc, LOGPIXELSY));

    screen_log_pixels = GetDeviceCaps(hdc, LOGPIXELSY);
    diff = 32768;
    font_res = 0;
    for (i = 0; i < sizeof(font_log_pixels)/sizeof(font_log_pixels[0]); i++)
    {
        int new_diff = abs(font_log_pixels[i] - screen_log_pixels);
        if (new_diff < diff)
        {
            diff = new_diff;
            font_res = font_log_pixels[i];
        }
    }
    trace("best font resolution is %d\n", font_res);

    for (i = 0; i < sizeof(fd)/sizeof(fd[0]); i++)
    {
        int bit, height;

        memset(&lf, 0, sizeof(lf));

        height = fd[i].height & ~FH_SCALE;
        lf.lfHeight = height;
        strcpy(lf.lfFaceName, fd[i].face_name);

        for(bit = 0; bit < 32; bit++)
        {
            GLYPHMETRICS gm;
            DWORD fs[2];
<<<<<<< HEAD
            CHARSETINFO csi;
=======
            BOOL bRet;
>>>>>>> 2a8a0238

            fs[0] = 1L << bit;
            fs[1] = 0;
            if((fd[i].ansi_bitfield & fs[0]) == 0) continue;
            if(!TranslateCharsetInfo( fs, &csi, TCI_SRCFONTSIG )) continue;

            lf.lfCharSet = csi.ciCharset;
            ret = EnumFontFamiliesExA(hdc, &lf, find_font_proc, (LPARAM)&lf, 0);
            if (fd[i].height & FH_SCALE)
                ok(ret, "scaled font height %d should not be enumerated\n", height);
            else
            {
                if (font_res == fd[i].dpi && lf.lfCharSet == expected_cs)
                {
                    todo_wine_if (ret) /* FIXME: Remove once Wine is fixed */
                        ok(!ret, "%s height %d charset %d dpi %d should be enumerated\n", lf.lfFaceName, lf.lfHeight, lf.lfCharSet, fd[i].dpi);
                }
            }
            if (ret && !(fd[i].height & FH_SCALE))
                continue;

            hfont = create_font(lf.lfFaceName, &lf);
            old_hfont = SelectObject(hdc, hfont);
<<<<<<< HEAD
            ok(GetTextMetrics(hdc, &tm), "GetTextMetrics error %d\n", GetLastError());
            if(fd[i].dpi == tm.tmDigitizedAspectX)
            {
                trace("found font %s, height %d charset %x dpi %d\n", lf.lfFaceName, lf.lfHeight, lf.lfCharSet, fd[i].dpi);
                ok(tm.tmWeight == fd[i].weight, "%s(%d): tm.tmWeight %d != %d\n", fd[i].face_name, fd[i].height, tm.tmWeight, fd[i].weight);
                ok(tm.tmHeight == fd[i].height, "%s(%d): tm.tmHeight %d != %d\n", fd[i].face_name, fd[i].height, tm.tmHeight, fd[i].height);
                ok(tm.tmAscent == fd[i].ascent, "%s(%d): tm.tmAscent %d != %d\n", fd[i].face_name, fd[i].height, tm.tmAscent, fd[i].ascent);
                ok(tm.tmDescent == fd[i].descent, "%s(%d): tm.tmDescent %d != %d\n", fd[i].face_name, fd[i].height, tm.tmDescent, fd[i].descent);
                ok(tm.tmInternalLeading == fd[i].int_leading, "%s(%d): tm.tmInternalLeading %d != %d\n", fd[i].face_name, fd[i].height, tm.tmInternalLeading, fd[i].int_leading);
                ok(tm.tmExternalLeading == fd[i].ext_leading, "%s(%d): tm.tmExternalLeading %d != %d\n", fd[i].face_name, fd[i].height, tm.tmExternalLeading, fd[i].ext_leading);
                ok(tm.tmAveCharWidth == fd[i].ave_char_width, "%s(%d): tm.tmAveCharWidth %d != %d\n", fd[i].face_name, fd[i].height, tm.tmAveCharWidth, fd[i].ave_char_width);

                /* Don't run the max char width test on System/ANSI_CHARSET.  We have extra characters in our font
                   that make the max width bigger */
                if(strcmp(lf.lfFaceName, "System") || lf.lfCharSet != ANSI_CHARSET)
                    ok(tm.tmMaxCharWidth == fd[i].max_char_width, "%s(%d): tm.tmMaxCharWidth %d != %d\n", fd[i].face_name, fd[i].height, tm.tmMaxCharWidth, fd[i].max_char_width);
=======

            SetLastError(0xdeadbeef);
            ret = GetTextFaceA(hdc, sizeof(face_name), face_name);
            ok(ret, "GetTextFace error %u\n", GetLastError());

            if (strcmp(face_name, fd[i].face_name) != 0)
            {
                ok(ret != ANSI_CHARSET, "font charset should not be ANSI_CHARSET\n");
                ok(ret != expected_cs, "font charset %d should not be %d\n", ret, expected_cs);
                SelectObject(hdc, old_hfont);
                DeleteObject(hfont);
                continue;
            }

            memset(&gm, 0, sizeof(gm));
            SetLastError(0xdeadbeef);
            ret = GetGlyphOutlineA(hdc, 'A', GGO_METRICS, &gm, 0, NULL, &mat);
            todo_wine {
            ok(ret == GDI_ERROR, "GetGlyphOutline should fail for a bitmap font\n");
            ok(GetLastError() == ERROR_CAN_NOT_COMPLETE, "expected ERROR_CAN_NOT_COMPLETE, got %u\n", GetLastError());
            }

            bRet = GetTextMetricsA(hdc, &tm);
            ok(bRet, "GetTextMetrics error %d\n", GetLastError());

            SetLastError(0xdeadbeef);
            ret = GetTextCharset(hdc);
            if (is_CJK() && lf.lfCharSet == ANSI_CHARSET)
                ok(ret == ANSI_CHARSET, "got charset %d, expected ANSI_CHARSETd\n", ret);
            else
                ok(ret == expected_cs, "got charset %d, expected %d\n", ret, expected_cs);

            trace("created %s, height %d charset %x dpi %d\n", face_name, tm.tmHeight, tm.tmCharSet, tm.tmDigitizedAspectX);
            trace("expected %s, height %d scaled_height %d, dpi %d\n", fd[i].face_name, height, fd[i].scaled_height, fd[i].dpi);

            if(fd[i].dpi == tm.tmDigitizedAspectX)
            {
                int skipme = 0;
                trace("matched %s, height %d charset %x dpi %d\n", lf.lfFaceName, lf.lfHeight, lf.lfCharSet, fd[i].dpi);
                if (fd[i].skip_lang_id)
                {
                    int si = 0;
                    skipme = 0;
                    while(!skipme && fd[i].skip_lang_id[si])
                        if (fd[i].skip_lang_id[si++] == system_lang_id)
                            skipme = 1;
                }
                if (!skipme)
                {
                    ok(tm.tmWeight == fd[i].weight, "%s(%d): tm.tmWeight %d != %d\n", fd[i].face_name, height, tm.tmWeight, fd[i].weight);
                    if (fd[i].height & FH_SCALE)
                        ok(tm.tmHeight == fd[i].scaled_height, "%s(%d): tm.tmHeight %d != %d\n", fd[i].face_name, height, tm.tmHeight, fd[i].scaled_height);
                    else
                        ok(tm.tmHeight == fd[i].height, "%s(%d): tm.tmHeight %d != %d\n", fd[i].face_name, fd[i].height, tm.tmHeight, fd[i].height);
                    ok(tm.tmAscent == fd[i].ascent, "%s(%d): tm.tmAscent %d != %d\n", fd[i].face_name, height, tm.tmAscent, fd[i].ascent);
                    ok(tm.tmDescent == fd[i].descent, "%s(%d): tm.tmDescent %d != %d\n", fd[i].face_name, height, tm.tmDescent, fd[i].descent);
                    ok(tm.tmInternalLeading == fd[i].int_leading, "%s(%d): tm.tmInternalLeading %d != %d\n", fd[i].face_name, height, tm.tmInternalLeading, fd[i].int_leading);
                    ok(tm.tmExternalLeading == fd[i].ext_leading, "%s(%d): tm.tmExternalLeading %d != %d\n", fd[i].face_name, height, tm.tmExternalLeading, fd[i].ext_leading);
                    ok(tm.tmAveCharWidth == fd[i].ave_char_width, "%s(%d): tm.tmAveCharWidth %d != %d\n", fd[i].face_name, height, tm.tmAveCharWidth, fd[i].ave_char_width);
                    ok(tm.tmFirstChar == fd[i].first_char, "%s(%d): tm.tmFirstChar = %02x\n", fd[i].face_name, height, tm.tmFirstChar);
                    ok(tm.tmLastChar == fd[i].last_char, "%s(%d): tm.tmLastChar = %02x\n", fd[i].face_name, height, tm.tmLastChar);
                    /* Substitutions like MS Sans Serif,0=MS Sans Serif,204
                       make default char test fail */
                    if (tm.tmCharSet == lf.lfCharSet)
                        ok(tm.tmDefaultChar == fd[i].def_char, "%s(%d): tm.tmDefaultChar = %02x\n", fd[i].face_name, height, tm.tmDefaultChar);
                    ok(tm.tmBreakChar == fd[i].break_char, "%s(%d): tm.tmBreakChar = %02x\n", fd[i].face_name, height, tm.tmBreakChar);
                    ok(tm.tmCharSet == expected_cs || tm.tmCharSet == ANSI_CHARSET, "%s(%d): tm.tmCharSet %d != %d\n", fd[i].face_name, height, tm.tmCharSet, expected_cs);

                    /* Don't run the max char width test on System/ANSI_CHARSET.  We have extra characters in our font
                       that make the max width bigger */
                    if ((strcmp(lf.lfFaceName, "System") || lf.lfCharSet != ANSI_CHARSET) && tm.tmDigitizedAspectX == 96)
                        ok(tm.tmMaxCharWidth == fd[i].max_char_width, "%s(%d): tm.tmMaxCharWidth %d != %d\n", fd[i].face_name, height, tm.tmMaxCharWidth, fd[i].max_char_width);
                }
                else
                    skip("Skipping font metrics test for system langid 0x%x\n",
                         system_lang_id);
>>>>>>> 2a8a0238
            }
            SelectObject(hdc, old_hfont);
            DeleteObject(hfont);
        }
    }

    DeleteDC(hdc);
}

static void test_GdiGetCharDimensions(void)
{
    HDC hdc;
    TEXTMETRICW tm;
    LONG ret;
    SIZE size;
    LONG avgwidth, height;
    static const char szAlphabet[] = "ABCDEFGHIJKLMNOPQRSTUVWXYZabcdefghijklmnopqrstuvwxyz";

    if (!pGdiGetCharDimensions)
    {
        win_skip("GdiGetCharDimensions not available on this platform\n");
        return;
    }

    hdc = CreateCompatibleDC(NULL);

    GetTextExtentPointA(hdc, szAlphabet, strlen(szAlphabet), &size);
    avgwidth = ((size.cx / 26) + 1) / 2;

    ret = pGdiGetCharDimensions(hdc, &tm, &height);
    ok(ret == avgwidth, "GdiGetCharDimensions should have returned width of %d instead of %d\n", avgwidth, ret);
    ok(height == tm.tmHeight, "GdiGetCharDimensions should have set height to %d instead of %d\n", tm.tmHeight, height);

    ret = pGdiGetCharDimensions(hdc, &tm, NULL);
    ok(ret == avgwidth, "GdiGetCharDimensions should have returned width of %d instead of %d\n", avgwidth, ret);

    ret = pGdiGetCharDimensions(hdc, NULL, NULL);
    ok(ret == avgwidth, "GdiGetCharDimensions should have returned width of %d instead of %d\n", avgwidth, ret);

    height = 0;
    ret = pGdiGetCharDimensions(hdc, NULL, &height);
    ok(ret == avgwidth, "GdiGetCharDimensions should have returned width of %d instead of %d\n", avgwidth, ret);
    ok(height == size.cy, "GdiGetCharDimensions should have set height to %d instead of %d\n", size.cy, height);

    DeleteDC(hdc);
}

<<<<<<< HEAD
=======
static int CALLBACK create_font_proc(const LOGFONTA *lpelfe,
                                     const TEXTMETRICA *lpntme,
                                     DWORD FontType, LPARAM lParam)
{
    if (FontType & TRUETYPE_FONTTYPE)
    {
        HFONT hfont;

        hfont = CreateFontIndirectA(lpelfe);
        if (hfont)
        {
            *(HFONT *)lParam = hfont;
            return 0;
        }
    }

    return 1;
}

static void ABCWidths_helper(const char* description, HDC hdc, WORD *glyphs, ABC *base_abci, ABC *base_abcw, ABCFLOAT *base_abcf, INT todo)
{
    ABC abc[1];
    ABCFLOAT abcf[1];
    BOOL ret = FALSE;

    ret = pGetCharABCWidthsI(hdc, 0, 1, glyphs, abc);
    ok(ret, "%s: GetCharABCWidthsI should have succeeded\n", description);
    ok ((INT)abc->abcB > 0, "%s: abcB should be positive\n", description);
    todo_wine_if (todo)
        ok(abc->abcA * base_abci->abcA >= 0, "%s: abcA's sign should be unchanged\n", description);
    todo_wine_if (todo)
        ok(abc->abcC * base_abci->abcC >= 0, "%s: abcC's sign should be unchanged\n", description);

    ret = pGetCharABCWidthsW(hdc, 'i', 'i', abc);
    ok(ret, "%s: GetCharABCWidthsW should have succeeded\n", description);
    ok ((INT)abc->abcB > 0, "%s: abcB should be positive\n", description);
    todo_wine_if (todo)
        ok(abc->abcA * base_abcw->abcA >= 0, "%s: abcA's sign should be unchanged\n", description);
    todo_wine_if (todo)
        ok(abc->abcC * base_abcw->abcC >= 0, "%s: abcC's sign should be unchanged\n", description);

    ret = pGetCharABCWidthsFloatW(hdc, 'i', 'i', abcf);
    ok(ret, "%s: GetCharABCWidthsFloatW should have succeeded\n", description);
    ok (abcf->abcfB > 0.0, "%s: abcfB should be positive\n", description);
    todo_wine_if (todo)
        ok(abcf->abcfA * base_abcf->abcfA >= 0.0, "%s: abcfA's sign should be unchanged\n", description);
    todo_wine_if (todo)
        ok(abcf->abcfC * base_abcf->abcfC >= 0.0, "%s: abcfC's sign should be unchanged\n", description);
}

>>>>>>> 2a8a0238
static void test_GetCharABCWidths(void)
{
    static const WCHAR str[] = {'i',0};
    BOOL ret;
    HDC hdc;
    LOGFONTA lf;
    HFONT hfont;
    ABC abc[1];
    ABC abcw[1];
    ABCFLOAT abcf[1];
    WORD glyphs[1];
    DWORD nb;
<<<<<<< HEAD

    if (!pGetCharABCWidthsW || !pGetCharABCWidthsI)
=======
    HWND hwnd;
    static const struct
    {
        UINT first;
        UINT last;
    } range[] =
    {
        {0xff, 0xff},
        {0x100, 0x100},
        {0xff, 0x100},
        {0x1ff, 0xff00},
        {0xffff, 0xffff},
        {0x10000, 0x10000},
        {0xffff, 0x10000},
        {0xffffff, 0xffffff},
        {0x1000000, 0x1000000},
        {0xffffff, 0x1000000},
        {0xffffffff, 0xffffffff},
        {0x00, 0xff}
    };
    static const struct
    {
        UINT cs;
        UINT a;
        UINT w;
        BOOL r[sizeof range / sizeof range[0]];
    } c[] =
    {
        {ANSI_CHARSET, 0x30, 0x30,
         {TRUE, FALSE, FALSE, FALSE, FALSE, FALSE, FALSE, FALSE, FALSE, FALSE, FALSE, TRUE}},
        {SHIFTJIS_CHARSET, 0x82a0, 0x3042,
         {TRUE, TRUE, FALSE, FALSE, TRUE, FALSE, FALSE, FALSE, FALSE, FALSE, FALSE, TRUE}},
        {HANGEUL_CHARSET, 0x8141, 0xac02,
         {TRUE, TRUE, FALSE, FALSE, TRUE, FALSE, FALSE, FALSE, FALSE, FALSE, FALSE, TRUE}},
        {GB2312_CHARSET, 0x8141, 0x4e04,
         {TRUE, TRUE, FALSE, FALSE, TRUE, FALSE, FALSE, FALSE, FALSE, FALSE, FALSE, TRUE}},
        {CHINESEBIG5_CHARSET, 0xa142, 0x3001,
         {TRUE, TRUE, FALSE, FALSE, TRUE, FALSE, FALSE, FALSE, FALSE, FALSE, FALSE, TRUE}}
    };
    UINT i;

    if (!pGetCharABCWidthsA || !pGetCharABCWidthsW || !pGetCharABCWidthsFloatW || !pGetCharABCWidthsI)
>>>>>>> 2a8a0238
    {
        win_skip("GetCharABCWidthsW/I not available on this platform\n");
        return;
    }

    memset(&lf, 0, sizeof(lf));
    strcpy(lf.lfFaceName, "System");
    lf.lfHeight = 20;

    hfont = CreateFontIndirectA(&lf);
    hdc = GetDC(0);
    hfont = SelectObject(hdc, hfont);

    nb = pGetGlyphIndicesW(hdc, str, 1, glyphs, 0);
    ok(nb == 1, "GetGlyphIndicesW should have returned 1\n");

    ret = pGetCharABCWidthsI(NULL, 0, 1, glyphs, abc);
    ok(!ret, "GetCharABCWidthsI should have failed\n");

    ret = pGetCharABCWidthsI(hdc, 0, 1, glyphs, NULL);
    ok(!ret, "GetCharABCWidthsI should have failed\n");

    ret = pGetCharABCWidthsI(hdc, 0, 1, glyphs, abc);
    ok(ret, "GetCharABCWidthsI should have succeeded\n");

    ret = pGetCharABCWidthsW(NULL, 'a', 'a', abc);
    ok(!ret, "GetCharABCWidthsW should have failed\n");

    ret = pGetCharABCWidthsW(hdc, 'a', 'a', NULL);
    ok(!ret, "GetCharABCWidthsW should have failed\n");

    ret = pGetCharABCWidthsW(hdc, 'a', 'a', abc);
    ok(!ret, "GetCharABCWidthsW should have failed\n");

    ret = pGetCharABCWidthsFloatW(NULL, 'a', 'a', abcf);
    ok(!ret, "GetCharABCWidthsFloatW should have failed\n");

    ret = pGetCharABCWidthsFloatW(hdc, 'a', 'a', NULL);
    ok(!ret, "GetCharABCWidthsFloatW should have failed\n");

    ret = pGetCharABCWidthsFloatW(hdc, 'a', 'a', abcf);
    ok(ret, "GetCharABCWidthsFloatW should have succeeded\n");

    hfont = SelectObject(hdc, hfont);
    DeleteObject(hfont);
<<<<<<< HEAD
=======

    for (i = 0; i < sizeof c / sizeof c[0]; ++i)
    {
        ABC a[2], w[2];
        ABC full[256];
        UINT code = 0x41, j;

        lf.lfFaceName[0] = '\0';
        lf.lfCharSet = c[i].cs;
        lf.lfPitchAndFamily = 0;
        if (EnumFontFamiliesExA(hdc, &lf, create_font_proc, (LPARAM)&hfont, 0))
        {
            skip("TrueType font for charset %u is not installed\n", c[i].cs);
            continue;
        }

        memset(a, 0, sizeof a);
        memset(w, 0, sizeof w);
        hfont = SelectObject(hdc, hfont);
        ok(pGetCharABCWidthsA(hdc, c[i].a, c[i].a + 1, a) &&
           pGetCharABCWidthsW(hdc, c[i].w, c[i].w + 1, w) &&
           memcmp(a, w, sizeof a) == 0,
           "GetCharABCWidthsA and GetCharABCWidthsW should return same widths. charset = %u\n", c[i].cs);

        memset(a, 0xbb, sizeof a);
        ret = pGetCharABCWidthsA(hdc, code, code, a);
        ok(ret, "GetCharABCWidthsA should have succeeded\n");
        memset(full, 0xcc, sizeof full);
        ret = pGetCharABCWidthsA(hdc, 0x00, code, full);
        ok(ret, "GetCharABCWidthsA should have succeeded\n");
        ok(memcmp(&a[0], &full[code], sizeof(ABC)) == 0,
           "GetCharABCWidthsA info should match. codepage = %u\n", c[i].cs);

        for (j = 0; j < sizeof range / sizeof range[0]; ++j)
        {
            memset(full, 0xdd, sizeof full);
            ret = pGetCharABCWidthsA(hdc, range[j].first, range[j].last, full);
            ok(ret == c[i].r[j], "GetCharABCWidthsA %x - %x should have %s\n",
               range[j].first, range[j].last, c[i].r[j] ? "succeeded" : "failed");
            if (ret)
            {
                UINT last = range[j].last - range[j].first;
                ret = pGetCharABCWidthsA(hdc, range[j].last, range[j].last, a);
                ok(ret && memcmp(&full[last], &a[0], sizeof(ABC)) == 0,
                   "GetCharABCWidthsA %x should match. codepage = %u\n",
                   range[j].last, c[i].cs);
            }
        }

        hfont = SelectObject(hdc, hfont);
        DeleteObject(hfont);
    }

    memset(&lf, 0, sizeof(lf));
    strcpy(lf.lfFaceName, "Tahoma");
    lf.lfHeight = 200;
    hfont = CreateFontIndirectA(&lf);

    /* test empty glyph's metrics */
    hfont = SelectObject(hdc, hfont);
    ret = pGetCharABCWidthsFloatW(hdc, ' ', ' ', abcf);
    ok(ret, "GetCharABCWidthsFloatW should have succeeded\n");
    ok(abcf[0].abcfB == 1.0, "got %f\n", abcf[0].abcfB);
    ret = pGetCharABCWidthsW(hdc, ' ', ' ', abcw);
    ok(ret, "GetCharABCWidthsW should have succeeded\n");
    ok(abcw[0].abcB == 1, "got %u\n", abcw[0].abcB);

    /* 1) prepare unrotated font metrics */
    ret = pGetCharABCWidthsW(hdc, 'a', 'a', abcw);
    ok(ret, "GetCharABCWidthsW should have succeeded\n");
    DeleteObject(SelectObject(hdc, hfont));

    /* 2) get rotated font metrics */
    lf.lfEscapement = lf.lfOrientation = 900;
    hfont = CreateFontIndirectA(&lf);
    hfont = SelectObject(hdc, hfont);
    ret = pGetCharABCWidthsW(hdc, 'a', 'a', abc);
    ok(ret, "GetCharABCWidthsW should have succeeded\n");

    /* 3) compare ABC results */
    ok(match_off_by_1(abcw[0].abcA, abc[0].abcA, FALSE),
       "got %d, expected %d (A)\n", abc[0].abcA, abcw[0].abcA);
    ok(match_off_by_1(abcw[0].abcB, abc[0].abcB, FALSE),
       "got %d, expected %d (B)\n", abc[0].abcB, abcw[0].abcB);
    ok(match_off_by_1(abcw[0].abcC, abc[0].abcC, FALSE),
       "got %d, expected %d (C)\n", abc[0].abcC, abcw[0].abcC);

    DeleteObject(SelectObject(hdc, hfont));
>>>>>>> 2a8a0238
    ReleaseDC(NULL, hdc);

    trace("ABC sign test for a variety of transforms:\n");
    memset(&lf, 0, sizeof(lf));
    strcpy(lf.lfFaceName, "Tahoma");
    lf.lfHeight = 20;
    hfont = CreateFontIndirectA(&lf);
    hwnd = CreateWindowExA(0, "static", "", WS_POPUP, 0,0,100,100,
                           0, 0, 0, NULL);
    hdc = GetDC(hwnd);
    SetMapMode(hdc, MM_ANISOTROPIC);
    SelectObject(hdc, hfont);

    nb = pGetGlyphIndicesW(hdc, str, 1, glyphs, 0);
    ok(nb == 1, "GetGlyphIndicesW should have returned 1\n");

    ret = pGetCharABCWidthsI(hdc, 0, 1, glyphs, abc);
    ok(ret, "GetCharABCWidthsI should have succeeded\n");
    ret = pGetCharABCWidthsW(hdc, 'i', 'i', abcw);
    ok(ret, "GetCharABCWidthsW should have succeeded\n");
    ret = pGetCharABCWidthsFloatW(hdc, 'i', 'i', abcf);
    ok(ret, "GetCharABCWidthsFloatW should have succeeded\n");

    ABCWidths_helper("LTR", hdc, glyphs, abc, abcw, abcf, 0);
    SetWindowExtEx(hdc, -1, -1, NULL);
    SetGraphicsMode(hdc, GM_COMPATIBLE);
    ABCWidths_helper("LTR -1 compatible", hdc, glyphs, abc, abcw, abcf, 0);
    SetGraphicsMode(hdc, GM_ADVANCED);
    ABCWidths_helper("LTR -1 advanced", hdc, glyphs, abc, abcw, abcf, 1);
    SetWindowExtEx(hdc, 1, 1, NULL);
    SetGraphicsMode(hdc, GM_COMPATIBLE);
    ABCWidths_helper("LTR 1 compatible", hdc, glyphs, abc, abcw, abcf, 0);
    SetGraphicsMode(hdc, GM_ADVANCED);
    ABCWidths_helper("LTR 1 advanced", hdc, glyphs, abc, abcw, abcf, 0);

    ReleaseDC(hwnd, hdc);
    DestroyWindow(hwnd);

    trace("RTL layout\n");
    hwnd = CreateWindowExA(WS_EX_LAYOUTRTL, "static", "", WS_POPUP, 0,0,100,100,
                           0, 0, 0, NULL);
    hdc = GetDC(hwnd);
    SetMapMode(hdc, MM_ANISOTROPIC);
    SelectObject(hdc, hfont);

    ABCWidths_helper("RTL", hdc, glyphs, abc, abcw, abcf, 0);
    SetWindowExtEx(hdc, -1, -1, NULL);
    SetGraphicsMode(hdc, GM_COMPATIBLE);
    ABCWidths_helper("RTL -1 compatible", hdc, glyphs, abc, abcw, abcf, 0);
    SetGraphicsMode(hdc, GM_ADVANCED);
    ABCWidths_helper("RTL -1 advanced", hdc, glyphs, abc, abcw, abcf, 0);
    SetWindowExtEx(hdc, 1, 1, NULL);
    SetGraphicsMode(hdc, GM_COMPATIBLE);
    ABCWidths_helper("RTL 1 compatible", hdc, glyphs, abc, abcw, abcf, 0);
    SetGraphicsMode(hdc, GM_ADVANCED);
    ABCWidths_helper("RTL 1 advanced", hdc, glyphs, abc, abcw, abcf, 1);

    ReleaseDC(hwnd, hdc);
    DestroyWindow(hwnd);
    DeleteObject(hfont);
}

static void test_text_extents(void)
{
    static const WCHAR wt[] = {'O','n','e','\n','t','w','o',' ','3',0};
    static const WCHAR emptyW[] = {0};
    LPINT extents;
    INT i, len, fit1, fit2, extents2[3];
    LOGFONTA lf;
    TEXTMETRICA tm;
    HDC hdc;
    HFONT hfont;
    SIZE sz;
    SIZE sz1, sz2;
    BOOL ret;

    memset(&lf, 0, sizeof(lf));
    strcpy(lf.lfFaceName, "Arial");
    lf.lfHeight = 20;

    hfont = CreateFontIndirectA(&lf);
    hdc = GetDC(0);
    hfont = SelectObject(hdc, hfont);
    GetTextMetricsA(hdc, &tm);
    ret = GetTextExtentPointA(hdc, "o", 1, &sz);
    ok(ret, "got %d\n", ret);
    ok(sz.cy == tm.tmHeight, "cy %d tmHeight %d\n", sz.cy, tm.tmHeight);

    memset(&sz, 0xcc, sizeof(sz));
    ret = GetTextExtentPointA(hdc, "o", 0, &sz);
    ok(ret, "got %d\n", ret);
    ok(sz.cx == 0 && sz.cy == 0, "cx %d, cy %d\n", sz.cx, sz.cy);

    memset(&sz, 0xcc, sizeof(sz));
    ret = GetTextExtentPointA(hdc, "", 0, &sz);
    ok(ret, "got %d\n", ret);
    ok(sz.cx == 0 && sz.cy == 0, "cx %d, cy %d\n", sz.cx, sz.cy);

    SetLastError(0xdeadbeef);
    GetTextExtentExPointW(hdc, wt, 1, 1, &fit1, &fit2, &sz1);
    if (GetLastError() == ERROR_CALL_NOT_IMPLEMENTED)
    {
        win_skip("Skipping remainder of text extents test on a Win9x platform\n");
        hfont = SelectObject(hdc, hfont);
        DeleteObject(hfont);
        ReleaseDC(0, hdc);
        return;
    }

    memset(&sz, 0xcc, sizeof(sz));
    ret = GetTextExtentPointW(hdc, wt, 0, &sz);
    ok(ret, "got %d\n", ret);
    ok(sz.cx == 0 && sz.cy == 0, "cx %d, cy %d\n", sz.cx, sz.cy);

    memset(&sz, 0xcc, sizeof(sz));
    ret = GetTextExtentPointW(hdc, emptyW, 0, &sz);
    ok(ret, "got %d\n", ret);
    ok(sz.cx == 0 && sz.cy == 0, "cx %d, cy %d\n", sz.cx, sz.cy);

    len = lstrlenW(wt);
    extents = HeapAlloc(GetProcessHeap(), HEAP_ZERO_MEMORY, len * sizeof extents[0]);
    extents[0] = 1;         /* So that the increasing sequence test will fail
                               if the extents array is untouched.  */
    GetTextExtentExPointW(hdc, wt, len, 32767, &fit1, extents, &sz1);
    GetTextExtentPointW(hdc, wt, len, &sz2);
    ok(sz1.cy == sz2.cy,
       "cy from GetTextExtentExPointW (%d) and GetTextExtentPointW (%d) differ\n", sz1.cy, sz2.cy);
    /* Because of the '\n' in the string GetTextExtentExPoint and
       GetTextExtentPoint return different widths under Win2k, but
       under WinXP they return the same width.  So we don't test that
       here. */

    for (i = 1; i < len; ++i)
        ok(extents[i-1] <= extents[i],
           "GetTextExtentExPointW generated a non-increasing sequence of partial extents (at position %d)\n",
           i);
    ok(extents[len-1] == sz1.cx, "GetTextExtentExPointW extents and size don't match\n");
    ok(0 <= fit1 && fit1 <= len, "GetTextExtentExPointW generated illegal value %d for fit\n", fit1);
    ok(0 < fit1, "GetTextExtentExPointW says we can't even fit one letter in 32767 logical units\n");
    GetTextExtentExPointW(hdc, wt, len, extents[2], &fit2, NULL, &sz2);
    ok(sz1.cx == sz2.cx && sz1.cy == sz2.cy, "GetTextExtentExPointW returned different sizes for the same string\n");
    ok(fit2 == 3, "GetTextExtentExPointW extents isn't consistent with fit\n");
    GetTextExtentExPointW(hdc, wt, len, extents[2]-1, &fit2, NULL, &sz2);
    ok(fit2 == 2, "GetTextExtentExPointW extents isn't consistent with fit\n");
    GetTextExtentExPointW(hdc, wt, 2, 0, NULL, extents + 2, &sz2);
    ok(extents[0] == extents[2] && extents[1] == extents[3],
       "GetTextExtentExPointW with lpnFit == NULL returns incorrect results\n");
    GetTextExtentExPointW(hdc, wt, 2, 0, NULL, NULL, &sz1);
    ok(sz1.cx == sz2.cx && sz1.cy == sz2.cy,
       "GetTextExtentExPointW with lpnFit and alpDx both NULL returns incorrect results\n");

    /* extents functions fail with -ve counts (the interesting case being -1) */
    ret = GetTextExtentPointA(hdc, "o", -1, &sz);
    ok(ret == FALSE, "got %d\n", ret);
    ret = GetTextExtentExPointA(hdc, "o", -1, 0, NULL, NULL, &sz);
    ok(ret == FALSE, "got %d\n", ret);
    ret = GetTextExtentExPointW(hdc, wt, -1, 0, NULL, NULL, &sz1);
    ok(ret == FALSE, "got %d\n", ret);

    /* max_extent = 0 succeeds and returns zero */
    fit1 = fit2 = -215;
    ret = GetTextExtentExPointA(hdc, NULL, 0, 0, &fit1, NULL, &sz);
    ok(ret == TRUE ||
       broken(ret == FALSE), /* NT4, 2k */
       "got %d\n", ret);
    ok(fit1 == 0 ||
       broken(fit1 == -215), /* NT4, 2k */
       "fit = %d\n", fit1);
    ret = GetTextExtentExPointW(hdc, NULL, 0, 0, &fit2, NULL, &sz1);
    ok(ret == TRUE, "got %d\n", ret);
    ok(fit2 == 0, "fit = %d\n", fit2);

    /* max_extent = -1 is interpreted as a very large width that will
     * definitely fit our three characters */
    fit1 = fit2 = -215;
    ret = GetTextExtentExPointA(hdc, "One", 3, -1, &fit1, NULL, &sz);
    ok(ret == TRUE, "got %d\n", ret);
    ok(fit1 == 3, "fit = %d\n", fit1);
    ret = GetTextExtentExPointW(hdc, wt, 3, -1, &fit2, NULL, &sz);
    ok(ret == TRUE, "got %d\n", ret);
    ok(fit2 == 3, "fit = %d\n", fit2);

    /* max_extent = -2 is interpreted similarly, but the Ansi version
     * rejects it while the Unicode one accepts it */
    fit1 = fit2 = -215;
    ret = GetTextExtentExPointA(hdc, "One", 3, -2, &fit1, NULL, &sz);
    ok(ret == FALSE, "got %d\n", ret);
    ok(fit1 == -215, "fit = %d\n", fit1);
    ret = GetTextExtentExPointW(hdc, wt, 3, -2, &fit2, NULL, &sz);
    ok(ret == TRUE, "got %d\n", ret);
    ok(fit2 == 3, "fit = %d\n", fit2);

    hfont = SelectObject(hdc, hfont);
    DeleteObject(hfont);

    /* non-MM_TEXT mapping mode */
    lf.lfHeight = 2000;
    hfont = CreateFontIndirectA(&lf);
    hfont = SelectObject(hdc, hfont);

    SetMapMode( hdc, MM_HIMETRIC );
    ret = GetTextExtentExPointW(hdc, wt, 3, 0, NULL, extents, &sz);
    ok(ret, "got %d\n", ret);
    ok(sz.cx == extents[2], "got %d vs %d\n", sz.cx, extents[2]);

    ret = GetTextExtentExPointW(hdc, wt, 3, extents[1], &fit1, extents2, &sz2);
    ok(ret, "got %d\n", ret);
    ok(fit1 == 2, "got %d\n", fit1);
    ok(sz2.cx == sz.cx, "got %d vs %d\n", sz2.cx, sz.cx);
    for(i = 0; i < 2; i++)
        ok(extents2[i] == extents[i], "%d: %d, %d\n", i, extents2[i], extents[i]);

    hfont = SelectObject(hdc, hfont);
    DeleteObject(hfont);
    HeapFree(GetProcessHeap(), 0, extents);
    ReleaseDC(NULL, hdc);
}

static void test_GetGlyphIndices(void)
{
    HDC      hdc;
    HFONT    hfont;
    DWORD    charcount;
    LOGFONTA lf;
    DWORD    flags = 0;
    WCHAR    testtext[] = {'T','e','s','t',0xffff,0};
    WORD     glyphs[(sizeof(testtext)/2)-1];
    TEXTMETRICA textm;
    HFONT hOldFont;

    if (!pGetGlyphIndicesW) {
        win_skip("GetGlyphIndicesW not available on platform\n");
        return;
    }

    hdc = GetDC(0);

<<<<<<< HEAD
    ok(GetTextMetrics(hdc, &textm), "GetTextMetric failed\n");
    flags |= GGI_MARK_NONEXISTING_GLYPHS;
    charcount = pGetGlyphIndicesW(hdc, testtext, (sizeof(testtext)/2)-1, glyphs, flags);
    ok(charcount == 5, "GetGlyphIndicesW count of glyphs should = 5 not %d\n", charcount);
    ok((glyphs[4] == 0x001f || glyphs[4] == 0xffff /* Vista */), "GetGlyphIndicesW should have returned a nonexistent char not %04x\n", glyphs[4]);
    flags = 0;
    charcount = pGetGlyphIndicesW(hdc, testtext, (sizeof(testtext)/2)-1, glyphs, flags);
    ok(charcount == 5, "GetGlyphIndicesW count of glyphs should = 5 not %d\n", charcount);
    ok(glyphs[4] == textm.tmDefaultChar, "GetGlyphIndicesW should have returned a %04x not %04x\n",
                    textm.tmDefaultChar, glyphs[4]);
=======
    memset(&lf, 0, sizeof(lf));
    strcpy(lf.lfFaceName, "System");
    lf.lfHeight = 16;
    lf.lfCharSet = ANSI_CHARSET;

    hfont = CreateFontIndirectA(&lf);
    ok(hfont != 0, "CreateFontIndirectEx failed\n");
    ok(GetTextMetricsA(hdc, &textm), "GetTextMetric failed\n");
    if (textm.tmCharSet == ANSI_CHARSET)
    {
        flags |= GGI_MARK_NONEXISTING_GLYPHS;
        charcount = pGetGlyphIndicesW(hdc, testtext, (sizeof(testtext)/2)-1, glyphs, flags);
        ok(charcount == 5, "GetGlyphIndicesW count of glyphs should = 5 not %d\n", charcount);
        ok((glyphs[4] == 0x001f || glyphs[4] == 0xffff /* Vista */), "GetGlyphIndicesW should have returned a nonexistent char not %04x\n", glyphs[4]);
        flags = 0;
        charcount = pGetGlyphIndicesW(hdc, testtext, (sizeof(testtext)/2)-1, glyphs, flags);
        ok(charcount == 5, "GetGlyphIndicesW count of glyphs should = 5 not %d\n", charcount);
        ok(glyphs[4] == textm.tmDefaultChar, "GetGlyphIndicesW should have returned a %04x not %04x\n",
                        textm.tmDefaultChar, glyphs[4]);
    }
    else
        /* FIXME: Write tests for non-ANSI charsets. */
        skip("GetGlyphIndices System font tests only for ANSI_CHARSET\n");
>>>>>>> 2a8a0238

    if(!is_font_installed("Tahoma"))
    {
        skip("Tahoma is not installed so skipping this test\n");
        return;
    }
    memset(&lf, 0, sizeof(lf));
    strcpy(lf.lfFaceName, "Tahoma");
    lf.lfHeight = 20;

    hfont = CreateFontIndirectA(&lf);
    hOldFont = SelectObject(hdc, hfont);
    ok(GetTextMetricsA(hdc, &textm), "GetTextMetric failed\n");
    flags |= GGI_MARK_NONEXISTING_GLYPHS;
    charcount = pGetGlyphIndicesW(hdc, testtext, (sizeof(testtext)/2)-1, glyphs, flags);
    ok(charcount == 5, "GetGlyphIndicesW count of glyphs should = 5 not %d\n", charcount);
    ok(glyphs[4] == 0xffff, "GetGlyphIndicesW should have returned 0xffff char not %04x\n", glyphs[4]);
    flags = 0;
    testtext[0] = textm.tmDefaultChar;
    charcount = pGetGlyphIndicesW(hdc, testtext, (sizeof(testtext)/2)-1, glyphs, flags);
    ok(charcount == 5, "GetGlyphIndicesW count of glyphs should = 5 not %d\n", charcount);
    ok(glyphs[0] == 0, "GetGlyphIndicesW for tmDefaultChar should be 0 not %04x\n", glyphs[0]);
    ok(glyphs[4] == 0, "GetGlyphIndicesW should have returned 0 not %04x\n", glyphs[4]);
    DeleteObject(SelectObject(hdc, hOldFont));
}

static void test_GetKerningPairs(void)
{
    static const struct kerning_data
    {
        const char face_name[LF_FACESIZE];
        LONG height;
        /* some interesting fields from OUTLINETEXTMETRIC */
        LONG tmHeight, tmAscent, tmDescent;
        UINT otmEMSquare;
        INT  otmAscent;
        INT  otmDescent;
        UINT otmLineGap;
        UINT otmsCapEmHeight;
        UINT otmsXHeight;
        INT  otmMacAscent;
        INT  otmMacDescent;
        UINT otmMacLineGap;
        UINT otmusMinimumPPEM;
        /* small subset of kerning pairs to test */
        DWORD total_kern_pairs;
        const KERNINGPAIR kern_pair[26];
    } kd[] =
    {
        {"Arial", 12, 12, 9, 3,
                  2048, 7, -2, 1, 5, 2, 8, -2, 0, 9,
                  26,
            {
                {' ','A',-1},{' ','T',0},{' ','Y',0},{'1','1',-1},
                {'A',' ',-1},{'A','T',-1},{'A','V',-1},{'A','W',0},
                {'A','Y',-1},{'A','v',0},{'A','w',0},{'A','y',0},
                {'F',',',-1},{'F','.',-1},{'F','A',-1},{'L',' ',0},
                {'L','T',-1},{'L','V',-1},{'L','W',-1},{'L','Y',-1},
                {915,912,+1},{915,913,-1},{910,912,+1},{910,913,-1},
                {933,970,+1},{933,972,-1}
                }
        },
        {"Arial", -34, 39, 32, 7,
                  2048, 25, -7, 5, 17, 9, 31, -7, 1, 9,
                  26,
            {
                {' ','A',-2},{' ','T',-1},{' ','Y',-1},{'1','1',-3},
                {'A',' ',-2},{'A','T',-3},{'A','V',-3},{'A','W',-1},
                {'A','Y',-3},{'A','v',-1},{'A','w',-1},{'A','y',-1},
                {'F',',',-4},{'F','.',-4},{'F','A',-2},{'L',' ',-1},
                {'L','T',-3},{'L','V',-3},{'L','W',-3},{'L','Y',-3},
                {915,912,+3},{915,913,-3},{910,912,+3},{910,913,-3},
                {933,970,+2},{933,972,-3}
            }
        },
        { "Arial", 120, 120, 97, 23,
                   2048, 79, -23, 16, 54, 27, 98, -23, 4, 9,
                   26,
            {
                {' ','A',-6},{' ','T',-2},{' ','Y',-2},{'1','1',-8},
                {'A',' ',-6},{'A','T',-8},{'A','V',-8},{'A','W',-4},
                {'A','Y',-8},{'A','v',-2},{'A','w',-2},{'A','y',-2},
                {'F',',',-12},{'F','.',-12},{'F','A',-6},{'L',' ',-4},
                {'L','T',-8},{'L','V',-8},{'L','W',-8},{'L','Y',-8},
                {915,912,+9},{915,913,-10},{910,912,+9},{910,913,-8},
                {933,970,+6},{933,972,-10}
            }
        },
#if 0 /* this set fails due to +1/-1 errors (rounding bug?), needs investigation. */
        { "Arial", 1024 /* usually 1/2 of EM Square */, 1024, 830, 194,
                   2048, 668, -193, 137, 459, 229, 830, -194, 30, 9,
                   26,
            {
                {' ','A',-51},{' ','T',-17},{' ','Y',-17},{'1','1',-68},
                {'A',' ',-51},{'A','T',-68},{'A','V',-68},{'A','W',-34},
                {'A','Y',-68},{'A','v',-17},{'A','w',-17},{'A','y',-17},
                {'F',',',-102},{'F','.',-102},{'F','A',-51},{'L',' ',-34},
                {'L','T',-68},{'L','V',-68},{'L','W',-68},{'L','Y',-68},
                {915,912,+73},{915,913,-84},{910,912,+76},{910,913,-68},
                {933,970,+54},{933,972,-83}
            }
        }
#endif
    };
    LOGFONTA lf;
    HFONT hfont, hfont_old;
    KERNINGPAIR *kern_pair;
    HDC hdc;
    DWORD total_kern_pairs, ret, i, n, matches;

    hdc = GetDC(0);

    /* GetKerningPairsA maps unicode set of kerning pairs to current code page
     * which may render this test unusable, so we're trying to avoid that.
     */
    SetLastError(0xdeadbeef);
    GetKerningPairsW(hdc, 0, NULL);
    if (GetLastError() == ERROR_CALL_NOT_IMPLEMENTED)
    {
        win_skip("Skipping the GetKerningPairs test on a Win9x platform\n");
        ReleaseDC(0, hdc);
        return;
    }

    for (i = 0; i < sizeof(kd)/sizeof(kd[0]); i++)
    {
        OUTLINETEXTMETRICW otm;

        if (!is_font_installed(kd[i].face_name))
        {
            trace("%s is not installed so skipping this test\n", kd[i].face_name);
            continue;
        }

        trace("testing font %s, height %d\n", kd[i].face_name, kd[i].height);

        memset(&lf, 0, sizeof(lf));
        strcpy(lf.lfFaceName, kd[i].face_name);
        lf.lfHeight = kd[i].height;
        hfont = CreateFontIndirectA(&lf);
        ok(hfont != NULL, "failed to create a font, name %s\n", kd[i].face_name);

        hfont_old = SelectObject(hdc, hfont);

        SetLastError(0xdeadbeef);
        otm.otmSize = sizeof(otm); /* just in case for Win9x compatibility */
        ok(GetOutlineTextMetricsW(hdc, sizeof(otm), &otm) == sizeof(otm), "GetOutlineTextMetricsW error %d\n", GetLastError());

        ok(match_off_by_1(kd[i].tmHeight, otm.otmTextMetrics.tmHeight, FALSE), "expected %d, got %d\n",
           kd[i].tmHeight, otm.otmTextMetrics.tmHeight);
        ok(match_off_by_1(kd[i].tmAscent, otm.otmTextMetrics.tmAscent, FALSE), "expected %d, got %d\n",
           kd[i].tmAscent, otm.otmTextMetrics.tmAscent);
        ok(kd[i].tmDescent == otm.otmTextMetrics.tmDescent, "expected %d, got %d\n",
           kd[i].tmDescent, otm.otmTextMetrics.tmDescent);

        ok(kd[i].otmEMSquare == otm.otmEMSquare, "expected %u, got %u\n",
           kd[i].otmEMSquare, otm.otmEMSquare);
        ok(kd[i].otmAscent == otm.otmAscent, "expected %d, got %d\n",
           kd[i].otmAscent, otm.otmAscent);
        ok(kd[i].otmDescent == otm.otmDescent, "expected %d, got %d\n",
           kd[i].otmDescent, otm.otmDescent);
        ok(kd[i].otmLineGap == otm.otmLineGap, "expected %u, got %u\n",
           kd[i].otmLineGap, otm.otmLineGap);
        ok(near_match(kd[i].otmMacDescent, otm.otmMacDescent), "expected %d, got %d\n",
           kd[i].otmMacDescent, otm.otmMacDescent);
        ok(near_match(kd[i].otmMacAscent, otm.otmMacAscent), "expected %d, got %d\n",
           kd[i].otmMacAscent, otm.otmMacAscent);
todo_wine {
        ok(kd[i].otmsCapEmHeight == otm.otmsCapEmHeight, "expected %u, got %u\n",
           kd[i].otmsCapEmHeight, otm.otmsCapEmHeight);
        ok(kd[i].otmsXHeight == otm.otmsXHeight, "expected %u, got %u\n",
           kd[i].otmsXHeight, otm.otmsXHeight);
        /* FIXME: this one sometimes succeeds due to expected 0, enable it when removing todo */
        if (0) ok(kd[i].otmMacLineGap == otm.otmMacLineGap, "expected %u, got %u\n",
           kd[i].otmMacLineGap, otm.otmMacLineGap);
        ok(kd[i].otmusMinimumPPEM == otm.otmusMinimumPPEM, "expected %u, got %u\n",
           kd[i].otmusMinimumPPEM, otm.otmusMinimumPPEM);
}

        total_kern_pairs = GetKerningPairsW(hdc, 0, NULL);
        trace("total_kern_pairs %u\n", total_kern_pairs);
        kern_pair = HeapAlloc(GetProcessHeap(), 0, total_kern_pairs * sizeof(*kern_pair));

        /* Win98 (GetKerningPairsA) and XP behave differently here, the test
         * passes on XP.
         */
        SetLastError(0xdeadbeef);
        ret = GetKerningPairsW(hdc, 0, kern_pair);
        ok(GetLastError() == ERROR_INVALID_PARAMETER,
           "got error %u, expected ERROR_INVALID_PARAMETER\n", GetLastError());
        ok(ret == 0, "got %u, expected 0\n", ret);

        ret = GetKerningPairsW(hdc, 100, NULL);
        ok(ret == total_kern_pairs, "got %u, expected %u\n", ret, total_kern_pairs);

        ret = GetKerningPairsW(hdc, total_kern_pairs/2, kern_pair);
        ok(ret == total_kern_pairs/2, "got %u, expected %u\n", ret, total_kern_pairs/2);

        ret = GetKerningPairsW(hdc, total_kern_pairs, kern_pair);
        ok(ret == total_kern_pairs, "got %u, expected %u\n", ret, total_kern_pairs);

        matches = 0;

        for (n = 0; n < ret; n++)
        {
            DWORD j;
            /* Disabled to limit console spam */
            if (0 && kern_pair[n].wFirst < 127 && kern_pair[n].wSecond < 127)
                trace("{'%c','%c',%d},\n",
                      kern_pair[n].wFirst, kern_pair[n].wSecond, kern_pair[n].iKernAmount);
            for (j = 0; j < kd[i].total_kern_pairs; j++)
            {
                if (kern_pair[n].wFirst == kd[i].kern_pair[j].wFirst &&
                    kern_pair[n].wSecond == kd[i].kern_pair[j].wSecond)
                {
                    ok(kern_pair[n].iKernAmount == kd[i].kern_pair[j].iKernAmount,
                       "pair %d:%d got %d, expected %d\n",
                       kern_pair[n].wFirst, kern_pair[n].wSecond,
                       kern_pair[n].iKernAmount, kd[i].kern_pair[j].iKernAmount);
                    matches++;
                }
            }
        }

        ok(matches == kd[i].total_kern_pairs, "got matches %u, expected %u\n",
           matches, kd[i].total_kern_pairs);

        HeapFree(GetProcessHeap(), 0, kern_pair);

        SelectObject(hdc, hfont_old);
        DeleteObject(hfont);
    }

    ReleaseDC(0, hdc);
}

struct font_data
{
    const char face_name[LF_FACESIZE];
    int requested_height;
    int weight, height, ascent, descent, int_leading, ext_leading, dpi;
    BOOL exact;
};

static void test_height( HDC hdc, const struct font_data *fd )
{
    LOGFONTA lf;
    HFONT hfont, old_hfont;
    TEXTMETRICA tm;
    INT ret, i;

    for (i = 0; fd[i].face_name[0]; i++)
    {
        if (!is_truetype_font_installed(fd[i].face_name))
        {
            skip("%s is not installed\n", fd[i].face_name);
            continue;
        }

        memset(&lf, 0, sizeof(lf));
        lf.lfHeight = fd[i].requested_height;
        lf.lfWeight = fd[i].weight;
        strcpy(lf.lfFaceName, fd[i].face_name);

        hfont = CreateFontIndirectA(&lf);
        ok(hfont != NULL, "failed to create a font, name %s\n", fd[i].face_name);

        old_hfont = SelectObject(hdc, hfont);
        ret = GetTextMetricsA(hdc, &tm);
        ok(ret, "GetTextMetrics error %d\n", GetLastError());
        if(fd[i].dpi == tm.tmDigitizedAspectX)
        {
            ok(tm.tmWeight == fd[i].weight, "%s(%d): tm.tmWeight %d != %d\n", fd[i].face_name, fd[i].requested_height, tm.tmWeight, fd[i].weight);
            ok(match_off_by_1(tm.tmHeight, fd[i].height, fd[i].exact), "%s(%d): tm.tmHeight %d != %d\n", fd[i].face_name, fd[i].requested_height, tm.tmHeight, fd[i].height);
            ok(match_off_by_1(tm.tmAscent, fd[i].ascent, fd[i].exact), "%s(%d): tm.tmAscent %d != %d\n", fd[i].face_name, fd[i].requested_height, tm.tmAscent, fd[i].ascent);
            ok(match_off_by_1(tm.tmDescent, fd[i].descent, fd[i].exact), "%s(%d): tm.tmDescent %d != %d\n", fd[i].face_name, fd[i].requested_height, tm.tmDescent, fd[i].descent);
            ok(match_off_by_1(tm.tmInternalLeading, fd[i].int_leading, fd[i].exact), "%s(%d): tm.tmInternalLeading %d != %d\n", fd[i].face_name, fd[i].requested_height, tm.tmInternalLeading, fd[i].int_leading);
            ok(tm.tmExternalLeading == fd[i].ext_leading, "%s(%d): tm.tmExternalLeading %d != %d\n", fd[i].face_name, fd[i].requested_height, tm.tmExternalLeading, fd[i].ext_leading);
        }

        SelectObject(hdc, old_hfont);
        /* force GDI to use new font, otherwise Windows leaks the font reference */
        GetTextMetricsA(hdc, &tm);
        DeleteObject(hfont);
    }
}

static void *find_ttf_table( void *ttf, DWORD size, DWORD tag )
{
    WORD i, num_tables = GET_BE_WORD(*((WORD *)ttf + 2));
    DWORD *table = (DWORD *)ttf + 3;

    for (i = 0; i < num_tables; i++)
    {
        if (table[0] == tag)
            return (BYTE *)ttf + GET_BE_DWORD(table[2]);
        table += 4;
    }
    return NULL;
}

static void test_height_selection_vdmx( HDC hdc )
{
    static const struct font_data charset_0[] = /* doesn't use VDMX */
    {
        { "wine_vdmx", 10, FW_NORMAL, 10, 8, 2, 2, 0, 96, TRUE },
        { "wine_vdmx", 11, FW_NORMAL, 11, 9, 2, 2, 0, 96, TRUE },
        { "wine_vdmx", 12, FW_NORMAL, 12, 10, 2, 2, 0, 96, TRUE },
        { "wine_vdmx", 13, FW_NORMAL, 13, 11, 2, 2, 0, 96, TRUE },
        { "wine_vdmx", 14, FW_NORMAL, 14, 12, 2, 2, 0, 96, TRUE },
        { "wine_vdmx", 15, FW_NORMAL, 15, 12, 3, 3, 0, 96, FALSE },
        { "wine_vdmx", 16, FW_NORMAL, 16, 13, 3, 3, 0, 96, TRUE },
        { "wine_vdmx", 17, FW_NORMAL, 17, 14, 3, 3, 0, 96, TRUE },
        { "wine_vdmx", 18, FW_NORMAL, 18, 15, 3, 3, 0, 96, TRUE },
        { "wine_vdmx", 19, FW_NORMAL, 19, 16, 3, 3, 0, 96, TRUE },
        { "wine_vdmx", 20, FW_NORMAL, 20, 17, 3, 4, 0, 96, FALSE },
        { "wine_vdmx", 21, FW_NORMAL, 21, 17, 4, 4, 0, 96, TRUE },
        { "wine_vdmx", 22, FW_NORMAL, 22, 18, 4, 4, 0, 96, TRUE },
        { "wine_vdmx", 23, FW_NORMAL, 23, 19, 4, 4, 0, 96, TRUE },
        { "wine_vdmx", 24, FW_NORMAL, 24, 20, 4, 4, 0, 96, TRUE },
        { "wine_vdmx", 25, FW_NORMAL, 25, 21, 4, 4, 0, 96, TRUE },
        { "wine_vdmx", 26, FW_NORMAL, 26, 22, 4, 5, 0, 96, FALSE },
        { "wine_vdmx", 27, FW_NORMAL, 27, 22, 5, 5, 0, 96, TRUE },
        { "wine_vdmx", 28, FW_NORMAL, 28, 23, 5, 5, 0, 96, TRUE },
        { "wine_vdmx", 29, FW_NORMAL, 29, 24, 5, 5, 0, 96, TRUE },
        { "wine_vdmx", 30, FW_NORMAL, 30, 25, 5, 5, 0, 96, TRUE },
        { "wine_vdmx", 31, FW_NORMAL, 31, 26, 5, 5, 0, 96, TRUE },
        { "wine_vdmx", 32, FW_NORMAL, 32, 27, 5, 6, 0, 96, FALSE },
        { "wine_vdmx", 48, FW_NORMAL, 48, 40, 8, 8, 0, 96, TRUE },
        { "wine_vdmx", 64, FW_NORMAL, 64, 53, 11, 11, 0, 96, TRUE },
        { "wine_vdmx", 96, FW_NORMAL, 96, 80, 16, 17, 0, 96, FALSE },
        { "wine_vdmx", -10, FW_NORMAL, 12, 10, 2, 2, 0, 96, TRUE },
        { "wine_vdmx", -11, FW_NORMAL, 13, 11, 2, 2, 0, 96, TRUE },
        { "wine_vdmx", -12, FW_NORMAL, 14, 12, 2, 2, 0, 96, TRUE },
        { "wine_vdmx", -13, FW_NORMAL, 16, 13, 3, 3, 0, 96, TRUE },
        { "wine_vdmx", -14, FW_NORMAL, 17, 14, 3, 3, 0, 96, TRUE },
        { "wine_vdmx", -15, FW_NORMAL, 18, 15, 3, 3, 0, 96, TRUE },
        { "wine_vdmx", -16, FW_NORMAL, 19, 16, 3, 3, 0, 96, TRUE },
        { "wine_vdmx", -17, FW_NORMAL, 21, 17, 4, 4, 0, 96, TRUE },
        { "wine_vdmx", -18, FW_NORMAL, 22, 18, 4, 4, 0, 96, TRUE },
        { "wine_vdmx", -19, FW_NORMAL, 23, 19, 4, 4, 0, 96, TRUE },
        { "wine_vdmx", -20, FW_NORMAL, 24, 20, 4, 4, 0, 96, TRUE },
        { "wine_vdmx", -21, FW_NORMAL, 25, 21, 4, 4, 0, 96, TRUE },
        { "wine_vdmx", -22, FW_NORMAL, 27, 22, 5, 5, 0, 96, TRUE },
        { "wine_vdmx", -23, FW_NORMAL, 28, 23, 5, 5, 0, 96, TRUE },
        { "wine_vdmx", -24, FW_NORMAL, 29, 24, 5, 5, 0, 96, TRUE },
        { "wine_vdmx", -25, FW_NORMAL, 30, 25, 5, 5, 0, 96, TRUE },
        { "wine_vdmx", -26, FW_NORMAL, 31, 26, 5, 5, 0, 96, TRUE },
        { "wine_vdmx", -27, FW_NORMAL, 33, 27, 6, 6, 0, 96, TRUE },
        { "wine_vdmx", -28, FW_NORMAL, 34, 28, 6, 6, 0, 96, TRUE },
        { "wine_vdmx", -29, FW_NORMAL, 35, 29, 6, 6, 0, 96, TRUE },
        { "wine_vdmx", -30, FW_NORMAL, 36, 30, 6, 6, 0, 96, TRUE },
        { "wine_vdmx", -31, FW_NORMAL, 37, 31, 6, 6, 0, 96, TRUE },
        { "wine_vdmx", -32, FW_NORMAL, 39, 32, 7, 7, 0, 96, TRUE },
        { "wine_vdmx", -48, FW_NORMAL, 58, 48, 10, 10, 0, 96, TRUE },
        { "wine_vdmx", -64, FW_NORMAL, 77, 64, 13, 13, 0, 96, TRUE },
        { "wine_vdmx", -96, FW_NORMAL, 116, 96, 20, 20, 0, 96, TRUE },
        { "", 0, 0, 0, 0, 0, 0, 0, 0, 0 }
    };

    static const struct font_data charset_1[] = /* Uses VDMX */
    {
        { "wine_vdmx", 10, FW_NORMAL, 10, 8, 2, 2, 0, 96, TRUE },
        { "wine_vdmx", 11, FW_NORMAL, 11, 9, 2, 2, 0, 96, TRUE },
        { "wine_vdmx", 12, FW_NORMAL, 12, 10, 2, 2, 0, 96, TRUE },
        { "wine_vdmx", 13, FW_NORMAL, 13, 11, 2, 2, 0, 96, TRUE },
        { "wine_vdmx", 14, FW_NORMAL, 13, 11, 2, 2, 0, 96, TRUE },
        { "wine_vdmx", 15, FW_NORMAL, 13, 11, 2, 2, 0, 96, TRUE },
        { "wine_vdmx", 16, FW_NORMAL, 16, 13, 3, 4, 0, 96, TRUE },
        { "wine_vdmx", 17, FW_NORMAL, 16, 13, 3, 3, 0, 96, TRUE },
        { "wine_vdmx", 18, FW_NORMAL, 16, 13, 3, 3, 0, 96, TRUE },
        { "wine_vdmx", 19, FW_NORMAL, 19, 15, 4, 5, 0, 96, TRUE },
        { "wine_vdmx", 20, FW_NORMAL, 20, 16, 4, 5, 0, 96, TRUE },
        { "wine_vdmx", 21, FW_NORMAL, 21, 17, 4, 5, 0, 96, TRUE },
        { "wine_vdmx", 22, FW_NORMAL, 22, 18, 4, 5, 0, 96, TRUE },
        { "wine_vdmx", 23, FW_NORMAL, 23, 19, 4, 5, 0, 96, TRUE },
        { "wine_vdmx", 24, FW_NORMAL, 23, 19, 4, 5, 0, 96, TRUE },
        { "wine_vdmx", 25, FW_NORMAL, 25, 21, 4, 6, 0, 96, TRUE },
        { "wine_vdmx", 26, FW_NORMAL, 26, 22, 4, 6, 0, 96, TRUE },
        { "wine_vdmx", 27, FW_NORMAL, 27, 23, 4, 6, 0, 96, TRUE },
        { "wine_vdmx", 28, FW_NORMAL, 27, 23, 4, 5, 0, 96, TRUE },
        { "wine_vdmx", 29, FW_NORMAL, 29, 24, 5, 6, 0, 96, TRUE },
        { "wine_vdmx", 30, FW_NORMAL, 29, 24, 5, 6, 0, 96, TRUE },
        { "wine_vdmx", 31, FW_NORMAL, 29, 24, 5, 6, 0, 96, TRUE },
        { "wine_vdmx", 32, FW_NORMAL, 32, 26, 6, 8, 0, 96, TRUE },
        { "wine_vdmx", 48, FW_NORMAL, 48, 40, 8, 10, 0, 96, TRUE },
        { "wine_vdmx", 64, FW_NORMAL, 64, 54, 10, 13, 0, 96, TRUE },
        { "wine_vdmx", 96, FW_NORMAL, 95, 79, 16, 18, 0, 96, TRUE },
        { "wine_vdmx", -10, FW_NORMAL, 12, 10, 2, 2, 0, 96, TRUE },
        { "wine_vdmx", -11, FW_NORMAL, 13, 11, 2, 2, 0, 96, TRUE },
        { "wine_vdmx", -12, FW_NORMAL, 16, 13, 3, 4, 0, 96, TRUE },
        { "wine_vdmx", -13, FW_NORMAL, 16, 13, 3, 3, 0, 96, TRUE },
        { "wine_vdmx", -14, FW_NORMAL, 19, 15, 4, 5, 0, 96, TRUE },
        { "wine_vdmx", -15, FW_NORMAL, 20, 16, 4, 5, 0, 96, TRUE },
        { "wine_vdmx", -16, FW_NORMAL, 21, 17, 4, 5, 0, 96, TRUE },
        { "wine_vdmx", -17, FW_NORMAL, 22, 18, 4, 5, 0, 96, TRUE },
        { "wine_vdmx", -18, FW_NORMAL, 23, 19, 4, 5, 0, 96, TRUE },
        { "wine_vdmx", -19, FW_NORMAL, 25, 21, 4, 6, 0, 96, TRUE },
        { "wine_vdmx", -20, FW_NORMAL, 26, 22, 4, 6, 0, 96, TRUE },
        { "wine_vdmx", -21, FW_NORMAL, 27, 23, 4, 6, 0, 96, TRUE },
        { "wine_vdmx", -22, FW_NORMAL, 27, 23, 4, 5, 0, 96, TRUE },
        { "wine_vdmx", -23, FW_NORMAL, 29, 24, 5, 6, 0, 96, TRUE },
        { "wine_vdmx", -24, FW_NORMAL, 32, 26, 6, 8, 0, 96, TRUE },
        { "wine_vdmx", -25, FW_NORMAL, 32, 26, 6, 7, 0, 96, TRUE },
        { "wine_vdmx", -26, FW_NORMAL, 33, 27, 6, 7, 0, 96, TRUE },
        { "wine_vdmx", -27, FW_NORMAL, 35, 29, 6, 8, 0, 96, TRUE },
        { "wine_vdmx", -28, FW_NORMAL, 36, 30, 6, 8, 0, 96, TRUE },
        { "wine_vdmx", -29, FW_NORMAL, 36, 30, 6, 7, 0, 96, TRUE },
        { "wine_vdmx", -30, FW_NORMAL, 38, 32, 6, 8, 0, 96, TRUE },
        { "wine_vdmx", -31, FW_NORMAL, 39, 33, 6, 8, 0, 96, TRUE },
        { "wine_vdmx", -32, FW_NORMAL, 40, 33, 7, 8, 0, 96, TRUE },
        { "wine_vdmx", -48, FW_NORMAL, 60, 50, 10, 12, 0, 96, TRUE },
        { "wine_vdmx", -64, FW_NORMAL, 81, 67, 14, 17, 0, 96, TRUE },
        { "wine_vdmx", -96, FW_NORMAL, 119, 99, 20, 23, 0, 96, TRUE },
        { "", 0, 0, 0, 0, 0, 0, 0, 0, 0 }
    };

    static const struct vdmx_data
    {
        WORD version;
        BYTE bCharSet;
        const struct font_data *fd;
    } data[] =
    {
        { 0, 0, charset_0 },
        { 0, 1, charset_1 },
        { 1, 0, charset_0 },
        { 1, 1, charset_1 }
    };
    int i;
    DWORD size, num;
    WORD *vdmx_header;
    BYTE *ratio_rec;
    char ttf_name[MAX_PATH];
    void *res, *copy;
    BOOL ret;

    if (!pAddFontResourceExA)
    {
        win_skip("AddFontResourceExA unavailable\n");
        return;
    }

    for (i = 0; i < sizeof(data) / sizeof(data[0]); i++)
    {
        res = get_res_data( "wine_vdmx.ttf", &size );

        copy = HeapAlloc( GetProcessHeap(), 0, size );
        memcpy( copy, res, size );
        vdmx_header = find_ttf_table( copy, size, MS_MAKE_TAG('V','D','M','X') );
        vdmx_header[0] = GET_BE_WORD( data[i].version );
        ok( GET_BE_WORD( vdmx_header[1] ) == 1, "got %04x\n", GET_BE_WORD( vdmx_header[1] ) );
        ok( GET_BE_WORD( vdmx_header[2] ) == 1, "got %04x\n", GET_BE_WORD( vdmx_header[2] ) );
        ratio_rec = (BYTE *)&vdmx_header[3];
        ratio_rec[0] = data[i].bCharSet;

        write_tmp_file( copy, &size, ttf_name );
        HeapFree( GetProcessHeap(), 0, copy );

        ok( !is_truetype_font_installed("wine_vdmx"), "Already installed\n" );
        num = pAddFontResourceExA( ttf_name, FR_PRIVATE, 0 );
        if (!num) win_skip("Unable to add ttf font resource\n");
        else
        {
            ok( is_truetype_font_installed("wine_vdmx"), "Not installed\n" );
            test_height( hdc, data[i].fd );
            pRemoveFontResourceExA( ttf_name, FR_PRIVATE, 0 );
        }
        ret = DeleteFileA( ttf_name );
        ok(ret || broken(!ret && GetLastError() == ERROR_ACCESS_DENIED),
           "DeleteFile error %d\n", GetLastError());
    }
}

static void test_height_selection(void)
{
    static const struct font_data tahoma[] =
    {
        {"Tahoma", -12, FW_NORMAL, 14, 12, 2, 2, 0, 96, TRUE },
        {"Tahoma", -24, FW_NORMAL, 29, 24, 5, 5, 0, 96, TRUE },
        {"Tahoma", -48, FW_NORMAL, 58, 48, 10, 10, 0, 96, TRUE },
        {"Tahoma", -96, FW_NORMAL, 116, 96, 20, 20, 0, 96, TRUE },
        {"Tahoma", -192, FW_NORMAL, 232, 192, 40, 40, 0, 96, TRUE },
        {"Tahoma", 12, FW_NORMAL, 12, 10, 2, 2, 0, 96, TRUE },
        {"Tahoma", 24, FW_NORMAL, 24, 20, 4, 4, 0, 96, TRUE },
        {"Tahoma", 48, FW_NORMAL, 48, 40, 8, 8, 0, 96, TRUE },
        {"Tahoma", 96, FW_NORMAL, 96, 80, 16, 17, 0, 96, FALSE },
        {"Tahoma", 192, FW_NORMAL, 192, 159, 33, 33, 0, 96, TRUE },
        {"", 0, 0, 0, 0, 0, 0, 0, 0, 0 }
    };
    HDC hdc = CreateCompatibleDC(0);
    ok(hdc != NULL, "failed to create hdc\n");

    test_height( hdc, tahoma );
    test_height_selection_vdmx( hdc );

    DeleteDC(hdc);
}

static UINT get_font_fsselection(LOGFONTA *lf)
{
    OUTLINETEXTMETRICA *otm;
    HFONT hfont, hfont_old;
    DWORD ret, otm_size;
    UINT fsSelection;
    HDC hdc;

    hdc = GetDC(0);
    hfont = CreateFontIndirectA(lf);
    ok(hfont != NULL, "failed to create a font\n");

    hfont_old = SelectObject(hdc, hfont);

    otm_size = GetOutlineTextMetricsA(hdc, 0, NULL);
    otm = HeapAlloc(GetProcessHeap(), 0, otm_size);
    otm->otmSize = sizeof(*otm);
    ret = GetOutlineTextMetricsA(hdc, otm->otmSize, otm);
    ok(ret == otm->otmSize, "expected %u, got %u, error %d\n", otm->otmSize, ret, GetLastError());
    fsSelection = otm->otmfsSelection;
    HeapFree(GetProcessHeap(), 0, otm);
    SelectObject(hdc, hfont_old);
    DeleteObject(hfont);
    ReleaseDC(0, hdc);

    return fsSelection;
}

static void test_GetOutlineTextMetrics(void)
{
    OUTLINETEXTMETRICA *otm;
    LOGFONTA lf;
    HFONT hfont, hfont_old;
    HDC hdc;
    DWORD ret, otm_size;
    LPSTR unset_ptr;
    UINT fsSelection;

    /* check fsSelection field with bold simulation */
    memset(&lf, 0, sizeof(lf));
    strcpy(lf.lfFaceName, "Wingdings");
    lf.lfCharSet = SYMBOL_CHARSET;

    /* regular face */
    fsSelection = get_font_fsselection(&lf);
    ok((fsSelection & (1 << 5)) == 0, "got 0x%x\n", fsSelection);

    /* face with bold simulation */
    lf.lfWeight = FW_BOLD;
    fsSelection = get_font_fsselection(&lf);
    ok((fsSelection & (1 << 5)) != 0, "got 0x%x\n", fsSelection);

    /* check fsSelection field with oblique simulation */
    memset(&lf, 0, sizeof(lf));
    strcpy(lf.lfFaceName, "Tahoma");
    lf.lfHeight = -13;
    lf.lfWeight = FW_NORMAL;
    lf.lfPitchAndFamily = DEFAULT_PITCH;
    lf.lfQuality = PROOF_QUALITY;

    /* regular face */
    fsSelection = get_font_fsselection(&lf);
    ok((fsSelection & 1) == 0, "got 0x%x\n", fsSelection);

    lf.lfItalic = 1;
    /* face with oblique simulation */
    fsSelection = get_font_fsselection(&lf);
    ok((fsSelection & 1) == 1, "got 0x%x\n", fsSelection);

    if (!is_font_installed("Arial"))
    {
        skip("Arial is not installed\n");
        return;
    }

    hdc = GetDC(0);

    memset(&lf, 0, sizeof(lf));
    strcpy(lf.lfFaceName, "Arial");
    lf.lfHeight = -13;
    lf.lfWeight = FW_NORMAL;
    lf.lfPitchAndFamily = DEFAULT_PITCH;
    lf.lfQuality = PROOF_QUALITY;
    hfont = CreateFontIndirectA(&lf);
    ok(hfont != NULL, "failed to create a font\n");

    hfont_old = SelectObject(hdc, hfont);
    otm_size = GetOutlineTextMetricsA(hdc, 0, NULL);
    trace("otm buffer size %u (0x%x)\n", otm_size, otm_size);

    otm = HeapAlloc(GetProcessHeap(), 0, otm_size);

    memset(otm, 0xAA, otm_size);
    SetLastError(0xdeadbeef);
    otm->otmSize = sizeof(*otm); /* just in case for Win9x compatibility */
    ret = GetOutlineTextMetricsA(hdc, otm->otmSize, otm);
    ok(ret == 1 /* Win9x */ ||
       ret == otm->otmSize /* XP*/,
       "expected %u, got %u, error %d\n", otm->otmSize, ret, GetLastError());
    if (ret != 1) /* Win9x doesn't care about pointing beyond of the buffer */
    {
        ok(otm->otmpFamilyName == NULL, "expected NULL got %p\n", otm->otmpFamilyName);
        ok(otm->otmpFaceName == NULL, "expected NULL got %p\n", otm->otmpFaceName);
        ok(otm->otmpStyleName == NULL, "expected NULL got %p\n", otm->otmpStyleName);
        ok(otm->otmpFullName == NULL, "expected NULL got %p\n", otm->otmpFullName);
    }

    memset(otm, 0xAA, otm_size);
    SetLastError(0xdeadbeef);
    otm->otmSize = otm_size; /* just in case for Win9x compatibility */
    ret = GetOutlineTextMetricsA(hdc, otm->otmSize, otm);
    ok(ret == 1 /* Win9x */ ||
       ret == otm->otmSize /* XP*/,
       "expected %u, got %u, error %d\n", otm->otmSize, ret, GetLastError());
    if (ret != 1) /* Win9x doesn't care about pointing beyond of the buffer */
    {
        ok(otm->otmpFamilyName != NULL, "expected not NULL got %p\n", otm->otmpFamilyName);
        ok(otm->otmpFaceName != NULL, "expected not NULL got %p\n", otm->otmpFaceName);
        ok(otm->otmpStyleName != NULL, "expected not NULL got %p\n", otm->otmpStyleName);
        ok(otm->otmpFullName != NULL, "expected not NULL got %p\n", otm->otmpFullName);
    }

    /* ask about truncated data */
    memset(otm, 0xAA, otm_size);
    memset(&unset_ptr, 0xAA, sizeof(unset_ptr));
    SetLastError(0xdeadbeef);
    otm->otmSize = sizeof(*otm) - sizeof(LPSTR); /* just in case for Win9x compatibility */
    ret = GetOutlineTextMetricsA(hdc, otm->otmSize, otm);
    ok(ret == 1 /* Win9x */ ||
       ret == otm->otmSize /* XP*/,
       "expected %u, got %u, error %d\n", otm->otmSize, ret, GetLastError());
    if (ret != 1) /* Win9x doesn't care about pointing beyond of the buffer */
    {
        ok(otm->otmpFamilyName == NULL, "expected NULL got %p\n", otm->otmpFamilyName);
        ok(otm->otmpFaceName == NULL, "expected NULL got %p\n", otm->otmpFaceName);
        ok(otm->otmpStyleName == NULL, "expected NULL got %p\n", otm->otmpStyleName);
    }
    ok(otm->otmpFullName == unset_ptr, "expected %p got %p\n", unset_ptr, otm->otmpFullName);

    /* check handling of NULL pointer */
    SetLastError(0xdeadbeef);
    ret = GetOutlineTextMetricsA(hdc, otm_size, NULL);
    ok(ret == otm_size, "expected %u, got %u, error %d\n", otm_size, ret, GetLastError());

    HeapFree(GetProcessHeap(), 0, otm);

    SelectObject(hdc, hfont_old);
    DeleteObject(hfont);

    ReleaseDC(0, hdc);
}

static void testJustification(HDC hdc, PCSTR str, RECT *clientArea)
{
    INT         y,
                breakCount,
                areaWidth = clientArea->right - clientArea->left,
                nErrors = 0, e;
    const char *pFirstChar, *pLastChar;
    SIZE        size;
    TEXTMETRICA tm;
    struct err
    {
        const char *start;
        int  len;
        int  GetTextExtentExPointWWidth;
    } error[20];

    GetTextMetricsA(hdc, &tm);
    y = clientArea->top;
    do {
        breakCount = 0;
        while (*str == tm.tmBreakChar) str++; /* skip leading break chars */
        pFirstChar = str;

        do {
            pLastChar = str;

            /* if not at the end of the string, ... */
            if (*str == '\0') break;
            /* ... add the next word to the current extent */
            while (*str != '\0' && *str++ != tm.tmBreakChar);
            breakCount++;
            SetTextJustification(hdc, 0, 0);
            GetTextExtentPoint32A(hdc, pFirstChar, str - pFirstChar - 1, &size);
        } while ((int) size.cx < areaWidth);

        /* ignore trailing break chars */
        breakCount--;
        while (*(pLastChar - 1) == tm.tmBreakChar)
        {
            pLastChar--;
            breakCount--;
        }

        if (*str == '\0' || breakCount <= 0) pLastChar = str;

        SetTextJustification(hdc, 0, 0);
        GetTextExtentPoint32A(hdc, pFirstChar, pLastChar - pFirstChar, &size);

        /* do not justify the last extent */
        if (*str != '\0' && breakCount > 0)
        {
            SetTextJustification(hdc, areaWidth - size.cx, breakCount);
            GetTextExtentPoint32A(hdc, pFirstChar, pLastChar - pFirstChar, &size);
            if (size.cx != areaWidth && nErrors < sizeof(error)/sizeof(error[0]) - 1)
            {
                error[nErrors].start = pFirstChar;
                error[nErrors].len = pLastChar - pFirstChar;
                error[nErrors].GetTextExtentExPointWWidth = size.cx;
                nErrors++;
            }
        }

        y += size.cy;
        str = pLastChar;
    } while (*str && y < clientArea->bottom);

    for (e = 0; e < nErrors; e++)
    {
        /* The width returned by GetTextExtentPoint32() is exactly the same
           returned by GetTextExtentExPointW() - see dlls/gdi32/font.c */
        ok(error[e].GetTextExtentExPointWWidth == areaWidth,
            "GetTextExtentPointW() for \"%.*s\" should have returned a width of %d, not %d.\n",
           error[e].len, error[e].start, areaWidth, error[e].GetTextExtentExPointWWidth);
    }
}

static void test_SetTextJustification(void)
{
    HDC hdc;
    RECT clientArea;
    LOGFONTA lf;
    HFONT hfont;
    HWND hwnd;
    SIZE size, expect;
    int i;
    WORD indices[2];
    static const char testText[] =
            "Lorem ipsum dolor sit amet, consectetur adipisicing elit, sed do "
            "eiusmod tempor incididunt ut labore et dolore magna aliqua. Ut "
            "enim ad minim veniam, quis nostrud exercitation ullamco laboris "
            "nisi ut aliquip ex ea commodo consequat. Duis aute irure dolor in "
            "reprehenderit in voluptate velit esse cillum dolore eu fugiat "
            "nulla pariatur. Excepteur sint occaecat cupidatat non proident, "
            "sunt in culpa qui officia deserunt mollit anim id est laborum.";

    hwnd = CreateWindowExA(0, "static", "", WS_POPUP, 0,0, 400,400, 0, 0, 0, NULL);
    GetClientRect( hwnd, &clientArea );
    hdc = GetDC( hwnd );

    if (!is_font_installed("Times New Roman"))
    {
        skip("Times New Roman is not installed\n");
        return;
    }

    memset(&lf, 0, sizeof lf);
    lf.lfCharSet = ANSI_CHARSET;
    lf.lfClipPrecision = CLIP_DEFAULT_PRECIS;
    lf.lfWeight = FW_DONTCARE;
    lf.lfHeight = 20;
    lf.lfQuality = DEFAULT_QUALITY;
    lstrcpyA(lf.lfFaceName, "Times New Roman");
    hfont = create_font("Times New Roman", &lf);
    SelectObject(hdc, hfont);

    testJustification(hdc, testText, &clientArea);

    if (!pGetGlyphIndicesA || !pGetTextExtentExPointI) goto done;
    pGetGlyphIndicesA( hdc, "A ", 2, indices, 0 );

    SetTextJustification(hdc, 0, 0);
    GetTextExtentPoint32A(hdc, " ", 1, &expect);
    GetTextExtentPoint32A(hdc, "   ", 3, &size);
    ok( size.cx == 3 * expect.cx, "wrong size %d/%d\n", size.cx, expect.cx );
    SetTextJustification(hdc, 4, 1);
    GetTextExtentPoint32A(hdc, " ", 1, &size);
    ok( size.cx == expect.cx + 4, "wrong size %d/%d\n", size.cx, expect.cx );
    SetTextJustification(hdc, 9, 2);
    GetTextExtentPoint32A(hdc, "  ", 2, &size);
    ok( size.cx == 2 * expect.cx + 9, "wrong size %d/%d\n", size.cx, expect.cx );
    SetTextJustification(hdc, 7, 3);
    GetTextExtentPoint32A(hdc, "   ", 3, &size);
    ok( size.cx == 3 * expect.cx + 7, "wrong size %d/%d\n", size.cx, expect.cx );
    SetTextJustification(hdc, 7, 3);
    SetTextCharacterExtra(hdc, 2 );
    GetTextExtentPoint32A(hdc, "   ", 3, &size);
    ok( size.cx == 3 * (expect.cx + 2) + 7, "wrong size %d/%d\n", size.cx, expect.cx );
    SetTextJustification(hdc, 0, 0);
    SetTextCharacterExtra(hdc, 0);
    size.cx = size.cy = 1234;
    GetTextExtentPoint32A(hdc, " ", 0, &size);
    ok( size.cx == 0 && size.cy == 0, "wrong size %d,%d\n", size.cx, size.cy );
    pGetTextExtentExPointI(hdc, indices, 2, -1, NULL, NULL, &expect);
    SetTextJustification(hdc, 5, 1);
    pGetTextExtentExPointI(hdc, indices, 2, -1, NULL, NULL, &size);
    ok( size.cx == expect.cx + 5, "wrong size %d/%d\n", size.cx, expect.cx );
    SetTextJustification(hdc, 0, 0);

    SetMapMode( hdc, MM_ANISOTROPIC );
    SetWindowExtEx( hdc, 2, 2, NULL );
    GetClientRect( hwnd, &clientArea );
    DPtoLP( hdc, (POINT *)&clientArea, 2 );
    testJustification(hdc, testText, &clientArea);

    GetTextExtentPoint32A(hdc, "A", 1, &expect);
    for (i = 0; i < 10; i++)
    {
        SetTextCharacterExtra(hdc, i);
        GetTextExtentPoint32A(hdc, "A", 1, &size);
        ok( size.cx == expect.cx + i, "wrong size %d/%d+%d\n", size.cx, expect.cx, i );
    }
    SetTextCharacterExtra(hdc, 0);
    pGetTextExtentExPointI(hdc, indices, 1, -1, NULL, NULL, &expect);
    for (i = 0; i < 10; i++)
    {
        SetTextCharacterExtra(hdc, i);
        pGetTextExtentExPointI(hdc, indices, 1, -1, NULL, NULL, &size);
        ok( size.cx == expect.cx + i, "wrong size %d/%d+%d\n", size.cx, expect.cx, i );
    }
    SetTextCharacterExtra(hdc, 0);

    SetViewportExtEx( hdc, 3, 3, NULL );
    GetClientRect( hwnd, &clientArea );
    DPtoLP( hdc, (POINT *)&clientArea, 2 );
    testJustification(hdc, testText, &clientArea);

    GetTextExtentPoint32A(hdc, "A", 1, &expect);
    for (i = 0; i < 10; i++)
    {
        SetTextCharacterExtra(hdc, i);
        GetTextExtentPoint32A(hdc, "A", 1, &size);
        ok( size.cx == expect.cx + i, "wrong size %d/%d+%d\n", size.cx, expect.cx, i );
    }

done:
    DeleteObject(hfont);
    ReleaseDC(hwnd, hdc);
    DestroyWindow(hwnd);
}

static BOOL get_glyph_indices(INT charset, UINT code_page, WORD *idx, UINT count, BOOL unicode)
{
    HDC hdc;
    LOGFONTA lf;
    HFONT hfont, hfont_old;
    CHARSETINFO csi;
    FONTSIGNATURE fs;
    INT cs;
    DWORD i, ret;
    char name[64];

    assert(count <= 128);

    memset(&lf, 0, sizeof(lf));

    lf.lfCharSet = charset;
    lf.lfHeight = 10;
    lstrcpyA(lf.lfFaceName, "Arial");
    SetLastError(0xdeadbeef);
    hfont = CreateFontIndirectA(&lf);
    ok(hfont != 0, "CreateFontIndirectA error %u\n", GetLastError());

    hdc = GetDC(0);
    hfont_old = SelectObject(hdc, hfont);

    cs = GetTextCharsetInfo(hdc, &fs, 0);
    ok(cs == charset, "expected %d, got %d\n", charset, cs);

    SetLastError(0xdeadbeef);
    ret = GetTextFaceA(hdc, sizeof(name), name);
    ok(ret, "GetTextFaceA error %u\n", GetLastError());

    if (charset == SYMBOL_CHARSET)
    {
        ok(strcmp("Arial", name), "face name should NOT be Arial\n");
        ok(fs.fsCsb[0] & (1u << 31), "symbol encoding should be available\n");
    }
    else
    {
        ok(!strcmp("Arial", name), "face name should be Arial, not %s\n", name);
        ok(!(fs.fsCsb[0] & (1u << 31)), "symbol encoding should NOT be available\n");
    }

    if (!TranslateCharsetInfo((DWORD *)(INT_PTR)cs, &csi, TCI_SRCCHARSET))
    {
        trace("Can't find codepage for charset %d\n", cs);
        ReleaseDC(0, hdc);
        return FALSE;
    }
    ok(csi.ciACP == code_page, "expected %d, got %d\n", code_page, csi.ciACP);

    if (unicode)
    {
        char ansi_buf[128];
        WCHAR unicode_buf[128];

        for (i = 0; i < count; i++) ansi_buf[i] = (BYTE)(i + 128);

        MultiByteToWideChar(code_page, 0, ansi_buf, count, unicode_buf, count);

        SetLastError(0xdeadbeef);
        ret = pGetGlyphIndicesW(hdc, unicode_buf, count, idx, 0);
        ok(ret == count, "GetGlyphIndicesW error %u\n", GetLastError());
    }
    else
    {
        char ansi_buf[128];

        for (i = 0; i < count; i++) ansi_buf[i] = (BYTE)(i + 128);

        SetLastError(0xdeadbeef);
        ret = pGetGlyphIndicesA(hdc, ansi_buf, count, idx, 0);
        ok(ret == count, "GetGlyphIndicesA error %u\n", GetLastError());
    }

    SelectObject(hdc, hfont_old);
    DeleteObject(hfont);

    ReleaseDC(0, hdc);

    return TRUE;
}

static void test_font_charset(void)
{
    static struct charset_data
    {
        INT charset;
        UINT code_page;
        WORD font_idxA[128], font_idxW[128];
    } cd[] =
    {
        { ANSI_CHARSET, 1252 },
        { RUSSIAN_CHARSET, 1251 },
        { SYMBOL_CHARSET, CP_SYMBOL } /* keep it as the last one */
    };
    int i;

    if (!pGetGlyphIndicesA || !pGetGlyphIndicesW)
    {
        win_skip("Skipping the font charset test on a Win9x platform\n");
        return;
    }

    if (!is_font_installed("Arial"))
    {
        skip("Arial is not installed\n");
        return;
    }

    for (i = 0; i < sizeof(cd)/sizeof(cd[0]); i++)
    {
        if (cd[i].charset == SYMBOL_CHARSET)
        {
            if (!is_font_installed("Symbol") && !is_font_installed("Wingdings"))
            {
                skip("Symbol or Wingdings is not installed\n");
                break;
            }
        }
        get_glyph_indices(cd[i].charset, cd[i].code_page, cd[i].font_idxA, 128, FALSE);
        get_glyph_indices(cd[i].charset, cd[i].code_page, cd[i].font_idxW, 128, TRUE);
        ok(!memcmp(cd[i].font_idxA, cd[i].font_idxW, 128*sizeof(WORD)), "%d: indices don't match\n", i);
    }

    ok(memcmp(cd[0].font_idxW, cd[1].font_idxW, 128*sizeof(WORD)), "0 vs 1: indices shouldn't match\n");
    if (i > 2)
    {
        ok(memcmp(cd[0].font_idxW, cd[2].font_idxW, 128*sizeof(WORD)), "0 vs 2: indices shouldn't match\n");
        ok(memcmp(cd[1].font_idxW, cd[2].font_idxW, 128*sizeof(WORD)), "1 vs 2: indices shouldn't match\n");
    }
    else
        skip("Symbol or Wingdings is not installed\n");
}

static void test_GdiGetCodePage(void)
{
    static const struct _matching_data
    {
        UINT   current_codepage;
        LPCSTR lfFaceName;
        UCHAR  lfCharSet;
        UINT   expected_codepage;
    } matching_data[] = {
        {1251, "Arial", ANSI_CHARSET, 1252},
        {1251, "Tahoma", ANSI_CHARSET, 1252},

        {1252, "Arial", ANSI_CHARSET, 1252},
        {1252, "Tahoma", ANSI_CHARSET, 1252},

        {1253, "Arial", ANSI_CHARSET, 1252},
        {1253, "Tahoma", ANSI_CHARSET, 1252},

        { 932, "Arial", ANSI_CHARSET, 1252}, /* Japanese Windows returns 1252, not 932 */
        { 932, "Tahoma", ANSI_CHARSET, 1252},
        { 932, "MS UI Gothic", ANSI_CHARSET, 1252},

        { 936, "Arial", ANSI_CHARSET, 936},
        { 936, "Tahoma", ANSI_CHARSET, 936},
        { 936, "Simsun", ANSI_CHARSET, 936},

        { 949, "Arial", ANSI_CHARSET, 949},
        { 949, "Tahoma", ANSI_CHARSET, 949},
        { 949, "Gulim",  ANSI_CHARSET, 949},

        { 950, "Arial", ANSI_CHARSET, 950},
        { 950, "Tahoma", ANSI_CHARSET, 950},
        { 950, "PMingLiU", ANSI_CHARSET, 950},
    };
    HDC         hdc;
    LOGFONTA    lf;
    HFONT       hfont;
    UINT        charset, acp;
    DWORD       codepage;
    int         i;

    if (!pGdiGetCodePage)
    {
        skip("GdiGetCodePage not available on this platform\n");
        return;
    }

    acp = GetACP();

    for (i = 0; i < sizeof(matching_data) / sizeof(struct _matching_data); i++)
    {
        /* only test data matched current locale codepage */
        if (matching_data[i].current_codepage != acp)
            continue;

        if (!is_font_installed(matching_data[i].lfFaceName))
        {
            skip("%s is not installed\n", matching_data[i].lfFaceName);
            continue;
        }

        hdc = GetDC(0);

        memset(&lf, 0, sizeof(lf));
        lf.lfHeight = -16;
        lf.lfCharSet = matching_data[i].lfCharSet;
        lstrcpyA(lf.lfFaceName, matching_data[i].lfFaceName);
        hfont = CreateFontIndirectA(&lf);
        ok(hfont != 0, "CreateFontIndirectA error %u\n", GetLastError());

        hfont = SelectObject(hdc, hfont);
        charset = GetTextCharset(hdc);
        codepage = pGdiGetCodePage(hdc);
        trace("acp=%d, lfFaceName=%s, lfCharSet=%d, GetTextCharset=%d, GdiGetCodePage=%d, expected codepage=%d\n",
              acp, lf.lfFaceName, lf.lfCharSet, charset, codepage, matching_data[i].expected_codepage);
        ok(codepage == matching_data[i].expected_codepage,
           "GdiGetCodePage should have returned %d, got %d\n", matching_data[i].expected_codepage, codepage);

        hfont = SelectObject(hdc, hfont);
        DeleteObject(hfont);

        /* CLIP_DFA_DISABLE turns off the font association */
        lf.lfClipPrecision = CLIP_DFA_DISABLE;
        hfont = CreateFontIndirectA(&lf);
        ok(hfont != 0, "CreateFontIndirectA error %u\n", GetLastError());

        hfont = SelectObject(hdc, hfont);
        charset = GetTextCharset(hdc);
        codepage = pGdiGetCodePage(hdc);
        trace("acp=%d, lfFaceName=%s, lfCharSet=%d, GetTextCharset=%d, GdiGetCodePage=%d\n",
              acp, lf.lfFaceName, lf.lfCharSet, charset, codepage);
        ok(codepage == 1252, "GdiGetCodePage returned %d\n", codepage);

        hfont = SelectObject(hdc, hfont);
        DeleteObject(hfont);

        ReleaseDC(NULL, hdc);
    }
}

static void test_GetFontUnicodeRanges(void)
{
    LOGFONTA lf;
    HDC hdc;
    HFONT hfont, hfont_old;
    DWORD size;
    GLYPHSET *gs;
    DWORD i;

    if (!pGetFontUnicodeRanges)
    {
        win_skip("GetFontUnicodeRanges not available before W2K\n");
        return;
    }

    memset(&lf, 0, sizeof(lf));
    lstrcpyA(lf.lfFaceName, "Arial");
    hfont = create_font("Arial", &lf);

    hdc = GetDC(0);
    hfont_old = SelectObject(hdc, hfont);

    size = pGetFontUnicodeRanges(NULL, NULL);
    ok(!size, "GetFontUnicodeRanges succeeded unexpectedly\n");

    size = pGetFontUnicodeRanges(hdc, NULL);
    ok(size, "GetFontUnicodeRanges failed unexpectedly\n");

    gs = HeapAlloc(GetProcessHeap(), 0, size);

    size = pGetFontUnicodeRanges(hdc, gs);
    ok(size, "GetFontUnicodeRanges failed\n");

    if (0) /* Disabled to limit console spam */
        for (i = 0; i < gs->cRanges; i++)
            trace("%03d wcLow %04x cGlyphs %u\n", i, gs->ranges[i].wcLow, gs->ranges[i].cGlyphs);
    trace("found %u ranges\n", gs->cRanges);

    HeapFree(GetProcessHeap(), 0, gs);

    SelectObject(hdc, hfont_old);
    DeleteObject(hfont);
    ReleaseDC(NULL, hdc);
}

struct enum_font_data
{
    int total, size;
    LOGFONTA *lf;
};

struct enum_fullname_data
{
    int total, size;
    ENUMLOGFONTA *elf;
};

struct enum_font_dataW
{
    int total, size;
    LOGFONTW *lf;
};

static INT CALLBACK arial_enum_proc(const LOGFONTA *lf, const TEXTMETRICA *tm, DWORD type, LPARAM lParam)
{
    struct enum_font_data *efd = (struct enum_font_data *)lParam;
    const NEWTEXTMETRICA *ntm = (const NEWTEXTMETRICA *)tm;

    ok(lf->lfHeight == tm->tmHeight, "lfHeight %d != tmHeight %d\n", lf->lfHeight, tm->tmHeight);
    ok(lf->lfHeight > 0 && lf->lfHeight < 200, "enumerated font height %d\n", lf->lfHeight);

    if (type != TRUETYPE_FONTTYPE) return 1;

    ok(ntm->ntmCellHeight + ntm->ntmCellHeight/5 >= ntm->ntmSizeEM, "ntmCellHeight %d should be close to ntmSizeEM %d\n", ntm->ntmCellHeight, ntm->ntmSizeEM);

    if (0) /* Disabled to limit console spam */
        trace("enumed font \"%s\", charset %d, height %d, weight %d, italic %d\n",
              lf->lfFaceName, lf->lfCharSet, lf->lfHeight, lf->lfWeight, lf->lfItalic);
    if (efd->total >= efd->size)
    {
        efd->size = max( (efd->total + 1) * 2, 256 );
        efd->lf = heap_realloc( efd->lf, efd->size * sizeof(*efd->lf) );
        if (!efd->lf) return 0;
    }
    efd->lf[efd->total++] = *lf;

    return 1;
}

static INT CALLBACK arial_enum_procw(const LOGFONTW *lf, const TEXTMETRICW *tm, DWORD type, LPARAM lParam)
{
    struct enum_font_dataW *efd = (struct enum_font_dataW *)lParam;
    const NEWTEXTMETRICW *ntm = (const NEWTEXTMETRICW *)tm;

    ok(lf->lfHeight == tm->tmHeight, "lfHeight %d != tmHeight %d\n", lf->lfHeight, tm->tmHeight);
    ok(lf->lfHeight > 0 && lf->lfHeight < 200, "enumerated font height %d\n", lf->lfHeight);

    if (type != TRUETYPE_FONTTYPE) return 1;

    ok(ntm->ntmCellHeight + ntm->ntmCellHeight/5 >= ntm->ntmSizeEM, "ntmCellHeight %d should be close to ntmSizeEM %d\n", ntm->ntmCellHeight, ntm->ntmSizeEM);

    if (0) /* Disabled to limit console spam */
        trace("enumed font %s, charset %d, height %d, weight %d, italic %d\n",
              wine_dbgstr_w(lf->lfFaceName), lf->lfCharSet, lf->lfHeight, lf->lfWeight, lf->lfItalic);
    if (efd->total >= efd->size)
    {
        efd->size = max( (efd->total + 1) * 2, 256 );
        efd->lf = heap_realloc( efd->lf, efd->size * sizeof(*efd->lf) );
        if (!efd->lf) return 0;
    }
    efd->lf[efd->total++] = *lf;

    return 1;
}

static void get_charset_stats(struct enum_font_data *efd,
                              int *ansi_charset, int *symbol_charset,
                              int *russian_charset)
{
    int i;

    *ansi_charset = 0;
    *symbol_charset = 0;
    *russian_charset = 0;

    for (i = 0; i < efd->total; i++)
    {
        switch (efd->lf[i].lfCharSet)
        {
        case ANSI_CHARSET:
            (*ansi_charset)++;
            break;
        case SYMBOL_CHARSET:
            (*symbol_charset)++;
            break;
        case RUSSIAN_CHARSET:
            (*russian_charset)++;
            break;
        }
    }
}

static void get_charset_statsW(struct enum_font_dataW *efd,
                              int *ansi_charset, int *symbol_charset,
                              int *russian_charset)
{
    int i;

    *ansi_charset = 0;
    *symbol_charset = 0;
    *russian_charset = 0;

    for (i = 0; i < efd->total; i++)
    {
        switch (efd->lf[i].lfCharSet)
        {
        case ANSI_CHARSET:
            (*ansi_charset)++;
            break;
        case SYMBOL_CHARSET:
            (*symbol_charset)++;
            break;
        case RUSSIAN_CHARSET:
            (*russian_charset)++;
            break;
        }
    }
}

static void test_EnumFontFamilies(const char *font_name, INT font_charset)
{
    struct enum_font_data efd;
    struct enum_font_dataW efdw;
    LOGFONTA lf;
    HDC hdc;
    int i, ret, ansi_charset, symbol_charset, russian_charset;

    trace("Testing font %s, charset %d\n", *font_name ? font_name : "<empty>", font_charset);

    if (*font_name && !is_truetype_font_installed(font_name))
    {
        skip("%s is not installed\n", font_name);
        return;
    }
    memset( &efd, 0, sizeof(efd) );
    memset( &efdw, 0, sizeof(efdw) );

    hdc = GetDC(0);

    /* Observed behaviour: EnumFontFamilies enumerates aliases like "Arial Cyr"
     * while EnumFontFamiliesEx doesn't.
     */
    if (!*font_name && font_charset == DEFAULT_CHARSET) /* do it only once */
    {
        /*
         * Use EnumFontFamiliesW since win98 crashes when the
         *    second parameter is NULL using EnumFontFamilies
         */
        efdw.total = 0;
        SetLastError(0xdeadbeef);
        ret = EnumFontFamiliesW(hdc, NULL, arial_enum_procw, (LPARAM)&efdw);
        ok(ret || GetLastError() == ERROR_CALL_NOT_IMPLEMENTED, "EnumFontFamiliesW error %u\n", GetLastError());
        if(ret)
        {
            get_charset_statsW(&efdw, &ansi_charset, &symbol_charset, &russian_charset);
            trace("enumerated ansi %d, symbol %d, russian %d fonts for NULL\n",
                  ansi_charset, symbol_charset, russian_charset);
            ok(efdw.total > 0, "fonts enumerated: NULL\n");
            ok(ansi_charset > 0, "NULL family should enumerate ANSI_CHARSET\n");
            ok(symbol_charset > 0, "NULL family should enumerate SYMBOL_CHARSET\n");
            ok(russian_charset > 0 ||
               broken(russian_charset == 0), /* NT4 */
               "NULL family should enumerate RUSSIAN_CHARSET\n");
        }

        efdw.total = 0;
        SetLastError(0xdeadbeef);
        ret = EnumFontFamiliesExW(hdc, NULL, arial_enum_procw, (LPARAM)&efdw, 0);
        ok(ret || GetLastError() == ERROR_CALL_NOT_IMPLEMENTED, "EnumFontFamiliesExW error %u\n", GetLastError());
        if(ret)
        {
            get_charset_statsW(&efdw, &ansi_charset, &symbol_charset, &russian_charset);
            trace("enumerated ansi %d, symbol %d, russian %d fonts for NULL\n",
                  ansi_charset, symbol_charset, russian_charset);
            ok(efdw.total > 0, "fonts enumerated: NULL\n");
            ok(ansi_charset > 0, "NULL family should enumerate ANSI_CHARSET\n");
            ok(symbol_charset > 0, "NULL family should enumerate SYMBOL_CHARSET\n");
            ok(russian_charset > 0, "NULL family should enumerate RUSSIAN_CHARSET\n");
        }
    }

    efd.total = 0;
    SetLastError(0xdeadbeef);
    ret = EnumFontFamiliesA(hdc, font_name, arial_enum_proc, (LPARAM)&efd);
    ok(ret, "EnumFontFamilies error %u\n", GetLastError());
    get_charset_stats(&efd, &ansi_charset, &symbol_charset, &russian_charset);
    trace("enumerated ansi %d, symbol %d, russian %d fonts for %s\n",
          ansi_charset, symbol_charset, russian_charset,
          *font_name ? font_name : "<empty>");
    if (*font_name)
        ok(efd.total > 0, "no fonts enumerated: %s\n", font_name);
    else
        ok(!efd.total, "no fonts should be enumerated for empty font_name\n");
    for (i = 0; i < efd.total; i++)
    {
        /* FIXME: remove completely once Wine is fixed */
        todo_wine_if(efd.lf[i].lfCharSet != font_charset)
        ok(efd.lf[i].lfCharSet == font_charset, "%d: got charset %d\n", i, efd.lf[i].lfCharSet);
        ok(!strcmp(efd.lf[i].lfFaceName, font_name), "expected %s, got %s\n",
           font_name, efd.lf[i].lfFaceName);
    }

    memset(&lf, 0, sizeof(lf));
    lf.lfCharSet = ANSI_CHARSET;
    strcpy(lf.lfFaceName, font_name);
    efd.total = 0;
    SetLastError(0xdeadbeef);
    ret = EnumFontFamiliesExA(hdc, &lf, arial_enum_proc, (LPARAM)&efd, 0);
    ok(ret, "EnumFontFamiliesEx error %u\n", GetLastError());
    get_charset_stats(&efd, &ansi_charset, &symbol_charset, &russian_charset);
    trace("enumerated ansi %d, symbol %d, russian %d fonts for %s ANSI_CHARSET\n",
          ansi_charset, symbol_charset, russian_charset,
          *font_name ? font_name : "<empty>");
    if (font_charset == SYMBOL_CHARSET)
    {
        if (*font_name)
            ok(efd.total == 0, "no fonts should be enumerated: %s ANSI_CHARSET\n", font_name);
        else
            ok(efd.total > 0, "no fonts enumerated: %s\n", font_name);
    }
    else
    {
        ok(efd.total > 0, "no fonts enumerated: %s ANSI_CHARSET\n", font_name);
        for (i = 0; i < efd.total; i++)
        {
            ok(efd.lf[i].lfCharSet == ANSI_CHARSET, "%d: got charset %d\n", i, efd.lf[i].lfCharSet);
            if (*font_name)
                ok(!strcmp(efd.lf[i].lfFaceName, font_name), "expected %s, got %s\n",
                   font_name, efd.lf[i].lfFaceName);
        }
    }

    /* DEFAULT_CHARSET should enumerate all available charsets */
    memset(&lf, 0, sizeof(lf));
    lf.lfCharSet = DEFAULT_CHARSET;
    strcpy(lf.lfFaceName, font_name);
    efd.total = 0;
    SetLastError(0xdeadbeef);
    EnumFontFamiliesExA(hdc, &lf, arial_enum_proc, (LPARAM)&efd, 0);
    ok(ret, "EnumFontFamiliesEx error %u\n", GetLastError());
    get_charset_stats(&efd, &ansi_charset, &symbol_charset, &russian_charset);
    trace("enumerated ansi %d, symbol %d, russian %d fonts for %s DEFAULT_CHARSET\n",
          ansi_charset, symbol_charset, russian_charset,
          *font_name ? font_name : "<empty>");
    ok(efd.total > 0, "no fonts enumerated: %s DEFAULT_CHARSET\n", font_name);
    for (i = 0; i < efd.total; i++)
    {
        if (*font_name)
            ok(!strcmp(efd.lf[i].lfFaceName, font_name), "expected %s, got %s\n",
               font_name, efd.lf[i].lfFaceName);
    }
    if (*font_name)
    {
        switch (font_charset)
        {
        case ANSI_CHARSET:
            ok(ansi_charset > 0,
               "ANSI_CHARSET should enumerate ANSI_CHARSET for %s\n", font_name);
            ok(!symbol_charset,
               "ANSI_CHARSET should NOT enumerate SYMBOL_CHARSET for %s\n", font_name);
            ok(russian_charset > 0,
               "ANSI_CHARSET should enumerate RUSSIAN_CHARSET for %s\n", font_name);
            break;
        case SYMBOL_CHARSET:
            ok(!ansi_charset,
               "SYMBOL_CHARSET should NOT enumerate ANSI_CHARSET for %s\n", font_name);
            ok(symbol_charset,
               "SYMBOL_CHARSET should enumerate SYMBOL_CHARSET for %s\n", font_name);
            ok(!russian_charset,
               "SYMBOL_CHARSET should NOT enumerate RUSSIAN_CHARSET for %s\n", font_name);
            break;
        case DEFAULT_CHARSET:
            ok(ansi_charset > 0,
               "DEFAULT_CHARSET should enumerate ANSI_CHARSET for %s\n", font_name);
            ok(symbol_charset > 0,
               "DEFAULT_CHARSET should enumerate SYMBOL_CHARSET for %s\n", font_name);
            ok(russian_charset > 0,
               "DEFAULT_CHARSET should enumerate RUSSIAN_CHARSET for %s\n", font_name);
            break;
        }
    }
    else
    {
        ok(ansi_charset > 0,
           "DEFAULT_CHARSET should enumerate ANSI_CHARSET for %s\n", *font_name ? font_name : "<empty>");
        ok(symbol_charset > 0,
           "DEFAULT_CHARSET should enumerate SYMBOL_CHARSET for %s\n", *font_name ? font_name : "<empty>");
        ok(russian_charset > 0,
           "DEFAULT_CHARSET should enumerate RUSSIAN_CHARSET for %s\n", *font_name ? font_name : "<empty>");
    }

    memset(&lf, 0, sizeof(lf));
    lf.lfCharSet = SYMBOL_CHARSET;
    strcpy(lf.lfFaceName, font_name);
    efd.total = 0;
    SetLastError(0xdeadbeef);
    EnumFontFamiliesExA(hdc, &lf, arial_enum_proc, (LPARAM)&efd, 0);
    ok(ret, "EnumFontFamiliesEx error %u\n", GetLastError());
    get_charset_stats(&efd, &ansi_charset, &symbol_charset, &russian_charset);
    trace("enumerated ansi %d, symbol %d, russian %d fonts for %s SYMBOL_CHARSET\n",
          ansi_charset, symbol_charset, russian_charset,
          *font_name ? font_name : "<empty>");
    if (*font_name && font_charset == ANSI_CHARSET)
        ok(efd.total == 0, "no fonts should be enumerated: %s SYMBOL_CHARSET\n", font_name);
    else
    {
        ok(efd.total > 0, "no fonts enumerated: %s SYMBOL_CHARSET\n", font_name);
        for (i = 0; i < efd.total; i++)
        {
            ok(efd.lf[i].lfCharSet == SYMBOL_CHARSET, "%d: got charset %d\n", i, efd.lf[i].lfCharSet);
            if (*font_name)
                ok(!strcmp(efd.lf[i].lfFaceName, font_name), "expected %s, got %s\n",
                   font_name, efd.lf[i].lfFaceName);
        }

        ok(!ansi_charset,
           "SYMBOL_CHARSET should NOT enumerate ANSI_CHARSET for %s\n", *font_name ? font_name : "<empty>");
        ok(symbol_charset > 0,
           "SYMBOL_CHARSET should enumerate SYMBOL_CHARSET for %s\n", *font_name ? font_name : "<empty>");
        ok(!russian_charset,
           "SYMBOL_CHARSET should NOT enumerate RUSSIAN_CHARSET for %s\n", *font_name ? font_name : "<empty>");
    }

    ReleaseDC(0, hdc);

    heap_free( efd.lf );
    heap_free( efdw.lf );
}

static INT CALLBACK enum_multi_charset_font_proc(const LOGFONTA *lf, const TEXTMETRICA *tm, DWORD type, LPARAM lParam)
{
    const NEWTEXTMETRICEXA *ntm = (const NEWTEXTMETRICEXA *)tm;
    LOGFONTA *target = (LOGFONTA *)lParam;
    const DWORD valid_bits = 0x003f01ff;
    CHARSETINFO csi;
    DWORD fs;

    if (type != TRUETYPE_FONTTYPE) return TRUE;

    if (TranslateCharsetInfo(ULongToPtr(target->lfCharSet), &csi, TCI_SRCCHARSET)) {
        fs = ntm->ntmFontSig.fsCsb[0] & valid_bits;
        if ((fs & csi.fs.fsCsb[0]) && (fs & ~csi.fs.fsCsb[0]) && (fs & FS_LATIN1)) {
            *target = *lf;
            return FALSE;
        }
    }

    return TRUE;
}

<<<<<<< HEAD
=======
static INT CALLBACK enum_font_data_proc(const LOGFONTA *lf, const TEXTMETRICA *ntm, DWORD type, LPARAM lParam)
{
    struct enum_font_data *efd = (struct enum_font_data *)lParam;

    if (type != TRUETYPE_FONTTYPE) return 1;

    if (efd->total >= efd->size)
    {
        efd->size = max( (efd->total + 1) * 2, 256 );
        efd->lf = heap_realloc( efd->lf, efd->size * sizeof(*efd->lf) );
        if (!efd->lf) return 0;
    }
    efd->lf[efd->total++] = *lf;

    return 1;
}

static INT CALLBACK enum_fullname_data_proc(const LOGFONTA *lf, const TEXTMETRICA *ntm, DWORD type, LPARAM lParam)
{
    struct enum_fullname_data *efnd = (struct enum_fullname_data *)lParam;

    if (type != TRUETYPE_FONTTYPE) return 1;

    if (efnd->total >= efnd->size)
    {
        efnd->size = max( (efnd->total + 1) * 2, 256 );
        efnd->elf = heap_realloc( efnd->elf, efnd->size * sizeof(*efnd->elf) );
        if (!efnd->elf) return 0;
    }
    efnd->elf[efnd->total++] = *(ENUMLOGFONTA *)lf;

    return 1;
}

static void test_EnumFontFamiliesEx_default_charset(void)
{
    struct enum_font_data efd;
    LOGFONTA target, enum_font;
    UINT acp;
    HDC hdc;
    CHARSETINFO csi;

    acp = GetACP();
    if (!TranslateCharsetInfo(ULongToPtr(acp), &csi, TCI_SRCCODEPAGE)) {
        skip("TranslateCharsetInfo failed for code page %u.\n", acp);
        return;
    }

    hdc = GetDC(0);
    memset(&enum_font, 0, sizeof(enum_font));
    enum_font.lfCharSet = csi.ciCharset;
    target.lfFaceName[0] = '\0';
    target.lfCharSet = csi.ciCharset;
    EnumFontFamiliesExA(hdc, &enum_font, enum_multi_charset_font_proc, (LPARAM)&target, 0);
    if (target.lfFaceName[0] == '\0') {
        skip("suitable font isn't found for charset %d.\n", enum_font.lfCharSet);
        return;
    }
    if (acp == 874 || acp == 1255 || acp == 1256) {
        /* these codepage use complex script, expecting ANSI_CHARSET here. */
        target.lfCharSet = ANSI_CHARSET;
    }

    memset(&efd, 0, sizeof(efd));
    memset(&enum_font, 0, sizeof(enum_font));
    strcpy(enum_font.lfFaceName, target.lfFaceName);
    enum_font.lfCharSet = DEFAULT_CHARSET;
    EnumFontFamiliesExA(hdc, &enum_font, enum_font_data_proc, (LPARAM)&efd, 0);
    ReleaseDC(0, hdc);

    trace("'%s' has %d charsets.\n", target.lfFaceName, efd.total);
    if (efd.total < 2)
        ok(0, "EnumFontFamilies is broken. Expected >= 2, got %d.\n", efd.total);
    else
        ok(efd.lf[0].lfCharSet == target.lfCharSet,
           "(%s) got charset %d expected %d\n",
           efd.lf[0].lfFaceName, efd.lf[0].lfCharSet, target.lfCharSet);

    heap_free(efd.lf);
    return;
}

>>>>>>> 2a8a0238
static void test_negative_width(HDC hdc, const LOGFONTA *lf)
{
    HFONT hfont, hfont_prev;
    DWORD ret;
    GLYPHMETRICS gm1, gm2;
    LOGFONTA lf2 = *lf;
    WORD idx;
    MAT2 mat = { {0,1}, {0,0}, {0,0}, {0,1} };

    if(!pGetGlyphIndicesA)
        return;

    /* negative widths are handled just as positive ones */
    lf2.lfWidth = -lf->lfWidth;

    SetLastError(0xdeadbeef);
    hfont = CreateFontIndirectA(lf);
    ok(hfont != 0, "CreateFontIndirect error %u\n", GetLastError());
    check_font("original", lf, hfont);

    hfont_prev = SelectObject(hdc, hfont);

    ret = pGetGlyphIndicesA(hdc, "x", 1, &idx, GGI_MARK_NONEXISTING_GLYPHS);
    if (ret == GDI_ERROR || idx == 0xffff)
    {
        SelectObject(hdc, hfont_prev);
        DeleteObject(hfont);
        skip("Font %s doesn't contain 'x', skipping the test\n", lf->lfFaceName);
        return;
    }

    /* filling with 0xaa causes false pass under WINEDEBUG=warn+heap */
    memset(&gm1, 0xab, sizeof(gm1));
    SetLastError(0xdeadbeef);
    ret = GetGlyphOutlineA(hdc, 'x', GGO_METRICS, &gm1, 0, NULL, &mat);
    ok(ret != GDI_ERROR, "GetGlyphOutline error 0x%x\n", GetLastError());

    SelectObject(hdc, hfont_prev);
    DeleteObject(hfont);

    SetLastError(0xdeadbeef);
    hfont = CreateFontIndirectA(&lf2);
    ok(hfont != 0, "CreateFontIndirect error %u\n", GetLastError());
    check_font("negative width", &lf2, hfont);

    hfont_prev = SelectObject(hdc, hfont);

    memset(&gm2, 0xbb, sizeof(gm2));
    SetLastError(0xdeadbeef);
    ret = GetGlyphOutlineA(hdc, 'x', GGO_METRICS, &gm2, 0, NULL, &mat);
    ok(ret != GDI_ERROR, "GetGlyphOutline error 0x%x\n", GetLastError());

    SelectObject(hdc, hfont_prev);
    DeleteObject(hfont);

    ok(gm1.gmBlackBoxX == gm2.gmBlackBoxX &&
       gm1.gmBlackBoxY == gm2.gmBlackBoxY &&
       gm1.gmptGlyphOrigin.x == gm2.gmptGlyphOrigin.x &&
       gm1.gmptGlyphOrigin.y == gm2.gmptGlyphOrigin.y &&
       gm1.gmCellIncX == gm2.gmCellIncX &&
       gm1.gmCellIncY == gm2.gmCellIncY,
       "gm1=%d,%d,%d,%d,%d,%d gm2=%d,%d,%d,%d,%d,%d\n",
       gm1.gmBlackBoxX, gm1.gmBlackBoxY, gm1.gmptGlyphOrigin.x,
       gm1.gmptGlyphOrigin.y, gm1.gmCellIncX, gm1.gmCellIncY,
       gm2.gmBlackBoxX, gm2.gmBlackBoxY, gm2.gmptGlyphOrigin.x,
       gm2.gmptGlyphOrigin.y, gm2.gmCellIncX, gm2.gmCellIncY);
}

/* PANOSE is 10 bytes in size, need to pack the structure properly */
#include "pshpack2.h"
typedef struct
{
    USHORT version;
    SHORT xAvgCharWidth;
    USHORT usWeightClass;
    USHORT usWidthClass;
    SHORT fsType;
    SHORT ySubscriptXSize;
    SHORT ySubscriptYSize;
    SHORT ySubscriptXOffset;
    SHORT ySubscriptYOffset;
    SHORT ySuperscriptXSize;
    SHORT ySuperscriptYSize;
    SHORT ySuperscriptXOffset;
    SHORT ySuperscriptYOffset;
    SHORT yStrikeoutSize;
    SHORT yStrikeoutPosition;
    SHORT sFamilyClass;
    PANOSE panose;
    ULONG ulUnicodeRange1;
    ULONG ulUnicodeRange2;
    ULONG ulUnicodeRange3;
    ULONG ulUnicodeRange4;
    CHAR achVendID[4];
    USHORT fsSelection;
    USHORT usFirstCharIndex;
    USHORT usLastCharIndex;
    /* According to the Apple spec, original version didn't have the below fields,
     * version numbers were taked from the OpenType spec.
     */
    /* version 0 (TrueType 1.5) */
    USHORT sTypoAscender;
    USHORT sTypoDescender;
    USHORT sTypoLineGap;
    USHORT usWinAscent;
    USHORT usWinDescent;
    /* version 1 (TrueType 1.66) */
    ULONG ulCodePageRange1;
    ULONG ulCodePageRange2;
    /* version 2 (OpenType 1.2) */
    SHORT sxHeight;
    SHORT sCapHeight;
    USHORT usDefaultChar;
    USHORT usBreakChar;
    USHORT usMaxContext;
    /* version 4 (OpenType 1.6) */
    USHORT usLowerOpticalPointSize;
    USHORT usUpperOpticalPointSize;
} TT_OS2_V4;
#include "poppack.h"

<<<<<<< HEAD
#ifdef WORDS_BIGENDIAN
#define GET_BE_WORD(x) (x)
#define GET_BE_DWORD(x) (x)
#else
#define GET_BE_WORD(x) MAKEWORD(HIBYTE(x), LOBYTE(x))
#define GET_BE_DWORD(x) MAKELONG(GET_BE_WORD(HIWORD(x)), GET_BE_WORD(LOWORD(x)));
#endif

#define MS_MAKE_TAG(ch0, ch1, ch2, ch3) \
                    ((DWORD)(BYTE)(ch0) | ((DWORD)(BYTE)(ch1) << 8) | \
                    ((DWORD)(BYTE)(ch2) << 16) | ((DWORD)(BYTE)(ch3) << 24))
#define MS_OS2_TAG MS_MAKE_TAG('O','S','/','2')
#define MS_CMAP_TAG MS_MAKE_TAG('c','m','a','p')
=======
#define TT_OS2_V0_SIZE (FIELD_OFFSET(TT_OS2_V4, ulCodePageRange1))
>>>>>>> 2a8a0238

typedef struct
{
    USHORT version;
    USHORT num_tables;
} cmap_header;

typedef struct
{
    USHORT plat_id;
    USHORT enc_id;
    ULONG offset;
} cmap_encoding_record;

typedef struct
{
    USHORT format;
    USHORT length;
    USHORT language;

    BYTE glyph_ids[256];
} cmap_format_0;

typedef struct
{
    USHORT format;
    USHORT length;
    USHORT language;

    USHORT seg_countx2;
    USHORT search_range;
    USHORT entry_selector;
    USHORT range_shift;

    USHORT end_count[1]; /* this is a variable-sized array of length seg_countx2 / 2 */
/* Then follows:
    USHORT pad;
    USHORT start_count[seg_countx2 / 2];
    USHORT id_delta[seg_countx2 / 2];
    USHORT id_range_offset[seg_countx2 / 2];
    USHORT glyph_ids[];
*/
} cmap_format_4;

typedef struct
{
    USHORT end_count;
    USHORT start_count;
    USHORT id_delta;
    USHORT id_range_offset;
} cmap_format_4_seg;

static void expect_ff(const TEXTMETRICA *tmA, const TT_OS2_V4 *os2, WORD family, const char *name)
{
    ok((tmA->tmPitchAndFamily & 0xf0) == family, "%s: expected family %02x got %02x. panose %d-%d-%d-%d-...\n",
       name, family, tmA->tmPitchAndFamily, os2->panose.bFamilyType, os2->panose.bSerifStyle,
       os2->panose.bWeight, os2->panose.bProportion);
}

static BOOL get_first_last_from_cmap0(void *ptr, DWORD *first, DWORD *last)
{
    int i;
    cmap_format_0 *cmap = (cmap_format_0*)ptr;

    *first = 256;

    for(i = 0; i < 256; i++)
    {
        if(cmap->glyph_ids[i] == 0) continue;
        *last = i;
        if(*first == 256) *first = i;
    }
    if(*first == 256) return FALSE;
    return TRUE;
}

static void get_seg4(cmap_format_4 *cmap, USHORT seg_num, cmap_format_4_seg *seg)
{
    USHORT segs = GET_BE_WORD(cmap->seg_countx2) / 2;
    seg->end_count = GET_BE_WORD(cmap->end_count[seg_num]);
    seg->start_count = GET_BE_WORD(cmap->end_count[segs + 1 + seg_num]);
    seg->id_delta = GET_BE_WORD(cmap->end_count[2 * segs + 1 + seg_num]);
    seg->id_range_offset = GET_BE_WORD(cmap->end_count[3 * segs + 1 + seg_num]);
}

static BOOL get_first_last_from_cmap4(void *ptr, DWORD *first, DWORD *last, DWORD limit)
{
    int i;
    cmap_format_4 *cmap = (cmap_format_4*)ptr;
    USHORT seg_count = GET_BE_WORD(cmap->seg_countx2) / 2;

    *first = 0x10000;

    for(i = 0; i < seg_count; i++)
    {
        cmap_format_4_seg seg;

        get_seg4(cmap, i, &seg);

        if(seg.start_count > 0xfffe) break;

        if(*first == 0x10000) *first = seg.start_count;

        *last = min(seg.end_count, 0xfffe);
    }

    if(*first == 0x10000) return FALSE;
    return TRUE;
}

static void *get_cmap(cmap_header *header, USHORT plat_id, USHORT enc_id)
{
    USHORT i;
    cmap_encoding_record *record = (cmap_encoding_record *)(header + 1);

    for(i = 0; i < GET_BE_WORD(header->num_tables); i++)
    {
        if(GET_BE_WORD(record->plat_id) == plat_id && GET_BE_WORD(record->enc_id) == enc_id)
            return (BYTE *)header + GET_BE_DWORD(record->offset);
        record++;
    }
    return NULL;
}

typedef enum
{
    cmap_none,
    cmap_ms_unicode,
    cmap_ms_symbol
} cmap_type;

static BOOL get_first_last_from_cmap(HDC hdc, DWORD *first, DWORD *last, cmap_type *cmap_type)
{
    LONG size, ret;
    cmap_header *header;
    void *cmap;
    BOOL r = FALSE;
    WORD format;

    size = GetFontData(hdc, MS_CMAP_TAG, 0, NULL, 0);
    ok(size != GDI_ERROR, "no cmap table found\n");
    if(size == GDI_ERROR) return FALSE;

    header = HeapAlloc(GetProcessHeap(), 0, size);
    ret = GetFontData(hdc, MS_CMAP_TAG, 0, header, size);
    ok(ret == size, "GetFontData should return %u not %u\n", size, ret);
    ok(GET_BE_WORD(header->version) == 0, "got cmap version %d\n", GET_BE_WORD(header->version));

    cmap = get_cmap(header, 3, 1);
    if(cmap)
        *cmap_type = cmap_ms_unicode;
    else
    {
        cmap = get_cmap(header, 3, 0);
        if(cmap) *cmap_type = cmap_ms_symbol;
    }
    if(!cmap)
    {
        *cmap_type = cmap_none;
        goto end;
    }

    format = GET_BE_WORD(*(WORD *)cmap);
    switch(format)
    {
    case 0:
        r = get_first_last_from_cmap0(cmap, first, last);
        break;
    case 4:
        r = get_first_last_from_cmap4(cmap, first, last, size);
        break;
    default:
        trace("unhandled cmap format %d\n", format);
        break;
    }

end:
    HeapFree(GetProcessHeap(), 0, header);
    return r;
}

<<<<<<< HEAD
static void test_text_metrics(const LOGFONTA *lf)
=======
#define TT_PLATFORM_APPLE_UNICODE 0
#define TT_PLATFORM_MACINTOSH 1
#define TT_PLATFORM_MICROSOFT 3
#define TT_APPLE_ID_DEFAULT 0
#define TT_APPLE_ID_ISO_10646 2
#define TT_APPLE_ID_UNICODE_2_0 3
#define TT_MS_ID_SYMBOL_CS 0
#define TT_MS_ID_UNICODE_CS 1
#define TT_MS_LANGID_ENGLISH_UNITED_STATES 0x0409
#define TT_NAME_ID_FONT_FAMILY 1
#define TT_NAME_ID_FONT_SUBFAMILY 2
#define TT_NAME_ID_UNIQUE_ID 3
#define TT_NAME_ID_FULL_NAME 4
#define TT_MAC_ID_SIMPLIFIED_CHINESE    25

typedef struct sfnt_name
{
    USHORT platform_id;
    USHORT encoding_id;
    USHORT language_id;
    USHORT name_id;
    USHORT length;
    USHORT offset;
} sfnt_name;

static const LANGID mac_langid_table[] =
{
    MAKELANGID(LANG_ENGLISH,SUBLANG_DEFAULT),                /* TT_MAC_LANGID_ENGLISH */
    MAKELANGID(LANG_FRENCH,SUBLANG_DEFAULT),                 /* TT_MAC_LANGID_FRENCH */
    MAKELANGID(LANG_GERMAN,SUBLANG_DEFAULT),                 /* TT_MAC_LANGID_GERMAN */
    MAKELANGID(LANG_ITALIAN,SUBLANG_DEFAULT),                /* TT_MAC_LANGID_ITALIAN */
    MAKELANGID(LANG_DUTCH,SUBLANG_DEFAULT),                  /* TT_MAC_LANGID_DUTCH */
    MAKELANGID(LANG_SWEDISH,SUBLANG_DEFAULT),                /* TT_MAC_LANGID_SWEDISH */
    MAKELANGID(LANG_SPANISH,SUBLANG_DEFAULT),                /* TT_MAC_LANGID_SPANISH */
    MAKELANGID(LANG_DANISH,SUBLANG_DEFAULT),                 /* TT_MAC_LANGID_DANISH */
    MAKELANGID(LANG_PORTUGUESE,SUBLANG_DEFAULT),             /* TT_MAC_LANGID_PORTUGUESE */
    MAKELANGID(LANG_NORWEGIAN,SUBLANG_DEFAULT),              /* TT_MAC_LANGID_NORWEGIAN */
    MAKELANGID(LANG_HEBREW,SUBLANG_DEFAULT),                 /* TT_MAC_LANGID_HEBREW */
    MAKELANGID(LANG_JAPANESE,SUBLANG_DEFAULT),               /* TT_MAC_LANGID_JAPANESE */
    MAKELANGID(LANG_ARABIC,SUBLANG_DEFAULT),                 /* TT_MAC_LANGID_ARABIC */
    MAKELANGID(LANG_FINNISH,SUBLANG_DEFAULT),                /* TT_MAC_LANGID_FINNISH */
    MAKELANGID(LANG_GREEK,SUBLANG_DEFAULT),                  /* TT_MAC_LANGID_GREEK */
    MAKELANGID(LANG_ICELANDIC,SUBLANG_DEFAULT),              /* TT_MAC_LANGID_ICELANDIC */
    MAKELANGID(LANG_MALTESE,SUBLANG_DEFAULT),                /* TT_MAC_LANGID_MALTESE */
    MAKELANGID(LANG_TURKISH,SUBLANG_DEFAULT),                /* TT_MAC_LANGID_TURKISH */
    MAKELANGID(LANG_CROATIAN,SUBLANG_DEFAULT),               /* TT_MAC_LANGID_CROATIAN */
    MAKELANGID(LANG_CHINESE_TRADITIONAL,SUBLANG_DEFAULT),    /* TT_MAC_LANGID_CHINESE_TRADITIONAL */
    MAKELANGID(LANG_URDU,SUBLANG_DEFAULT),                   /* TT_MAC_LANGID_URDU */
    MAKELANGID(LANG_HINDI,SUBLANG_DEFAULT),                  /* TT_MAC_LANGID_HINDI */
    MAKELANGID(LANG_THAI,SUBLANG_DEFAULT),                   /* TT_MAC_LANGID_THAI */
    MAKELANGID(LANG_KOREAN,SUBLANG_DEFAULT),                 /* TT_MAC_LANGID_KOREAN */
    MAKELANGID(LANG_LITHUANIAN,SUBLANG_DEFAULT),             /* TT_MAC_LANGID_LITHUANIAN */
    MAKELANGID(LANG_POLISH,SUBLANG_DEFAULT),                 /* TT_MAC_LANGID_POLISH */
    MAKELANGID(LANG_HUNGARIAN,SUBLANG_DEFAULT),              /* TT_MAC_LANGID_HUNGARIAN */
    MAKELANGID(LANG_ESTONIAN,SUBLANG_DEFAULT),               /* TT_MAC_LANGID_ESTONIAN */
    MAKELANGID(LANG_LATVIAN,SUBLANG_DEFAULT),                /* TT_MAC_LANGID_LETTISH */
    MAKELANGID(LANG_SAMI,SUBLANG_DEFAULT),                   /* TT_MAC_LANGID_SAAMISK */
    MAKELANGID(LANG_FAEROESE,SUBLANG_DEFAULT),               /* TT_MAC_LANGID_FAEROESE */
    MAKELANGID(LANG_FARSI,SUBLANG_DEFAULT),                  /* TT_MAC_LANGID_FARSI */
    MAKELANGID(LANG_RUSSIAN,SUBLANG_DEFAULT),                /* TT_MAC_LANGID_RUSSIAN */
    MAKELANGID(LANG_CHINESE_SIMPLIFIED,SUBLANG_DEFAULT),     /* TT_MAC_LANGID_CHINESE_SIMPLIFIED */
    MAKELANGID(LANG_DUTCH,SUBLANG_DUTCH_BELGIAN),            /* TT_MAC_LANGID_FLEMISH */
    MAKELANGID(LANG_IRISH,SUBLANG_DEFAULT),                  /* TT_MAC_LANGID_IRISH */
    MAKELANGID(LANG_ALBANIAN,SUBLANG_DEFAULT),               /* TT_MAC_LANGID_ALBANIAN */
    MAKELANGID(LANG_ROMANIAN,SUBLANG_DEFAULT),               /* TT_MAC_LANGID_ROMANIAN */
    MAKELANGID(LANG_CZECH,SUBLANG_DEFAULT),                  /* TT_MAC_LANGID_CZECH */
    MAKELANGID(LANG_SLOVAK,SUBLANG_DEFAULT),                 /* TT_MAC_LANGID_SLOVAK */
    MAKELANGID(LANG_SLOVENIAN,SUBLANG_DEFAULT),              /* TT_MAC_LANGID_SLOVENIAN */
    0,                                                       /* TT_MAC_LANGID_YIDDISH */
    MAKELANGID(LANG_SERBIAN,SUBLANG_DEFAULT),                /* TT_MAC_LANGID_SERBIAN */
    MAKELANGID(LANG_MACEDONIAN,SUBLANG_DEFAULT),             /* TT_MAC_LANGID_MACEDONIAN */
    MAKELANGID(LANG_BULGARIAN,SUBLANG_DEFAULT),              /* TT_MAC_LANGID_BULGARIAN */
    MAKELANGID(LANG_UKRAINIAN,SUBLANG_DEFAULT),              /* TT_MAC_LANGID_UKRAINIAN */
    MAKELANGID(LANG_BELARUSIAN,SUBLANG_DEFAULT),             /* TT_MAC_LANGID_BYELORUSSIAN */
    MAKELANGID(LANG_UZBEK,SUBLANG_DEFAULT),                  /* TT_MAC_LANGID_UZBEK */
    MAKELANGID(LANG_KAZAK,SUBLANG_DEFAULT),                  /* TT_MAC_LANGID_KAZAKH */
    MAKELANGID(LANG_AZERI,SUBLANG_AZERI_CYRILLIC),           /* TT_MAC_LANGID_AZERBAIJANI */
    0,                                                       /* TT_MAC_LANGID_AZERBAIJANI_ARABIC_SCRIPT */
    MAKELANGID(LANG_ARMENIAN,SUBLANG_DEFAULT),               /* TT_MAC_LANGID_ARMENIAN */
    MAKELANGID(LANG_GEORGIAN,SUBLANG_DEFAULT),               /* TT_MAC_LANGID_GEORGIAN */
    0,                                                       /* TT_MAC_LANGID_MOLDAVIAN */
    MAKELANGID(LANG_KYRGYZ,SUBLANG_DEFAULT),                 /* TT_MAC_LANGID_KIRGHIZ */
    MAKELANGID(LANG_TAJIK,SUBLANG_DEFAULT),                  /* TT_MAC_LANGID_TAJIKI */
    MAKELANGID(LANG_TURKMEN,SUBLANG_DEFAULT),                /* TT_MAC_LANGID_TURKMEN */
    MAKELANGID(LANG_MONGOLIAN,SUBLANG_DEFAULT),              /* TT_MAC_LANGID_MONGOLIAN */
    MAKELANGID(LANG_MONGOLIAN,SUBLANG_MONGOLIAN_CYRILLIC_MONGOLIA), /* TT_MAC_LANGID_MONGOLIAN_CYRILLIC_SCRIPT */
    MAKELANGID(LANG_PASHTO,SUBLANG_DEFAULT),                 /* TT_MAC_LANGID_PASHTO */
    0,                                                       /* TT_MAC_LANGID_KURDISH */
    MAKELANGID(LANG_KASHMIRI,SUBLANG_DEFAULT),               /* TT_MAC_LANGID_KASHMIRI */
    MAKELANGID(LANG_SINDHI,SUBLANG_DEFAULT),                 /* TT_MAC_LANGID_SINDHI */
    MAKELANGID(LANG_TIBETAN,SUBLANG_DEFAULT),                /* TT_MAC_LANGID_TIBETAN */
    MAKELANGID(LANG_NEPALI,SUBLANG_DEFAULT),                 /* TT_MAC_LANGID_NEPALI */
    MAKELANGID(LANG_SANSKRIT,SUBLANG_DEFAULT),               /* TT_MAC_LANGID_SANSKRIT */
    MAKELANGID(LANG_MARATHI,SUBLANG_DEFAULT),                /* TT_MAC_LANGID_MARATHI */
    MAKELANGID(LANG_BENGALI,SUBLANG_DEFAULT),                /* TT_MAC_LANGID_BENGALI */
    MAKELANGID(LANG_ASSAMESE,SUBLANG_DEFAULT),               /* TT_MAC_LANGID_ASSAMESE */
    MAKELANGID(LANG_GUJARATI,SUBLANG_DEFAULT),               /* TT_MAC_LANGID_GUJARATI */
    MAKELANGID(LANG_PUNJABI,SUBLANG_DEFAULT),                /* TT_MAC_LANGID_PUNJABI */
    MAKELANGID(LANG_ORIYA,SUBLANG_DEFAULT),                  /* TT_MAC_LANGID_ORIYA */
    MAKELANGID(LANG_MALAYALAM,SUBLANG_DEFAULT),              /* TT_MAC_LANGID_MALAYALAM */
    MAKELANGID(LANG_KANNADA,SUBLANG_DEFAULT),                /* TT_MAC_LANGID_KANNADA */
    MAKELANGID(LANG_TAMIL,SUBLANG_DEFAULT),                  /* TT_MAC_LANGID_TAMIL */
    MAKELANGID(LANG_TELUGU,SUBLANG_DEFAULT),                 /* TT_MAC_LANGID_TELUGU */
    MAKELANGID(LANG_SINHALESE,SUBLANG_DEFAULT),              /* TT_MAC_LANGID_SINHALESE */
    0,                                                       /* TT_MAC_LANGID_BURMESE */
    MAKELANGID(LANG_KHMER,SUBLANG_DEFAULT),                  /* TT_MAC_LANGID_KHMER */
    MAKELANGID(LANG_LAO,SUBLANG_DEFAULT),                    /* TT_MAC_LANGID_LAO */
    MAKELANGID(LANG_VIETNAMESE,SUBLANG_DEFAULT),             /* TT_MAC_LANGID_VIETNAMESE */
    MAKELANGID(LANG_INDONESIAN,SUBLANG_DEFAULT),             /* TT_MAC_LANGID_INDONESIAN */
    0,                                                       /* TT_MAC_LANGID_TAGALOG */
    MAKELANGID(LANG_MALAY,SUBLANG_DEFAULT),                  /* TT_MAC_LANGID_MALAY_ROMAN_SCRIPT */
    0,                                                       /* TT_MAC_LANGID_MALAY_ARABIC_SCRIPT */
    MAKELANGID(LANG_AMHARIC,SUBLANG_DEFAULT),                /* TT_MAC_LANGID_AMHARIC */
    MAKELANGID(LANG_TIGRIGNA,SUBLANG_DEFAULT),               /* TT_MAC_LANGID_TIGRINYA */
    0,                                                       /* TT_MAC_LANGID_GALLA */
    0,                                                       /* TT_MAC_LANGID_SOMALI */
    MAKELANGID(LANG_SWAHILI,SUBLANG_DEFAULT),                /* TT_MAC_LANGID_SWAHILI */
    0,                                                       /* TT_MAC_LANGID_RUANDA */
    0,                                                       /* TT_MAC_LANGID_RUNDI */
    0,                                                       /* TT_MAC_LANGID_CHEWA */
    MAKELANGID(LANG_MALAGASY,SUBLANG_DEFAULT),               /* TT_MAC_LANGID_MALAGASY */
    MAKELANGID(LANG_ESPERANTO,SUBLANG_DEFAULT),              /* TT_MAC_LANGID_ESPERANTO */
    0, 0, 0, 0, 0, 0, 0, 0, 0, 0, 0, 0, 0, 0, 0, 0, 0,       /* 95-111 */
    0, 0, 0, 0, 0, 0, 0, 0, 0, 0, 0, 0, 0, 0, 0, 0,          /* 112-127 */
    MAKELANGID(LANG_WELSH,SUBLANG_DEFAULT),                  /* TT_MAC_LANGID_WELSH */
    MAKELANGID(LANG_BASQUE,SUBLANG_DEFAULT),                 /* TT_MAC_LANGID_BASQUE */
    MAKELANGID(LANG_CATALAN,SUBLANG_DEFAULT),                /* TT_MAC_LANGID_CATALAN */
    0,                                                       /* TT_MAC_LANGID_LATIN */
    MAKELANGID(LANG_QUECHUA,SUBLANG_DEFAULT),                /* TT_MAC_LANGID_QUECHUA */
    0,                                                       /* TT_MAC_LANGID_GUARANI */
    0,                                                       /* TT_MAC_LANGID_AYMARA */
    MAKELANGID(LANG_TATAR,SUBLANG_DEFAULT),                  /* TT_MAC_LANGID_TATAR */
    MAKELANGID(LANG_UIGHUR,SUBLANG_DEFAULT),                 /* TT_MAC_LANGID_UIGHUR */
    0,                                                       /* TT_MAC_LANGID_DZONGKHA */
    0,                                                       /* TT_MAC_LANGID_JAVANESE */
    0,                                                       /* TT_MAC_LANGID_SUNDANESE */
    MAKELANGID(LANG_GALICIAN,SUBLANG_DEFAULT),               /* TT_MAC_LANGID_GALICIAN */
    MAKELANGID(LANG_AFRIKAANS,SUBLANG_DEFAULT),              /* TT_MAC_LANGID_AFRIKAANS */
    MAKELANGID(LANG_BRETON,SUBLANG_DEFAULT),                 /* TT_MAC_LANGID_BRETON */
    MAKELANGID(LANG_INUKTITUT,SUBLANG_DEFAULT),              /* TT_MAC_LANGID_INUKTITUT */
    MAKELANGID(LANG_SCOTTISH_GAELIC,SUBLANG_DEFAULT),        /* TT_MAC_LANGID_SCOTTISH_GAELIC */
    MAKELANGID(LANG_MANX_GAELIC,SUBLANG_DEFAULT),            /* TT_MAC_LANGID_MANX_GAELIC */
    MAKELANGID(LANG_IRISH,SUBLANG_IRISH_IRELAND),            /* TT_MAC_LANGID_IRISH_GAELIC */
    0,                                                       /* TT_MAC_LANGID_TONGAN */
    0,                                                       /* TT_MAC_LANGID_GREEK_POLYTONIC */
    MAKELANGID(LANG_GREENLANDIC,SUBLANG_DEFAULT),            /* TT_MAC_LANGID_GREELANDIC */
    MAKELANGID(LANG_AZERI,SUBLANG_AZERI_LATIN),              /* TT_MAC_LANGID_AZERBAIJANI_ROMAN_SCRIPT */
};

static inline WORD get_mac_code_page( const sfnt_name *name )
{
    if (GET_BE_WORD(name->encoding_id) == TT_MAC_ID_SIMPLIFIED_CHINESE) return 10008;  /* special case */
    return 10000 + GET_BE_WORD(name->encoding_id);
}

static int match_name_table_language( const sfnt_name *name, LANGID lang )
{
    LANGID name_lang;
    int res = 0;

    switch (GET_BE_WORD(name->platform_id))
    {
    case TT_PLATFORM_MICROSOFT:
        res += 5;  /* prefer the Microsoft name */
        switch (GET_BE_WORD(name->encoding_id))
        {
        case TT_MS_ID_UNICODE_CS:
        case TT_MS_ID_SYMBOL_CS:
            name_lang = GET_BE_WORD(name->language_id);
            break;
        default:
            return 0;
        }
        break;
    case TT_PLATFORM_MACINTOSH:
        if (!IsValidCodePage( get_mac_code_page( name ))) return 0;
        if (GET_BE_WORD(name->language_id) >= sizeof(mac_langid_table)/sizeof(mac_langid_table[0])) return 0;
        name_lang = mac_langid_table[GET_BE_WORD(name->language_id)];
        break;
    case TT_PLATFORM_APPLE_UNICODE:
        res += 2;  /* prefer Unicode encodings */
        switch (GET_BE_WORD(name->encoding_id))
        {
        case TT_APPLE_ID_DEFAULT:
        case TT_APPLE_ID_ISO_10646:
        case TT_APPLE_ID_UNICODE_2_0:
            if (GET_BE_WORD(name->language_id) >= sizeof(mac_langid_table)/sizeof(mac_langid_table[0])) return 0;
            name_lang = mac_langid_table[GET_BE_WORD(name->language_id)];
            break;
        default:
            return 0;
        }
        break;
    default:
        return 0;
    }
    if (name_lang == lang) res += 30;
    else if (PRIMARYLANGID( name_lang ) == PRIMARYLANGID( lang )) res += 20;
    else if (name_lang == MAKELANGID( LANG_ENGLISH, SUBLANG_DEFAULT )) res += 10;
    return res;
}

static BOOL get_ttf_nametable_entry(HDC hdc, WORD name_id, WCHAR *out_buf, SIZE_T out_size, LCID language_id)
{
    struct sfnt_name_header
    {
        USHORT format;
        USHORT number_of_record;
        USHORT storage_offset;
    } *header;
    sfnt_name *entry;
    BOOL r = FALSE;
    LONG size, offset, length;
    LONG c, ret;
    WCHAR *name;
    BYTE *data;
    USHORT i;
    int res, best_lang = 0, best_index = -1;

    size = GetFontData(hdc, MS_NAME_TAG, 0, NULL, 0);
    ok(size != GDI_ERROR, "no name table found\n");
    if(size == GDI_ERROR) return FALSE;

    data = HeapAlloc(GetProcessHeap(), 0, size);
    ret = GetFontData(hdc, MS_NAME_TAG, 0, data, size);
    ok(ret == size, "GetFontData should return %u not %u\n", size, ret);

    header = (void *)data;
    header->format = GET_BE_WORD(header->format);
    header->number_of_record = GET_BE_WORD(header->number_of_record);
    header->storage_offset = GET_BE_WORD(header->storage_offset);
    if (header->format != 0)
    {
        trace("got format %u\n", header->format);
        goto out;
    }
    if (header->number_of_record == 0 || sizeof(*header) + header->number_of_record * sizeof(*entry) > size)
    {
        trace("number records out of range: %d\n", header->number_of_record);
        goto out;
    }
    if (header->storage_offset >= size)
    {
        trace("storage_offset %u > size %u\n", header->storage_offset, size);
        goto out;
    }

    entry = (void *)&header[1];
    for (i = 0; i < header->number_of_record; i++)
    {
        if (GET_BE_WORD(entry[i].name_id) != name_id) continue;
        res = match_name_table_language( &entry[i], language_id);
        if (res > best_lang)
        {
            best_lang = res;
            best_index = i;
        }
    }

    offset = header->storage_offset + GET_BE_WORD(entry[best_index].offset);
    length = GET_BE_WORD(entry[best_index].length);
    if (offset + length > size)
    {
        trace("entry %d is out of range\n", best_index);
        goto out;
    }
    if (length >= out_size)
    {
        trace("buffer too small for entry %d\n", best_index);
        goto out;
    }

    name = (WCHAR *)(data + offset);
    for (c = 0; c < length / 2; c++)
        out_buf[c] = GET_BE_WORD(name[c]);
    out_buf[c] = 0;

    r = TRUE;

out:
    HeapFree(GetProcessHeap(), 0, data);
    return r;
}

static void test_text_metrics(const LOGFONTA *lf, const NEWTEXTMETRICA *ntm)
>>>>>>> 2a8a0238
{
    HDC hdc;
    HFONT hfont, hfont_old;
    TEXTMETRICA tmA;
    TT_OS2_V4 tt_os2;
    LONG size, ret;
    const char *font_name = lf->lfFaceName;
    DWORD cmap_first = 0, cmap_last = 0;
    UINT ascent, descent, cell_height;
    cmap_type cmap_type;

    hdc = GetDC(0);

    SetLastError(0xdeadbeef);
    hfont = CreateFontIndirectA(lf);
    ok(hfont != 0, "CreateFontIndirect error %u\n", GetLastError());

    hfont_old = SelectObject(hdc, hfont);

    size = GetFontData(hdc, MS_OS2_TAG, 0, NULL, 0);
    if (size == GDI_ERROR)
    {
        trace("OS/2 chunk was not found\n");
        goto end_of_test;
    }
    if (size > sizeof(tt_os2))
    {
        trace("got too large OS/2 chunk of size %u\n", size);
        size = sizeof(tt_os2);
    }

    memset(&tt_os2, 0, sizeof(tt_os2));
    ret = GetFontData(hdc, MS_OS2_TAG, 0, &tt_os2, size);
    ok(ret >= TT_OS2_V0_SIZE && ret <= size, "GetFontData should return size from [%u,%u] not %u\n", TT_OS2_V0_SIZE,
        size, ret);

    SetLastError(0xdeadbeef);
    ret = GetTextMetricsA(hdc, &tmA);
    ok(ret, "GetTextMetricsA error %u\n", GetLastError());

    if(!get_first_last_from_cmap(hdc, &cmap_first, &cmap_last, &cmap_type))
    {
        skip("%s is not a Windows font, OS/2 metrics may be invalid.\n",font_name);
    }
    else
    {
        USHORT expect_first_A, expect_last_A, expect_break_A, expect_default_A;
        USHORT expect_first_W, expect_last_W, expect_break_W, expect_default_W;
        UINT os2_first_char, os2_last_char, default_char, break_char;
        USHORT version;
        TEXTMETRICW tmW;

        ascent = GET_BE_WORD(tt_os2.usWinAscent);
        descent = abs((SHORT)GET_BE_WORD(tt_os2.usWinDescent));
        cell_height = ascent + descent;
        ok(ntm->ntmCellHeight == cell_height, "%s: ntmCellHeight %u != %u, os2.usWinAscent/os2.usWinDescent %u/%u\n",
           font_name, ntm->ntmCellHeight, cell_height, ascent, descent);

        version = GET_BE_WORD(tt_os2.version);

        os2_first_char = GET_BE_WORD(tt_os2.usFirstCharIndex);
        os2_last_char = GET_BE_WORD(tt_os2.usLastCharIndex);
        default_char = GET_BE_WORD(tt_os2.usDefaultChar);
        break_char = GET_BE_WORD(tt_os2.usBreakChar);

        if (winetest_debug > 1)
            trace("font %s charset %u: %x-%x (%x-%x) default %x break %x OS/2 version %u vendor %4.4s\n",
                  font_name, lf->lfCharSet, os2_first_char, os2_last_char, cmap_first, cmap_last,
                  default_char, break_char, version, (LPCSTR)&tt_os2.achVendID);

        if (cmap_type == cmap_ms_symbol || (cmap_first >= 0xf000 && cmap_first < 0xf100))
        {
            expect_first_W    = 0;
            switch(GetACP())
            {
            case 1255:  /* Hebrew */
                expect_last_W = 0xf896;
                break;
            case 1257:  /* Baltic */
                expect_last_W = 0xf8fd;
                break;
            default:
                expect_last_W = 0xf0ff;
            }
            expect_break_W    = 0x20;
            expect_default_W  = expect_break_W - 1;
            expect_first_A    = 0x1e;
            expect_last_A     = min(os2_last_char - os2_first_char + 0x20, 0xff);
        }
        else
        {
            expect_first_W    = cmap_first;
            expect_last_W     = cmap_last;
            if(os2_first_char <= 1)
                expect_break_W = os2_first_char + 2;
            else if(os2_first_char > 0xff)
                expect_break_W = 0x20;
            else
                expect_break_W = os2_first_char;
            expect_default_W  = expect_break_W - 1;
            expect_first_A    = expect_default_W - 1;
            expect_last_A     = min(expect_last_W, 0xff);
        }
        expect_break_A    = expect_break_W;
        expect_default_A  = expect_default_W;

        /* Wine currently uses SYMBOL_CHARSET to identify whether the ANSI metrics need special handling */
        todo_wine_if(cmap_type != cmap_ms_symbol && tmA.tmCharSet == SYMBOL_CHARSET && expect_first_A != 0x1e)
            ok(tmA.tmFirstChar == expect_first_A ||
               tmA.tmFirstChar == expect_first_A + 1 /* win9x */,
               "A: tmFirstChar for %s got %02x expected %02x\n", font_name, tmA.tmFirstChar, expect_first_A);
        ok(tmA.tmLastChar == expect_last_A ||
           tmA.tmLastChar == 0xff /* win9x */,
           "A: tmLastChar for %s got %02x expected %02x\n", font_name, tmA.tmLastChar, expect_last_A);
        ok(tmA.tmBreakChar == expect_break_A, "A: tmBreakChar for %s got %02x expected %02x\n",
           font_name, tmA.tmBreakChar, expect_break_A);
        ok(tmA.tmDefaultChar == expect_default_A, "A: tmDefaultChar for %s got %02x expected %02x\n",
           font_name, tmA.tmDefaultChar, expect_default_A);


        SetLastError(0xdeadbeef);
        ret = GetTextMetricsW(hdc, &tmW);
        ok(ret || GetLastError() == ERROR_CALL_NOT_IMPLEMENTED,
           "GetTextMetricsW error %u\n", GetLastError());
        if (ret)
        {
            /* Wine uses the os2 first char */
            todo_wine_if(cmap_first != os2_first_char && cmap_type != cmap_ms_symbol)
                ok(tmW.tmFirstChar == expect_first_W, "W: tmFirstChar for %s got %02x expected %02x\n",
                   font_name, tmW.tmFirstChar, expect_first_W);

            /* Wine uses the os2 last char */
            todo_wine_if(expect_last_W != os2_last_char && cmap_type != cmap_ms_symbol)
                ok(tmW.tmLastChar == expect_last_W, "W: tmLastChar for %s got %02x expected %02x\n",
                   font_name, tmW.tmLastChar, expect_last_W);
            ok(tmW.tmBreakChar == expect_break_W, "W: tmBreakChar for %s got %02x expected %02x\n",
               font_name, tmW.tmBreakChar, expect_break_W);
            ok(tmW.tmDefaultChar == expect_default_W, "W: tmDefaultChar for %s got %02x expected %02x\n",
               font_name, tmW.tmDefaultChar, expect_default_W);

            /* Test the aspect ratio while we have tmW */
            ret = GetDeviceCaps(hdc, LOGPIXELSX);
            ok(tmW.tmDigitizedAspectX == ret, "W: tmDigitizedAspectX %u != %u\n",
               tmW.tmDigitizedAspectX, ret);
            ret = GetDeviceCaps(hdc, LOGPIXELSY);
            ok(tmW.tmDigitizedAspectX == ret, "W: tmDigitizedAspectY %u != %u\n",
               tmW.tmDigitizedAspectX, ret);
        }
    }

    /* test FF_ values */
    switch(tt_os2.panose.bFamilyType)
    {
    case PAN_ANY:
    case PAN_NO_FIT:
    case PAN_FAMILY_TEXT_DISPLAY:
    case PAN_FAMILY_PICTORIAL:
    default:
        if((tmA.tmPitchAndFamily & 1) == 0 || /* fixed */
           tt_os2.panose.bProportion == PAN_PROP_MONOSPACED)
        {
            expect_ff(&tmA, &tt_os2, FF_MODERN, font_name);
            break;
        }
        switch(tt_os2.panose.bSerifStyle)
        {
        case PAN_ANY:
        case PAN_NO_FIT:
        default:
            expect_ff(&tmA, &tt_os2, FF_DONTCARE, font_name);
            break;

        case PAN_SERIF_COVE:
        case PAN_SERIF_OBTUSE_COVE:
        case PAN_SERIF_SQUARE_COVE:
        case PAN_SERIF_OBTUSE_SQUARE_COVE:
        case PAN_SERIF_SQUARE:
        case PAN_SERIF_THIN:
        case PAN_SERIF_BONE:
        case PAN_SERIF_EXAGGERATED:
        case PAN_SERIF_TRIANGLE:
            expect_ff(&tmA, &tt_os2, FF_ROMAN, font_name);
            break;

        case PAN_SERIF_NORMAL_SANS:
        case PAN_SERIF_OBTUSE_SANS:
        case PAN_SERIF_PERP_SANS:
        case PAN_SERIF_FLARED:
        case PAN_SERIF_ROUNDED:
            expect_ff(&tmA, &tt_os2, FF_SWISS, font_name);
            break;
        }
        break;

    case PAN_FAMILY_SCRIPT:
        expect_ff(&tmA, &tt_os2, FF_SCRIPT, font_name);
        break;

    case PAN_FAMILY_DECORATIVE:
        expect_ff(&tmA, &tt_os2, FF_DECORATIVE, font_name);
        break;
    }

    test_negative_width(hdc, lf);

end_of_test:
    SelectObject(hdc, hfont_old);
    DeleteObject(hfont);

    ReleaseDC(0, hdc);
}

static INT CALLBACK enum_truetype_font_proc(const LOGFONTA *lf, const TEXTMETRICA *ntm, DWORD type, LPARAM lParam)
{
    INT *enumed = (INT *)lParam;

    if (type == TRUETYPE_FONTTYPE)
    {
        (*enumed)++;
        test_text_metrics(lf, (const NEWTEXTMETRICA *)ntm);
    }
    return 1;
}

static void test_GetTextMetrics(void)
{
    LOGFONTA lf;
    HDC hdc;
    INT enumed;

    /* Report only once */
    if(!pGetGlyphIndicesA)
        win_skip("GetGlyphIndicesA is unavailable, negative width will not be checked\n");

    hdc = GetDC(0);

    memset(&lf, 0, sizeof(lf));
    lf.lfCharSet = DEFAULT_CHARSET;
    enumed = 0;
    EnumFontFamiliesExA(hdc, &lf, enum_truetype_font_proc, (LPARAM)&enumed, 0);
    trace("Tested metrics of %d truetype fonts\n", enumed);

    ReleaseDC(0, hdc);
}

static void test_nonexistent_font(void)
{
    static const struct
    {
        const char *name;
        int charset;
    } font_subst[] =
    {
        { "Times New Roman Baltic", 186 },
        { "Times New Roman CE", 238 },
        { "Times New Roman CYR", 204 },
        { "Times New Roman Greek", 161 },
        { "Times New Roman TUR", 162 }
    };
    static const struct
    {
        const char *name;
        int charset;
    } shell_subst[] =
    {
        { "MS Shell Dlg", 186 },
        { "MS Shell Dlg", 238 },
        { "MS Shell Dlg", 204 },
        { "MS Shell Dlg", 161 },
        { "MS Shell Dlg", 162 }
    };
    LOGFONTA lf;
    HDC hdc;
    HFONT hfont;
    CHARSETINFO csi;
    INT cs, expected_cs, i, ret;
    char buf[LF_FACESIZE];

    expected_cs = GetACP();
    if (!TranslateCharsetInfo(ULongToPtr(expected_cs), &csi, TCI_SRCCODEPAGE))
    {
        skip("TranslateCharsetInfo failed for code page %d\n", expected_cs);
        return;
    }
    expected_cs = csi.ciCharset;
    trace("ACP %d -> charset %d\n", GetACP(), expected_cs);

    hdc = CreateCompatibleDC(0);

    for (i = 0; i < sizeof(shell_subst)/sizeof(shell_subst[0]); i++)
    {
        ret = is_font_installed(shell_subst[i].name);
        ok(ret || broken(!ret) /* win2000 */, "%s should be enumerated\n", shell_subst[i].name);
        ret = is_truetype_font_installed(shell_subst[i].name);
        ok(ret || broken(!ret) /* win2000 */, "%s should be enumerated\n", shell_subst[i].name);

        memset(&lf, 0, sizeof(lf));
        lf.lfHeight = -13;
        lf.lfWeight = FW_REGULAR;
        strcpy(lf.lfFaceName, shell_subst[i].name);
        hfont = CreateFontIndirectA(&lf);
        hfont = SelectObject(hdc, hfont);
        GetTextFaceA(hdc, sizeof(buf), buf);
        ok(!lstrcmpiA(buf, shell_subst[i].name), "expected %s, got %s\n", shell_subst[i].name, buf);
        cs = GetTextCharset(hdc);
        ok(cs == ANSI_CHARSET, "expected ANSI_CHARSET, got %d for font %s\n", cs, shell_subst[i].name);

        DeleteObject(SelectObject(hdc, hfont));

        memset(&lf, 0, sizeof(lf));
        lf.lfHeight = -13;
        lf.lfWeight = FW_DONTCARE;
        strcpy(lf.lfFaceName, shell_subst[i].name);
        hfont = CreateFontIndirectA(&lf);
        hfont = SelectObject(hdc, hfont);
        GetTextFaceA(hdc, sizeof(buf), buf);
        ok(!lstrcmpiA(buf, shell_subst[i].name), "expected %s, got %s\n", shell_subst[i].name, buf);
        cs = GetTextCharset(hdc);
        ok(cs == expected_cs || cs == ANSI_CHARSET, "expected %d, got %d for font %s\n", expected_cs, cs, shell_subst[i].name);
        DeleteObject(SelectObject(hdc, hfont));
    }

    if (!is_truetype_font_installed("Arial") ||
        !is_truetype_font_installed("Times New Roman"))
    {
        DeleteDC(hdc);
        skip("Arial or Times New Roman not installed\n");
        return;
    }

    memset(&lf, 0, sizeof(lf));
    lf.lfHeight = 100;
    lf.lfWeight = FW_REGULAR;
    lf.lfCharSet = ANSI_CHARSET;
    lf.lfPitchAndFamily = FF_SWISS;
    strcpy(lf.lfFaceName, "Nonexistent font");
    hfont = CreateFontIndirectA(&lf);
    hfont = SelectObject(hdc, hfont);
    GetTextFaceA(hdc, sizeof(buf), buf);
    ok(!lstrcmpiA(buf, "Arial"), "Got %s\n", buf);
    cs = GetTextCharset(hdc);
    ok(cs == ANSI_CHARSET, "expected ANSI_CHARSET, got %d\n", cs);
    DeleteObject(SelectObject(hdc, hfont));

    memset(&lf, 0, sizeof(lf));
    lf.lfHeight = -13;
    lf.lfWeight = FW_DONTCARE;
    strcpy(lf.lfFaceName, "Nonexistent font");
    hfont = CreateFontIndirectA(&lf);
    hfont = SelectObject(hdc, hfont);
    GetTextFaceA(hdc, sizeof(buf), buf);
todo_wine /* Wine uses Arial for all substitutions */
    ok(!lstrcmpiA(buf, "Nonexistent font") /* XP, Vista */ ||
       !lstrcmpiA(buf, "MS Serif") || /* Win9x */
       !lstrcmpiA(buf, "MS Sans Serif"), /* win2k3 */
       "Got %s\n", buf);
    cs = GetTextCharset(hdc);
    ok(cs == expected_cs, "expected %d, got %d\n", expected_cs, cs);
    DeleteObject(SelectObject(hdc, hfont));

    memset(&lf, 0, sizeof(lf));
    lf.lfHeight = -13;
    lf.lfWeight = FW_REGULAR;
    strcpy(lf.lfFaceName, "Nonexistent font");
    hfont = CreateFontIndirectA(&lf);
    hfont = SelectObject(hdc, hfont);
    GetTextFaceA(hdc, sizeof(buf), buf);
    ok(!lstrcmpiA(buf, "Arial") /* XP, Vista */ ||
       !lstrcmpiA(buf, "Times New Roman") /* Win9x */, "Got %s\n", buf);
    cs = GetTextCharset(hdc);
    ok(cs == ANSI_CHARSET, "expected ANSI_CHARSET, got %d\n", cs);
    DeleteObject(SelectObject(hdc, hfont));

    memset(&lf, 0, sizeof(lf));
    lf.lfHeight = -13;
    lf.lfWeight = FW_DONTCARE;
    strcpy(lf.lfFaceName, "Times New Roman");
    hfont = CreateFontIndirectA(&lf);
    hfont = SelectObject(hdc, hfont);
    GetTextFaceA(hdc, sizeof(buf), buf);
    ok(!lstrcmpiA(buf, "Times New Roman"), "Got %s\n", buf);
    cs = GetTextCharset(hdc);
    ok(cs == ANSI_CHARSET, "expected ANSI_CHARSET, got %d\n", cs);
    DeleteObject(SelectObject(hdc, hfont));

    for (i = 0; i < sizeof(font_subst)/sizeof(font_subst[0]); i++)
    {
        ret = is_font_installed(font_subst[i].name);
todo_wine
        ok(ret || broken(!ret && !i) /* win2000 doesn't have Times New Roman Baltic substitution */,
           "%s should be enumerated\n", font_subst[i].name);
        ret = is_truetype_font_installed(font_subst[i].name);
todo_wine
        ok(ret || broken(!ret && !i) /* win2000 doesn't have Times New Roman Baltic substitution */,
           "%s should be enumerated\n", font_subst[i].name);

        memset(&lf, 0, sizeof(lf));
        lf.lfHeight = -13;
        lf.lfWeight = FW_REGULAR;
        strcpy(lf.lfFaceName, font_subst[i].name);
        hfont = CreateFontIndirectA(&lf);
        hfont = SelectObject(hdc, hfont);
        cs = GetTextCharset(hdc);
        if (font_subst[i].charset == expected_cs)
        {
            ok(cs == expected_cs, "expected %d, got %d for font %s\n", expected_cs, cs, font_subst[i].name);
            GetTextFaceA(hdc, sizeof(buf), buf);
            ok(!lstrcmpiA(buf, font_subst[i].name), "expected %s, got %s\n", font_subst[i].name, buf);
        }
        else
        {
            ok(cs == ANSI_CHARSET, "expected ANSI_CHARSET, got %d for font %s\n", cs, font_subst[i].name);
            GetTextFaceA(hdc, sizeof(buf), buf);
            ok(!lstrcmpiA(buf, "Arial") /* XP, Vista */ ||
               !lstrcmpiA(buf, "Times New Roman") /* Win9x */, "got %s for font %s\n", buf, font_subst[i].name);
        }
        DeleteObject(SelectObject(hdc, hfont));

        memset(&lf, 0, sizeof(lf));
        lf.lfHeight = -13;
        lf.lfWeight = FW_DONTCARE;
        strcpy(lf.lfFaceName, font_subst[i].name);
        hfont = CreateFontIndirectA(&lf);
        hfont = SelectObject(hdc, hfont);
        GetTextFaceA(hdc, sizeof(buf), buf);
        ok(!lstrcmpiA(buf, "Arial") /* Wine */ ||
           !lstrcmpiA(buf, font_subst[i].name) /* XP, Vista */ ||
           !lstrcmpiA(buf, "MS Serif") /* Win9x */ ||
           !lstrcmpiA(buf, "MS Sans Serif"), /* win2k3 */
           "got %s for font %s\n", buf, font_subst[i].name);
        cs = GetTextCharset(hdc);
        ok(cs == expected_cs, "expected %d, got %d for font %s\n", expected_cs, cs, font_subst[i].name);
        DeleteObject(SelectObject(hdc, hfont));
    }

    DeleteDC(hdc);
}

static void test_RealizationInfo(void)
{
    struct font_realization_info {
        DWORD size;
        DWORD flags;
        DWORD cache_num;
        DWORD instance_id;
        DWORD unk;
        WORD  face_index;
        WORD  simulations;
    };

    struct realization_info_t
    {
        DWORD flags;
        DWORD cache_num;
        DWORD instance_id;
    };

    HDC hdc;
    DWORD info[4], info2[10];
    BOOL r, have_file = FALSE;
    HFONT hfont, hfont_old;
    LOGFONTA lf;
    DWORD needed, read;
    HANDLE h;
    BYTE file[16], data[14];
    struct file_info
    {
        FILETIME time;
        LARGE_INTEGER size;
        WCHAR path[MAX_PATH];
    } file_info;
    FILETIME time;
    LARGE_INTEGER size;

    if(!pGdiRealizationInfo)
    {
        win_skip("GdiRealizationInfo not available\n");
        return;
    }

    hdc = GetDC(0);

    memset(info, 0xcc, sizeof(info));
    r = pGdiRealizationInfo(hdc, info);
    ok(r != 0, "ret 0\n");
    ok((info[0] & 0xf) == 1, "info[0] = %x for the system font\n", info[0]);
    ok(info[3] == 0xcccccccc, "structure longer than 3 dwords\n");

    if (!is_truetype_font_installed("Tahoma"))
    {
        skip("skipping GdiRealizationInfo with truetype font\n");
        goto end;
    }

    memset(&lf, 0, sizeof(lf));
    strcpy(lf.lfFaceName, "Tahoma");
    lf.lfHeight = 20;
    lf.lfWeight = FW_BOLD;
    lf.lfItalic = 1;
    hfont = CreateFontIndirectA(&lf);
    hfont_old = SelectObject(hdc, hfont);

    memset(info, 0xcc, sizeof(info));
    r = pGdiRealizationInfo(hdc, info);
    ok(r != 0, "ret 0\n");
    ok((info[0] & 0xf) == 3, "info[0] = %x for arial\n", info[0]);
    ok(info[3] == 0xcccccccc, "structure longer than 3 dwords\n");

    if (pGetFontRealizationInfo)
    {
        struct font_realization_info *fri = (struct font_realization_info*)info2;
        struct realization_info_t *ri = (struct realization_info_t*)info;

        /* The first DWORD represents a struct size. On a
           newly rebooted system setting this to < 16 results
           in GetFontRealizationInfo failing.  However there
           appears to be some caching going on which results
           in calls after a successful call also succeeding even
           if the size < 16.  This means we can't reliably test
           this behaviour. */

        memset(info2, 0xcc, sizeof(info2));
        info2[0] = 16;
        r = pGetFontRealizationInfo(hdc, info2);
        ok(r != 0, "ret 0\n");
        /* We may get the '24' version here if that has been previously
           requested. */
        ok(fri->size == 16 || fri->size == 24, "got %d\n", info2[0]);
        ok(fri->flags == ri->flags, "flags mismatch\n");
        ok(fri->cache_num == ri->cache_num, "cache_num mismatch\n");
        ok(fri->instance_id == ri->instance_id, "instance id mismatch\n");
        ok(info2[6] == 0xcccccccc, "got wrong dword 6, 0x%08x\n", info2[6]);

        memset(info2, 0xcc, sizeof(info2));
        info2[0] = 28;
        r = pGetFontRealizationInfo(hdc, info2);
        ok(r == FALSE, "got %d\n", r);

        memset(info2, 0xcc, sizeof(info2));
        info2[0] = 24;
        r = pGetFontRealizationInfo(hdc, info2);
        ok(r != 0, "ret 0\n");
        ok(fri->size == 24, "got %d\n", fri->size);
        ok(fri->flags == ri->flags, "flags mismatch\n");
        ok(fri->cache_num == ri->cache_num, "cache_num mismatch\n");
        ok(fri->instance_id == ri->instance_id, "instance id mismatch\n");
        ok(fri->simulations == 0x2, "got simulations flags 0x%04x\n", fri->simulations);
        ok(fri->face_index == 0, "got wrong face index %u\n", fri->face_index);
        ok(info2[6] == 0xcccccccc, "structure longer than 6 dwords\n");

        /* Test GetFontFileInfo() */
        /* invalid font id */
        SetLastError(0xdeadbeef);
        r = pGetFontFileInfo(0xabababab, 0, &file_info, sizeof(file_info), &needed);
        ok(r == 0 && GetLastError() == ERROR_INVALID_PARAMETER, "ret %d gle %d\n", r, GetLastError());

        needed = 0;
        r = pGetFontFileInfo(fri->instance_id, 0, &file_info, sizeof(file_info), &needed);
        ok(r != 0 || GetLastError() == ERROR_NOACCESS, "ret %d gle %d\n", r, GetLastError());

        if (r)
        {
            ok(needed > 0 && needed < sizeof(file_info), "got needed size %u\n", needed);

            h = CreateFileW(file_info.path, GENERIC_READ, FILE_SHARE_READ, NULL, OPEN_EXISTING, 0, NULL);
            ok(h != INVALID_HANDLE_VALUE, "Unable to open file %d\n", GetLastError());

            GetFileTime(h, NULL, NULL, &time);
            ok(!CompareFileTime(&file_info.time, &time), "time mismatch\n");
            GetFileSizeEx(h, &size);
            ok(file_info.size.QuadPart == size.QuadPart, "size mismatch\n");

            /* Read first 16 bytes from the file */
            ReadFile(h, file, sizeof(file), &read, NULL);
            CloseHandle(h);
            have_file = TRUE;

            /* shorter buffer */
            SetLastError(0xdeadbeef);
            r = pGetFontFileInfo(fri->instance_id, 0, &file_info, needed - 1, &needed);
            ok(r == 0 && GetLastError() == ERROR_INSUFFICIENT_BUFFER, "ret %d gle %d\n", r, GetLastError());
        }

    if (pGetFontFileData) {
        /* Get bytes 2 - 16 using GetFontFileData */
        r = pGetFontFileData(fri->instance_id, 0, 2, data, sizeof(data));
        ok(r != 0, "ret 0 gle %d\n", GetLastError());

        if (have_file)
            ok(!memcmp(data, file + 2, sizeof(data)), "mismatch\n");
        else
            win_skip("GetFontFileInfo() failed, skipping\n");
    }
    }

    DeleteObject(SelectObject(hdc, hfont_old));

 end:
    ReleaseDC(0, hdc);
}

/* Tests on XP SP2 show that the ANSI version of GetTextFace does NOT include
   the nul in the count of characters copied when the face name buffer is not
   NULL, whereas it does if the buffer is NULL.  Further, the Unicode version
   always includes it.  */
static void test_GetTextFace(void)
{
    static const char faceA[] = "Tahoma";
    static const WCHAR faceW[] = {'T','a','h','o','m','a', 0};
    LOGFONTA fA = {0};
    LOGFONTW fW = {0};
    char bufA[LF_FACESIZE];
    WCHAR bufW[LF_FACESIZE];
    HFONT f, g;
    HDC dc;
    int n;

    if(!is_font_installed("Tahoma"))
    {
        skip("Tahoma is not installed so skipping this test\n");
        return;
    }

    /* 'A' case.  */
    memcpy(fA.lfFaceName, faceA, sizeof faceA);
    f = CreateFontIndirectA(&fA);
    ok(f != NULL, "CreateFontIndirectA failed\n");

    dc = GetDC(NULL);
    g = SelectObject(dc, f);
    n = GetTextFaceA(dc, sizeof bufA, bufA);
    ok(n == sizeof faceA - 1, "GetTextFaceA returned %d\n", n);
    ok(lstrcmpA(faceA, bufA) == 0, "GetTextFaceA\n");

    /* Play with the count arg.  */
    bufA[0] = 'x';
    n = GetTextFaceA(dc, 0, bufA);
    ok(n == 0, "GetTextFaceA returned %d\n", n);
    ok(bufA[0] == 'x', "GetTextFaceA buf[0] == %d\n", bufA[0]);

    bufA[0] = 'x';
    n = GetTextFaceA(dc, 1, bufA);
    ok(n == 0, "GetTextFaceA returned %d\n", n);
    ok(bufA[0] == '\0', "GetTextFaceA buf[0] == %d\n", bufA[0]);

    bufA[0] = 'x'; bufA[1] = 'y';
    n = GetTextFaceA(dc, 2, bufA);
    ok(n == 1, "GetTextFaceA returned %d\n", n);
    ok(bufA[0] == faceA[0] && bufA[1] == '\0', "GetTextFaceA didn't copy\n");

    n = GetTextFaceA(dc, 0, NULL);
    ok(n == sizeof faceA ||
       broken(n == 0), /* win98, winMe */
       "GetTextFaceA returned %d\n", n);

    DeleteObject(SelectObject(dc, g));
    ReleaseDC(NULL, dc);

    /* 'W' case.  */
    memcpy(fW.lfFaceName, faceW, sizeof faceW);
    SetLastError(0xdeadbeef);
    f = CreateFontIndirectW(&fW);
    if (!f && GetLastError() == ERROR_CALL_NOT_IMPLEMENTED)
    {
        win_skip("CreateFontIndirectW is not implemented\n");
        return;
    }
    ok(f != NULL, "CreateFontIndirectW failed\n");

    dc = GetDC(NULL);
    g = SelectObject(dc, f);
    n = GetTextFaceW(dc, sizeof bufW / sizeof bufW[0], bufW);
    ok(n == sizeof faceW / sizeof faceW[0], "GetTextFaceW returned %d\n", n);
    ok(lstrcmpW(faceW, bufW) == 0, "GetTextFaceW\n");

    /* Play with the count arg.  */
    bufW[0] = 'x';
    n = GetTextFaceW(dc, 0, bufW);
    ok(n == 0, "GetTextFaceW returned %d\n", n);
    ok(bufW[0] == 'x', "GetTextFaceW buf[0] == %d\n", bufW[0]);

    bufW[0] = 'x';
    n = GetTextFaceW(dc, 1, bufW);
    ok(n == 1, "GetTextFaceW returned %d\n", n);
    ok(bufW[0] == '\0', "GetTextFaceW buf[0] == %d\n", bufW[0]);

    bufW[0] = 'x'; bufW[1] = 'y';
    n = GetTextFaceW(dc, 2, bufW);
    ok(n == 2, "GetTextFaceW returned %d\n", n);
    ok(bufW[0] == faceW[0] && bufW[1] == '\0', "GetTextFaceW didn't copy\n");

    n = GetTextFaceW(dc, 0, NULL);
    ok(n == sizeof faceW / sizeof faceW[0], "GetTextFaceW returned %d\n", n);

    DeleteObject(SelectObject(dc, g));
    ReleaseDC(NULL, dc);
}

static void test_orientation(void)
{
    static const char test_str[11] = "Test String";
    HDC hdc;
    LOGFONTA lf;
    HFONT hfont, old_hfont;
    SIZE size;

    if (!is_truetype_font_installed("Arial"))
    {
        skip("Arial is not installed\n");
        return;
    }

    hdc = CreateCompatibleDC(0);
    memset(&lf, 0, sizeof(lf));
    lstrcpyA(lf.lfFaceName, "Arial");
    lf.lfHeight = 72;
    lf.lfOrientation = lf.lfEscapement = 900;
    hfont = create_font("orientation", &lf);
    old_hfont = SelectObject(hdc, hfont);
    ok(GetTextExtentExPointA(hdc, test_str, sizeof(test_str), 32767, NULL, NULL, &size), "GetTextExtentExPointA failed\n");
    ok(near_match(311, size.cx), "cx should be about 311, got %d\n", size.cx);
    ok(near_match(75, size.cy), "cy should be about 75, got %d\n", size.cy);
    SelectObject(hdc, old_hfont);
    DeleteObject(hfont);
    DeleteDC(hdc);
}

static void test_oemcharset(void)
{
    HDC hdc;
    LOGFONTA lf, clf;
    HFONT hfont, old_hfont;
    int charset;

    hdc = CreateCompatibleDC(0);
    ZeroMemory(&lf, sizeof(lf));
    lf.lfHeight = 12;
    lf.lfCharSet = OEM_CHARSET;
    lf.lfPitchAndFamily = FIXED_PITCH | FF_MODERN;
    lstrcpyA(lf.lfFaceName, "Terminal");
    hfont = CreateFontIndirectA(&lf);
    old_hfont = SelectObject(hdc, hfont);
    charset = GetTextCharset(hdc);
todo_wine
    ok(charset == OEM_CHARSET, "expected %d charset, got %d\n", OEM_CHARSET, charset);
    hfont = SelectObject(hdc, old_hfont);
    GetObjectA(hfont, sizeof(clf), &clf);
    ok(!lstrcmpA(clf.lfFaceName, lf.lfFaceName), "expected %s face name, got %s\n", lf.lfFaceName, clf.lfFaceName);
    ok(clf.lfPitchAndFamily == lf.lfPitchAndFamily, "expected %x family, got %x\n", lf.lfPitchAndFamily, clf.lfPitchAndFamily);
    ok(clf.lfCharSet == lf.lfCharSet, "expected %d charset, got %d\n", lf.lfCharSet, clf.lfCharSet);
    ok(clf.lfHeight == lf.lfHeight, "expected %d height, got %d\n", lf.lfHeight, clf.lfHeight);
    DeleteObject(hfont);
    DeleteDC(hdc);
}

static int CALLBACK create_fixed_pitch_font_proc(const LOGFONTA *lpelfe,
                                                 const TEXTMETRICA *lpntme,
                                                 DWORD FontType, LPARAM lParam)
{
    const NEWTEXTMETRICEXA *lpntmex = (const NEWTEXTMETRICEXA *)lpntme;
    CHARSETINFO csi;
    LOGFONTA lf = *lpelfe;
    HFONT hfont;
    DWORD found_subset;

    /* skip bitmap, proportional or vertical font */
    if ((FontType & TRUETYPE_FONTTYPE) == 0 ||
        (lf.lfPitchAndFamily & 0xf) != FIXED_PITCH ||
        lf.lfFaceName[0] == '@')
        return 1;

    /* skip linked font */
    if (!TranslateCharsetInfo((DWORD*)(INT_PTR)lpelfe->lfCharSet, &csi, TCI_SRCCHARSET) ||
        (lpntmex->ntmFontSig.fsCsb[0] & csi.fs.fsCsb[0]) == 0)
        return 1;

    /* skip linked font, like SimSun-ExtB */
    switch (lpelfe->lfCharSet) {
    case SHIFTJIS_CHARSET:
        found_subset = lpntmex->ntmFontSig.fsUsb[1] & (1 << 17); /* Hiragana */
        break;
    case GB2312_CHARSET:
    case CHINESEBIG5_CHARSET:
        found_subset = lpntmex->ntmFontSig.fsUsb[1] & (1 << 16); /* CJK Symbols And Punctuation */
        break;
    case HANGEUL_CHARSET:
        found_subset = lpntmex->ntmFontSig.fsUsb[1] & (1 << 24); /* Hangul Syllables */
        break;
    default:
        found_subset = lpntmex->ntmFontSig.fsUsb[0] & (1 <<  0); /* Basic Latin */
        break;
    }
    if (!found_subset)
        return 1;

    /* test with an odd height */
    lf.lfHeight = -19;
    lf.lfWidth = 0;
    hfont = CreateFontIndirectA(&lf);
    if (hfont)
    {
        *(HFONT *)lParam = hfont;
        return 0;
    }
    return 1;
}

static void test_GetGlyphOutline(void)
{
    MAT2 mat = { {0,1}, {0,0}, {0,0}, {0,1} };
    HDC hdc;
    GLYPHMETRICS gm;
    LOGFONTA lf;
    HFONT hfont, old_hfont;
<<<<<<< HEAD
    INT ret;
=======
    INT ret, ret2;
    const UINT fmt[] = { GGO_METRICS, GGO_BITMAP, GGO_GRAY2_BITMAP,
                         GGO_GRAY4_BITMAP, GGO_GRAY8_BITMAP };
    static const struct
    {
        UINT cs;
        UINT a;
        UINT w;
    } c[] =
    {
        {ANSI_CHARSET, 0x30, 0x30},
        {SHIFTJIS_CHARSET, 0x82a0, 0x3042},
        {HANGEUL_CHARSET, 0x8141, 0xac02},
        {GB2312_CHARSET, 0x8141, 0x4e04},
        {CHINESEBIG5_CHARSET, 0xa142, 0x3001}
    };
    UINT i;
>>>>>>> 2a8a0238

    if (!is_truetype_font_installed("Tahoma"))
    {
        skip("Tahoma is not installed\n");
        return;
    }

    hdc = CreateCompatibleDC(0);
    memset(&lf, 0, sizeof(lf));
    lf.lfHeight = 72;
    lstrcpyA(lf.lfFaceName, "Tahoma");
    SetLastError(0xdeadbeef);
    hfont = CreateFontIndirectA(&lf);
    ok(hfont != 0, "CreateFontIndirectA error %u\n", GetLastError());
    old_hfont = SelectObject(hdc, hfont);

    memset(&gm, 0, sizeof(gm));
    SetLastError(0xdeadbeef);
    ret = GetGlyphOutlineA(hdc, 'A', GGO_METRICS, &gm, 0, NULL, &mat);
    ok(ret != GDI_ERROR, "GetGlyphOutlineA error %u\n", GetLastError());

    memset(&gm, 0, sizeof(gm));
    SetLastError(0xdeadbeef);
    ret = GetGlyphOutlineA(hdc, 'A', GGO_METRICS, &gm, 0, NULL, NULL);
    ok(ret == GDI_ERROR, "GetGlyphOutlineA should fail\n");
    ok(GetLastError() == 0xdeadbeef ||
       GetLastError() == ERROR_INVALID_PARAMETER, /* win98, winMe */
       "expected 0xdeadbeef, got %u\n", GetLastError());

    memset(&gm, 0, sizeof(gm));
    SetLastError(0xdeadbeef);
    ret = GetGlyphOutlineW(hdc, 'A', GGO_METRICS, &gm, 0, NULL, &mat);
    if (GetLastError() != ERROR_CALL_NOT_IMPLEMENTED)
        ok(ret != GDI_ERROR, "GetGlyphOutlineW error %u\n", GetLastError());

    memset(&gm, 0, sizeof(gm));
    SetLastError(0xdeadbeef);
    ret = GetGlyphOutlineW(hdc, 'A', GGO_METRICS, &gm, 0, NULL, NULL);
    if (GetLastError() != ERROR_CALL_NOT_IMPLEMENTED)
    {
       ok(ret == GDI_ERROR, "GetGlyphOutlineW should fail\n");
       ok(GetLastError() == 0xdeadbeef, "expected 0xdeadbeef, got %u\n", GetLastError());
    }

    /* test for needed buffer size request on space char */
    memset(&gm, 0, sizeof(gm));
    SetLastError(0xdeadbeef);
    ret = GetGlyphOutlineW(hdc, ' ', GGO_NATIVE, &gm, 0, NULL, &mat);
    if (GetLastError() != ERROR_CALL_NOT_IMPLEMENTED)
    {
        ok(ret == 0, "GetGlyphOutlineW should return 0 buffer size for space char\n");
        ok(gm.gmBlackBoxX == 1, "Expected 1, got %u\n", gm.gmBlackBoxX);
        ok(gm.gmBlackBoxY == 1, "Expected 1, got %u\n", gm.gmBlackBoxY);
    }

    /* requesting buffer size for space char + error */
    memset(&gm, 0, sizeof(gm));
    SetLastError(0xdeadbeef);
    ret = GetGlyphOutlineW(0, ' ', GGO_NATIVE, &gm, 0, NULL, NULL);
    if (GetLastError() != ERROR_CALL_NOT_IMPLEMENTED)
    {
       ok(ret == GDI_ERROR, "GetGlyphOutlineW should return GDI_ERROR\n");
       ok(GetLastError() == 0xdeadbeef, "expected 0xdeadbeef, got %u\n", GetLastError());
       ok(gm.gmBlackBoxX == 0, "Expected 0, got %u\n", gm.gmBlackBoxX);
       ok(gm.gmBlackBoxY == 0, "Expected 0, got %u\n", gm.gmBlackBoxY);
    }

    /* test GetGlyphOutline with a buffer too small */
    SetLastError(0xdeadbeef);
    ret = GetGlyphOutlineA(hdc, 'A', GGO_NATIVE, &gm, sizeof(i), &i, &mat);
    if (GetLastError() != ERROR_CALL_NOT_IMPLEMENTED)
        ok(ret == GDI_ERROR, "GetGlyphOutlineW should return an error when the buffer size is too small.\n");

    for (i = 0; i < sizeof(fmt) / sizeof(fmt[0]); ++i)
    {
        DWORD dummy;

        memset(&gm, 0xab, sizeof(gm));
        SetLastError(0xdeadbeef);
        ret = GetGlyphOutlineW(hdc, ' ', fmt[i], &gm, 0, NULL, &mat);
        if (GetLastError() != ERROR_CALL_NOT_IMPLEMENTED)
        {
            if (fmt[i] == GGO_METRICS)
                ok(ret != GDI_ERROR, "%2d:GetGlyphOutlineW should succeed, got %d\n", fmt[i], ret);
            else
                ok(ret == 0, "%2d:GetGlyphOutlineW should return 0, got %d\n", fmt[i], ret);
            ok(gm.gmBlackBoxX == 1, "%2d:expected 1, got %u\n", fmt[i], gm.gmBlackBoxX);
            ok(gm.gmBlackBoxY == 1, "%2d:expected 1, got %u\n", fmt[i], gm.gmBlackBoxY);
        }

        memset(&gm, 0xab, sizeof(gm));
        SetLastError(0xdeadbeef);
        ret = GetGlyphOutlineW(hdc, ' ', fmt[i], &gm, 0, &dummy, &mat);
        if (GetLastError() != ERROR_CALL_NOT_IMPLEMENTED)
        {
            if (fmt[i] == GGO_METRICS)
                ok(ret != GDI_ERROR, "%2d:GetGlyphOutlineW should succeed, got %d\n", fmt[i], ret);
            else
                ok(ret == 0, "%2d:GetGlyphOutlineW should return 0, got %d\n", fmt[i], ret);
            ok(gm.gmBlackBoxX == 1, "%2d:expected 1, got %u\n", fmt[i], gm.gmBlackBoxX);
            ok(gm.gmBlackBoxY == 1, "%2d:expected 1, got %u\n", fmt[i], gm.gmBlackBoxY);
        }

        memset(&gm, 0xab, sizeof(gm));
        SetLastError(0xdeadbeef);
        ret = GetGlyphOutlineW(hdc, ' ', fmt[i], &gm, sizeof(dummy), NULL, &mat);
        if (GetLastError() != ERROR_CALL_NOT_IMPLEMENTED)
        {
            if (fmt[i] == GGO_METRICS)
                ok(ret != GDI_ERROR, "%2d:GetGlyphOutlineW should succeed, got %d\n", fmt[i], ret);
            else
                ok(ret == 0, "%2d:GetGlyphOutlineW should return 0, got %d\n", fmt[i], ret);
            ok(gm.gmBlackBoxX == 1, "%2d:expected 1, got %u\n", fmt[i], gm.gmBlackBoxX);
            ok(gm.gmBlackBoxY == 1, "%2d:expected 1, got %u\n", fmt[i], gm.gmBlackBoxY);
        }

        memset(&gm, 0xab, sizeof(gm));
        SetLastError(0xdeadbeef);
        ret = GetGlyphOutlineW(hdc, ' ', fmt[i], &gm, sizeof(dummy), &dummy, &mat);
        if (GetLastError() != ERROR_CALL_NOT_IMPLEMENTED)
        {
            if (fmt[i] == GGO_METRICS) {
                ok(ret != GDI_ERROR, "%2d:GetGlyphOutlineW should succeed, got %d\n", fmt[i], ret);
                ok(gm.gmBlackBoxX == 1, "%2d:expected 1, got %u\n", fmt[i], gm.gmBlackBoxX);
                ok(gm.gmBlackBoxY == 1, "%2d:expected 1, got %u\n", fmt[i], gm.gmBlackBoxY);
            }
            else
            {
                ok(ret == GDI_ERROR, "%2d:GetGlyphOutlineW should return GDI_ERROR, got %d\n", fmt[i], ret);
                memset(&gm2, 0xab, sizeof(gm2));
                ok(memcmp(&gm, &gm2, sizeof(GLYPHMETRICS)) == 0,
                   "%2d:GLYPHMETRICS shouldn't be touched on error\n", fmt[i]);
            }
        }
    }

    SelectObject(hdc, old_hfont);
    DeleteObject(hfont);
<<<<<<< HEAD
=======

    for (i = 0; i < sizeof c / sizeof c[0]; ++i)
    {
        static const MAT2 rotate_mat = {{0, 0}, {0, -1}, {0, 1}, {0, 0}};
        TEXTMETRICA tm;

        lf.lfFaceName[0] = '\0';
        lf.lfCharSet = c[i].cs;
        lf.lfPitchAndFamily = 0;
        if (EnumFontFamiliesExA(hdc, &lf, create_font_proc, (LPARAM)&hfont, 0))
        {
            skip("TrueType font for charset %u is not installed\n", c[i].cs);
            continue;
        }

        old_hfont = SelectObject(hdc, hfont);

        /* expected to ignore superfluous bytes (sigle-byte character) */
        ret = GetGlyphOutlineA(hdc, 0x8041, GGO_BITMAP, &gm, 0, NULL, &mat);
        ret2 = GetGlyphOutlineA(hdc, 0x41, GGO_BITMAP, &gm2, 0, NULL, &mat);
        ok(ret == ret2 && memcmp(&gm, &gm2, sizeof gm) == 0, "%d %d\n", ret, ret2);

        ret = GetGlyphOutlineA(hdc, 0xcc8041, GGO_BITMAP, &gm, 0, NULL, &mat);
        ok(ret == ret2 && memcmp(&gm, &gm2, sizeof gm) == 0,
           "Expected to ignore superfluous bytes, got %d %d\n", ret, ret2);

        /* expected to ignore superfluous bytes (double-byte character) */
        ret = GetGlyphOutlineA(hdc, c[i].a, GGO_BITMAP, &gm, 0, NULL, &mat);
        ret2 = GetGlyphOutlineA(hdc, c[i].a | 0xdead0000, GGO_BITMAP, &gm2, 0, NULL, &mat);
        ok(ret == ret2 && memcmp(&gm, &gm2, sizeof gm) == 0,
           "Expected to ignore superfluous bytes, got %d %d\n", ret, ret2);

        /* expected to match wide-char version results */
        ret2 = GetGlyphOutlineW(hdc, c[i].w, GGO_BITMAP, &gm2, 0, NULL, &mat);
        ok(ret == ret2 && memcmp(&gm, &gm2, sizeof gm) == 0, "%d %d\n", ret, ret2);

        if (EnumFontFamiliesExA(hdc, &lf, create_fixed_pitch_font_proc, (LPARAM)&hfont, 0))
        {
            skip("Fixed-pitch TrueType font for charset %u is not available\n", c[i].cs);
            continue;
        }
        DeleteObject(SelectObject(hdc, hfont));
        if (c[i].a <= 0xff)
        {
            DeleteObject(SelectObject(hdc, old_hfont));
            continue;
        }

        ret = GetObjectA(hfont, sizeof lf, &lf);
        ok(ret > 0, "GetObject error %u\n", GetLastError());

        ret = GetTextMetricsA(hdc, &tm);
        ok(ret, "GetTextMetrics error %u\n", GetLastError());
        ret = GetGlyphOutlineA(hdc, c[i].a, GGO_METRICS, &gm2, 0, NULL, &mat);
        ok(ret != GDI_ERROR, "GetGlyphOutlineA error %u\n", GetLastError());
        trace("Tests with height=%d,avg=%d,full=%d,face=%s,charset=%d\n",
              -lf.lfHeight, tm.tmAveCharWidth, gm2.gmCellIncX, lf.lfFaceName, lf.lfCharSet);
        ok(gm2.gmCellIncX == tm.tmAveCharWidth * 2 || broken(gm2.gmCellIncX == -lf.lfHeight),
           "expected %d, got %d (%s:%d)\n",
           tm.tmAveCharWidth * 2, gm2.gmCellIncX, lf.lfFaceName, lf.lfCharSet);

        ret = GetGlyphOutlineA(hdc, c[i].a, GGO_METRICS, &gm2, 0, NULL, &rotate_mat);
        ok(ret != GDI_ERROR, "GetGlyphOutlineA error %u\n", GetLastError());
        ok(gm2.gmCellIncY == -lf.lfHeight,
           "expected %d, got %d (%s:%d)\n",
           -lf.lfHeight, gm2.gmCellIncY, lf.lfFaceName, lf.lfCharSet);

        lf.lfItalic = TRUE;
        hfont = CreateFontIndirectA(&lf);
        ok(hfont != NULL, "CreateFontIndirect error %u\n", GetLastError());
        DeleteObject(SelectObject(hdc, hfont));
        ret = GetTextMetricsA(hdc, &tm);
        ok(ret, "GetTextMetrics error %u\n", GetLastError());
        ret = GetGlyphOutlineA(hdc, c[i].a, GGO_METRICS, &gm2, 0, NULL, &mat);
        ok(ret != GDI_ERROR, "GetGlyphOutlineA error %u\n", GetLastError());
        ok(gm2.gmCellIncX == tm.tmAveCharWidth * 2 || broken(gm2.gmCellIncX == -lf.lfHeight),
           "expected %d, got %d (%s:%d)\n",
           tm.tmAveCharWidth * 2, gm2.gmCellIncX, lf.lfFaceName, lf.lfCharSet);

        lf.lfItalic = FALSE;
        lf.lfEscapement = lf.lfOrientation = 2700;
        hfont = CreateFontIndirectA(&lf);
        ok(hfont != NULL, "CreateFontIndirect error %u\n", GetLastError());
        DeleteObject(SelectObject(hdc, hfont));
        ret = GetGlyphOutlineA(hdc, c[i].a, GGO_METRICS, &gm2, 0, NULL, &mat);
        ok(ret != GDI_ERROR, "GetGlyphOutlineA error %u\n", GetLastError());
        ok(gm2.gmCellIncY == -lf.lfHeight,
           "expected %d, got %d (%s:%d)\n",
           -lf.lfHeight, gm2.gmCellIncY, lf.lfFaceName, lf.lfCharSet);

        hfont = SelectObject(hdc, old_hfont);
        DeleteObject(hfont);
    }

>>>>>>> 2a8a0238
    DeleteDC(hdc);
}

/* bug #9995: there is a limit to the character width that can be specified */
static void test_GetTextMetrics2(const char *fontname, int font_height)
{
    HFONT of, hf;
    HDC hdc;
    TEXTMETRICA tm;
    BOOL ret;
    int ave_width, height, width, ratio, scale;

    if (!is_truetype_font_installed( fontname)) {
        skip("%s is not installed\n", fontname);
        return;
    }
    hdc = CreateCompatibleDC(0);
    ok( hdc != NULL, "CreateCompatibleDC failed\n");
    /* select width = 0 */
    hf = CreateFontA(font_height, 0, 0, 0, FW_REGULAR, FALSE, FALSE, FALSE,
            DEFAULT_CHARSET, OUT_TT_PRECIS, CLIP_LH_ANGLES,
            DEFAULT_QUALITY, VARIABLE_PITCH,
            fontname);
    ok( hf != NULL, "CreateFontA(%s, %d) failed\n", fontname, font_height);
    of = SelectObject( hdc, hf);
    ret = GetTextMetricsA( hdc, &tm);
    ok(ret, "GetTextMetricsA error %u\n", GetLastError());
    height = tm.tmHeight;
    ave_width = tm.tmAveCharWidth;
    SelectObject( hdc, of);
    DeleteObject( hf);

    trace("height %d, ave width %d\n", height, ave_width);

    for (width = ave_width * 2; /* nothing*/; width += ave_width)
    {
        hf = CreateFontA(height, width, 0, 0, FW_REGULAR, FALSE, FALSE, FALSE,
                        DEFAULT_CHARSET, OUT_TT_PRECIS, CLIP_LH_ANGLES,
                        DEFAULT_QUALITY, VARIABLE_PITCH, fontname);
        ok(hf != 0, "CreateFont failed\n");
        of = SelectObject(hdc, hf);
        ret = GetTextMetricsA(hdc, &tm);
        ok(ret, "GetTextMetrics error %u\n", GetLastError());
        SelectObject(hdc, of);
        DeleteObject(hf);

        if (match_off_by_1(tm.tmAveCharWidth, ave_width, FALSE) || width / height > 200)
            break;
    }

    DeleteDC(hdc);

    ratio = width / height;
    scale = width / ave_width;

    trace("max width/height ratio (%d / %d) %d, max width scale (%d / %d) %d\n",
          width, height, ratio, width, ave_width, scale);

    ok(ratio >= 90 && ratio <= 110, "expected width/height ratio 90-110, got %d\n", ratio);
}

static void test_CreateFontIndirect(void)
{
    LOGFONTA lf, getobj_lf;
    int ret, i;
    HFONT hfont;
    char TestName[][16] = {"Arial", "Arial Bold", "Arial Italic", "Arial Baltic"};

    memset(&lf, 0, sizeof(lf));
    lf.lfCharSet = ANSI_CHARSET;
    lf.lfClipPrecision = CLIP_DEFAULT_PRECIS;
    lf.lfHeight = 16;
    lf.lfWidth = 16;
    lf.lfQuality = DEFAULT_QUALITY;
    lf.lfItalic = FALSE;
    lf.lfWeight = FW_DONTCARE;

    for (i = 0; i < sizeof(TestName)/sizeof(TestName[0]); i++)
    {
        lstrcpyA(lf.lfFaceName, TestName[i]);
        hfont = CreateFontIndirectA(&lf);
        ok(hfont != 0, "CreateFontIndirectA failed\n");
        SetLastError(0xdeadbeef);
        ret = GetObjectA(hfont, sizeof(getobj_lf), &getobj_lf);
        ok(ret, "GetObject failed: %d\n", GetLastError());
        ok(lf.lfItalic == getobj_lf.lfItalic, "lfItalic: expect %02x got %02x\n", lf.lfItalic, getobj_lf.lfItalic);
        ok(lf.lfWeight == getobj_lf.lfWeight ||
           broken((SHORT)lf.lfWeight == getobj_lf.lfWeight), /* win9x */
           "lfWeight: expect %08x got %08x\n", lf.lfWeight, getobj_lf.lfWeight);
        ok(!lstrcmpA(lf.lfFaceName, getobj_lf.lfFaceName) ||
           broken(!memcmp(lf.lfFaceName, getobj_lf.lfFaceName, LF_FACESIZE-1)), /* win9x doesn't ensure '\0' termination */
           "font names don't match: %s != %s\n", lf.lfFaceName, getobj_lf.lfFaceName);
        DeleteObject(hfont);
    }
}

static void test_CreateFontIndirectEx(void)
{
    ENUMLOGFONTEXDVA lfex;
    HFONT hfont;

    if (!pCreateFontIndirectExA)
    {
        win_skip("CreateFontIndirectExA is not available\n");
        return;
    }

    if (!is_truetype_font_installed("Arial"))
    {
        skip("Arial is not installed\n");
        return;
    }

    SetLastError(0xdeadbeef);
    hfont = pCreateFontIndirectExA(NULL);
    ok(hfont == NULL, "got %p\n", hfont);
    ok(GetLastError() == 0xdeadbeef, "got error %d\n", GetLastError());

    memset(&lfex, 0, sizeof(lfex));
    lstrcpyA(lfex.elfEnumLogfontEx.elfLogFont.lfFaceName, "Arial");
    hfont = pCreateFontIndirectExA(&lfex);
    ok(hfont != 0, "CreateFontIndirectEx failed\n");
    if (hfont)
        check_font("Arial", &lfex.elfEnumLogfontEx.elfLogFont, hfont);
    DeleteObject(hfont);
}

<<<<<<< HEAD
=======
static void free_font(void *font)
{
    UnmapViewOfFile(font);
}

static void *load_font(const char *font_name, DWORD *font_size)
{
    char file_name[MAX_PATH];
    HANDLE file, mapping;
    void *font;

    if (!GetWindowsDirectoryA(file_name, sizeof(file_name))) return NULL;
    strcat(file_name, "\\fonts\\");
    strcat(file_name, font_name);

    file = CreateFileA(file_name, GENERIC_READ, 0, NULL, OPEN_EXISTING, 0, 0);
    if (file == INVALID_HANDLE_VALUE) return NULL;

    *font_size = GetFileSize(file, NULL);

    mapping = CreateFileMappingA(file, NULL, PAGE_READONLY, 0, 0, NULL);
    if (!mapping)
    {
        CloseHandle(file);
        return NULL;
    }

    font = MapViewOfFile(mapping, FILE_MAP_READ, 0, 0, 0);

    CloseHandle(file);
    CloseHandle(mapping);
    return font;
}

static void test_AddFontMemResource(void)
{
    void *font;
    DWORD font_size, num_fonts;
    HANDLE ret;
    BOOL bRet;

    if (!pAddFontMemResourceEx || !pRemoveFontMemResourceEx)
    {
        win_skip("AddFontMemResourceEx is not available on this platform\n");
        return;
    }

    font = load_font("sserife.fon", &font_size);
    if (!font)
    {
        skip("Unable to locate and load font sserife.fon\n");
        return;
    }

    SetLastError(0xdeadbeef);
    ret = pAddFontMemResourceEx(NULL, 0, NULL, NULL);
    ok(!ret, "AddFontMemResourceEx should fail\n");
    ok(GetLastError() == ERROR_INVALID_PARAMETER,
       "Expected GetLastError() to return ERROR_INVALID_PARAMETER, got %u\n",
       GetLastError());

    SetLastError(0xdeadbeef);
    ret = pAddFontMemResourceEx(NULL, 10, NULL, NULL);
    ok(!ret, "AddFontMemResourceEx should fail\n");
    ok(GetLastError() == ERROR_INVALID_PARAMETER,
       "Expected GetLastError() to return ERROR_INVALID_PARAMETER, got %u\n",
       GetLastError());

    SetLastError(0xdeadbeef);
    ret = pAddFontMemResourceEx(NULL, 0, NULL, &num_fonts);
    ok(!ret, "AddFontMemResourceEx should fail\n");
    ok(GetLastError() == ERROR_INVALID_PARAMETER,
       "Expected GetLastError() to return ERROR_INVALID_PARAMETER, got %u\n",
       GetLastError());

    SetLastError(0xdeadbeef);
    ret = pAddFontMemResourceEx(NULL, 10, NULL, &num_fonts);
    ok(!ret, "AddFontMemResourceEx should fail\n");
    ok(GetLastError() == ERROR_INVALID_PARAMETER,
       "Expected GetLastError() to return ERROR_INVALID_PARAMETER, got %u\n",
       GetLastError());

    SetLastError(0xdeadbeef);
    ret = pAddFontMemResourceEx(font, 0, NULL, NULL);
    ok(!ret, "AddFontMemResourceEx should fail\n");
    ok(GetLastError() == ERROR_INVALID_PARAMETER,
       "Expected GetLastError() to return ERROR_INVALID_PARAMETER, got %u\n",
       GetLastError());

    SetLastError(0xdeadbeef);
    ret = pAddFontMemResourceEx(font, 10, NULL, NULL);
    ok(!ret, "AddFontMemResourceEx should fail\n");
    ok(GetLastError() == ERROR_INVALID_PARAMETER,
       "Expected GetLastError() to return ERROR_INVALID_PARAMETER, got %u\n",
       GetLastError());

    num_fonts = 0xdeadbeef;
    SetLastError(0xdeadbeef);
    ret = pAddFontMemResourceEx(font, 0, NULL, &num_fonts);
    ok(!ret, "AddFontMemResourceEx should fail\n");
    ok(GetLastError() == ERROR_INVALID_PARAMETER,
       "Expected GetLastError() to return ERROR_INVALID_PARAMETER, got %u\n",
       GetLastError());
    ok(num_fonts == 0xdeadbeef, "number of loaded fonts should be 0xdeadbeef\n");

    if (0) /* hangs under windows 2000 */
    {
        num_fonts = 0xdeadbeef;
        SetLastError(0xdeadbeef);
        ret = pAddFontMemResourceEx(font, 10, NULL, &num_fonts);
        ok(!ret, "AddFontMemResourceEx should fail\n");
        ok(GetLastError() == 0xdeadbeef,
           "Expected GetLastError() to return 0xdeadbeef, got %u\n",
           GetLastError());
        ok(num_fonts == 0xdeadbeef, "number of loaded fonts should be 0xdeadbeef\n");
    }

    num_fonts = 0xdeadbeef;
    SetLastError(0xdeadbeef);
    ret = pAddFontMemResourceEx(font, font_size, NULL, &num_fonts);
    ok(ret != 0, "AddFontMemResourceEx error %d\n", GetLastError());
    ok(num_fonts != 0xdeadbeef, "number of loaded fonts should not be 0xdeadbeef\n");
    ok(num_fonts != 0, "number of loaded fonts should not be 0\n");

    free_font(font);

    SetLastError(0xdeadbeef);
    bRet = pRemoveFontMemResourceEx(ret);
    ok(bRet, "RemoveFontMemResourceEx error %d\n", GetLastError());

    /* test invalid pointer to number of loaded fonts */
    font = load_font("sserife.fon", &font_size);
    ok(font != NULL, "Unable to locate and load font sserife.fon\n");

    SetLastError(0xdeadbeef);
    ret = pAddFontMemResourceEx(font, font_size, NULL, (void *)0xdeadbeef);
    ok(!ret, "AddFontMemResourceEx should fail\n");
    ok(GetLastError() == 0xdeadbeef,
       "Expected GetLastError() to return 0xdeadbeef, got %u\n",
       GetLastError());

    SetLastError(0xdeadbeef);
    ret = pAddFontMemResourceEx(font, font_size, NULL, NULL);
    ok(!ret, "AddFontMemResourceEx should fail\n");
    ok(GetLastError() == ERROR_INVALID_PARAMETER,
       "Expected GetLastError() to return ERROR_INVALID_PARAMETER, got %u\n",
       GetLastError());

    free_font(font);
}

static INT CALLBACK enum_fonts_proc(const LOGFONTA *elf, const TEXTMETRICA *ntm, DWORD type, LPARAM lparam)
{
    LOGFONTA *lf;

    if (type != TRUETYPE_FONTTYPE) return 1;

    ok(ntm->tmWeight == elf->lfWeight, "expected %d got %d\n", ntm->tmWeight, elf->lfWeight);

    lf = (LOGFONTA *)lparam;
    *lf = *elf;
    return 0;
}

static INT CALLBACK enum_all_fonts_proc(const LOGFONTA *elf, const TEXTMETRICA *ntm, DWORD type, LPARAM lparam)
{
    int ret;
    LOGFONTA *lf;

    if (type != TRUETYPE_FONTTYPE) return 1;

    lf = (LOGFONTA *)lparam;
    ret = strcmp(lf->lfFaceName, elf->lfFaceName);
    if(ret == 0)
    {
        ok(ntm->tmWeight == elf->lfWeight, "expected %d got %d\n", ntm->tmWeight, elf->lfWeight);
        *lf = *elf;
        return 0;
    }
    return 1;
}

static INT CALLBACK enum_with_magic_retval_proc(const LOGFONTA *elf, const TEXTMETRICA *ntm, DWORD type, LPARAM lparam)
{
    return lparam;
}

static void test_EnumFonts(void)
{
    int ret;
    LOGFONTA lf;
    HDC hdc;

    if (!is_truetype_font_installed("Arial"))
    {
        skip("Arial is not installed\n");
        return;
    }

    /* Windows uses localized font face names, so Arial Bold won't be found */
    if (PRIMARYLANGID(GetUserDefaultLangID()) != LANG_ENGLISH)
    {
        skip("User locale is not English, skipping the test\n");
        return;
    }

    hdc = CreateCompatibleDC(0);

    /* check that the enumproc's retval is returned */
    ret = EnumFontFamiliesA(hdc, NULL, enum_with_magic_retval_proc, 0xcafe);
    ok(ret == 0xcafe, "got %08x\n", ret);

    ret = EnumFontFamiliesA(hdc, "Arial", enum_fonts_proc, (LPARAM)&lf);
    ok(!ret, "font Arial is not enumerated\n");
    ret = strcmp(lf.lfFaceName, "Arial");
    ok(!ret, "expected Arial got %s\n", lf.lfFaceName);
    ok(lf.lfWeight == FW_NORMAL, "expected FW_NORMAL got %d\n", lf.lfWeight);

    strcpy(lf.lfFaceName, "Arial");
    ret = EnumFontFamiliesA(hdc, NULL, enum_all_fonts_proc, (LPARAM)&lf);
    ok(!ret, "font Arial is not enumerated\n");
    ret = strcmp(lf.lfFaceName, "Arial");
    ok(!ret, "expected Arial got %s\n", lf.lfFaceName);
    ok(lf.lfWeight == FW_NORMAL, "expected FW_NORMAL got %d\n", lf.lfWeight);

    ret = EnumFontFamiliesA(hdc, "Arial Bold", enum_fonts_proc, (LPARAM)&lf);
    ok(!ret, "font Arial Bold is not enumerated\n");
    ret = strcmp(lf.lfFaceName, "Arial");
    ok(!ret, "expected Arial got %s\n", lf.lfFaceName);
    ok(lf.lfWeight == FW_BOLD, "expected FW_BOLD got %d\n", lf.lfWeight);

    strcpy(lf.lfFaceName, "Arial Bold");
    ret = EnumFontFamiliesA(hdc, NULL, enum_all_fonts_proc, (LPARAM)&lf);
    ok(ret, "font Arial Bold should not be enumerated\n");

    ret = EnumFontFamiliesA(hdc, "Arial Bold Italic", enum_fonts_proc, (LPARAM)&lf);
    ok(!ret, "font Arial Bold Italic is not enumerated\n");
    ret = strcmp(lf.lfFaceName, "Arial");
    ok(!ret, "expected Arial got %s\n", lf.lfFaceName);
    ok(lf.lfWeight == FW_BOLD, "expected FW_BOLD got %d\n", lf.lfWeight);

    strcpy(lf.lfFaceName, "Arial Bold Italic");
    ret = EnumFontFamiliesA(hdc, NULL, enum_all_fonts_proc, (LPARAM)&lf);
    ok(ret, "font Arial Bold Italic should not be enumerated\n");

    ret = EnumFontFamiliesA(hdc, "Arial Italic Bold", enum_fonts_proc, (LPARAM)&lf);
    ok(ret, "font Arial Italic Bold  should not be enumerated\n");

    strcpy(lf.lfFaceName, "Arial Italic Bold");
    ret = EnumFontFamiliesA(hdc, NULL, enum_all_fonts_proc, (LPARAM)&lf);
    ok(ret, "font Arial Italic Bold should not be enumerated\n");

    DeleteDC(hdc);
}

static INT CALLBACK enum_ms_shell_dlg_proc(const LOGFONTA *lf, const TEXTMETRICA *ntm, DWORD type, LPARAM lParam)
{
    struct enum_fullname_data *efnd = (struct enum_fullname_data *)lParam;

if (0) /* Disabled to limit console spam */
    trace("enumed font \"%s\", charset %d, height %d, weight %d, italic %d\n",
          lf->lfFaceName, lf->lfCharSet, lf->lfHeight, lf->lfWeight, lf->lfItalic);

    if (type != TRUETYPE_FONTTYPE) return 1;
    if (strcmp(lf->lfFaceName, "MS Shell Dlg") != 0) return 1;

    if (efnd->total >= efnd->size)
    {
        efnd->size = max( (efnd->total + 1) * 2, 256 );
        efnd->elf = heap_realloc( efnd->elf, efnd->size * sizeof(*efnd->elf) );
        if (!efnd->elf) return 0;
    }
    efnd->elf[efnd->total++] = *(ENUMLOGFONTA *)lf;
    return 0;
}

static INT CALLBACK enum_ms_shell_dlg2_proc(const LOGFONTA *lf, const TEXTMETRICA *ntm, DWORD type, LPARAM lParam)
{
    struct enum_fullname_data *efnd = (struct enum_fullname_data *)lParam;

if (0) /* Disabled to limit console spam */
    trace("enumed font \"%s\", charset %d, height %d, weight %d, italic %d\n",
          lf->lfFaceName, lf->lfCharSet, lf->lfHeight, lf->lfWeight, lf->lfItalic);

    if (type != TRUETYPE_FONTTYPE) return 1;
    if (strcmp(lf->lfFaceName, "MS Shell Dlg 2") != 0) return 1;

    if (efnd->total >= efnd->size)
    {
        efnd->size = max( (efnd->total + 1) * 2, 256 );
        efnd->elf = heap_realloc( efnd->elf, efnd->size * sizeof(*efnd->elf) );
        if (!efnd->elf) return 0;
    }
    efnd->elf[efnd->total++] = *(ENUMLOGFONTA *)lf;
    return 0;
}

static void test_EnumFonts_subst(void)
{
    int ret;
    LOGFONTA lf;
    HDC hdc;
    struct enum_fullname_data efnd;

    ret = is_font_installed("MS Shell Dlg");
    ok(ret, "MS Shell Dlg should be enumerated\n");
    ret = is_truetype_font_installed("MS Shell Dlg");
    ok(ret, "MS Shell Dlg should be enumerated as a TrueType font\n");

    ret = is_font_installed("MS Shell Dlg 2");
    ok(ret, "MS Shell Dlg 2 should be enumerated\n");
    ret = is_truetype_font_installed("MS Shell Dlg 2");
    ok(ret, "MS Shell Dlg 2 should be enumerated as a TrueType font\n");

    hdc = CreateCompatibleDC(0);

    memset(&efnd, 0, sizeof(efnd));
    ret = EnumFontFamiliesExA(hdc, NULL, enum_ms_shell_dlg_proc, (LPARAM)&efnd, 0);
    ok(ret, "MS Shell Dlg should not be enumerated\n");
    ok(!efnd.total, "MS Shell Dlg should not be enumerated\n");

    memset(&lf, 0, sizeof(lf));
    lf.lfCharSet = DEFAULT_CHARSET;

    efnd.total = 0;
    strcpy(lf.lfFaceName, "MS Shell Dlg");
    ret = EnumFontFamiliesExA(hdc, &lf, enum_ms_shell_dlg_proc, (LPARAM)&efnd, 0);
    ok(!ret, "MS Shell Dlg should be enumerated\n");
    ok(efnd.total > 0, "MS Shell Dlg should be enumerated\n");
    ret = strcmp((const char *)efnd.elf[0].elfLogFont.lfFaceName, "MS Shell Dlg");
    ok(!ret, "expected MS Shell Dlg, got %s\n", efnd.elf[0].elfLogFont.lfFaceName);
    ret = strcmp((const char *)efnd.elf[0].elfFullName, "MS Shell Dlg");
    ok(ret, "did not expect MS Shell Dlg\n");

    efnd.total = 0;
    ret = EnumFontFamiliesExA(hdc, NULL, enum_ms_shell_dlg2_proc, (LPARAM)&efnd, 0);
    ok(ret, "MS Shell Dlg 2 should not be enumerated\n");
    ok(!efnd.total, "MS Shell Dlg 2 should not be enumerated\n");

    efnd.total = 0;
    strcpy(lf.lfFaceName, "MS Shell Dlg 2");
    ret = EnumFontFamiliesExA(hdc, &lf, enum_ms_shell_dlg2_proc, (LPARAM)&efnd, 0);
    ok(!ret, "MS Shell Dlg 2 should be enumerated\n");
    ok(efnd.total > 0, "MS Shell Dlg 2 should be enumerated\n");
    ret = strcmp((const char *)efnd.elf[0].elfLogFont.lfFaceName, "MS Shell Dlg 2");
    ok(!ret, "expected MS Shell Dlg 2, got %s\n", efnd.elf[0].elfLogFont.lfFaceName);
    ret = strcmp((const char *)efnd.elf[0].elfFullName, "MS Shell Dlg 2");
    ok(ret, "did not expect MS Shell Dlg 2\n");

    heap_free(efnd.elf);
    DeleteDC(hdc);
}

static INT CALLBACK is_font_installed_fullname_proc(const LOGFONTA *lf, const TEXTMETRICA *ntm, DWORD type, LPARAM lParam)
{
    const ENUMLOGFONTA *elf = (const ENUMLOGFONTA *)lf;
    const char *fullname = (const char *)lParam;

    if (!strcmp((const char *)elf->elfFullName, fullname)) return 0;

    return 1;
}

static BOOL is_font_installed_fullname(const char *family, const char *fullname)
{
    HDC hdc = GetDC(0);
    BOOL ret = FALSE;

    if(!EnumFontFamiliesA(hdc, family, is_font_installed_fullname_proc, (LPARAM)fullname))
        ret = TRUE;

    ReleaseDC(0, hdc);
    return ret;
}

static void test_fullname(void)
{
    static const char *TestName[] = {"Lucida Sans Demibold Roman", "Lucida Sans Italic", "Lucida Sans Regular"};
    WCHAR bufW[LF_FULLFACESIZE];
    char bufA[LF_FULLFACESIZE];
    HFONT hfont, of;
    LOGFONTA lf;
    HDC hdc;
    int i;
    DWORD ret;

    hdc = CreateCompatibleDC(0);
    ok(hdc != NULL, "CreateCompatibleDC failed\n");

    memset(&lf, 0, sizeof(lf));
    lf.lfCharSet = ANSI_CHARSET;
    lf.lfClipPrecision = CLIP_DEFAULT_PRECIS;
    lf.lfHeight = 16;
    lf.lfWidth = 16;
    lf.lfQuality = DEFAULT_QUALITY;
    lf.lfItalic = FALSE;
    lf.lfWeight = FW_DONTCARE;

    for (i = 0; i < sizeof(TestName) / sizeof(TestName[0]); i++)
    {
        if (!is_font_installed_fullname("Lucida Sans", TestName[i]))
        {
            skip("%s is not installed\n", TestName[i]);
            continue;
        }

        lstrcpyA(lf.lfFaceName, TestName[i]);
        hfont = CreateFontIndirectA(&lf);
        ok(hfont != 0, "CreateFontIndirectA failed\n");

        of = SelectObject(hdc, hfont);
        bufW[0] = 0;
        bufA[0] = 0;
        ret = get_ttf_nametable_entry(hdc, TT_NAME_ID_FULL_NAME, bufW, sizeof(bufW), TT_MS_LANGID_ENGLISH_UNITED_STATES);
        ok(ret, "face full name could not be read\n");
        WideCharToMultiByte(CP_ACP, 0, bufW, -1, bufA, sizeof(bufA), NULL, FALSE);
        ok(!lstrcmpA(bufA, TestName[i]), "font full names don't match: %s != %s\n", TestName[i], bufA);
        SelectObject(hdc, of);
        DeleteObject(hfont);
    }
    DeleteDC(hdc);
}

static WCHAR *prepend_at(WCHAR *family)
{
    if (!family)
        return NULL;

    memmove(family + 1, family, (lstrlenW(family) + 1) * sizeof(WCHAR));
    family[0] = '@';
    return family;
}

static void test_fullname2_helper(const char *Family)
{
    char *FamilyName, *FaceName, *StyleName, *otmStr;
    struct enum_fullname_data efnd;
    WCHAR *bufW;
    char *bufA;
    HFONT hfont, of;
    LOGFONTA lf;
    HDC hdc;
    int i;
    DWORD otm_size, ret, buf_size;
    OUTLINETEXTMETRICA *otm;
    BOOL want_vertical, get_vertical;
    want_vertical = ( Family[0] == '@' );

    hdc = CreateCompatibleDC(0);
    ok(hdc != NULL, "CreateCompatibleDC failed\n");

    memset(&lf, 0, sizeof(lf));
    lf.lfCharSet = DEFAULT_CHARSET;
    lf.lfClipPrecision = CLIP_DEFAULT_PRECIS;
    lf.lfHeight = 16;
    lf.lfWidth = 16;
    lf.lfQuality = DEFAULT_QUALITY;
    lf.lfItalic = FALSE;
    lf.lfWeight = FW_DONTCARE;
    strcpy(lf.lfFaceName, Family);
    memset(&efnd, 0, sizeof(efnd));
    EnumFontFamiliesExA(hdc, &lf, enum_fullname_data_proc, (LPARAM)&efnd, 0);
    if (efnd.total == 0)
        skip("%s is not installed\n", lf.lfFaceName);

    for (i = 0; i < efnd.total; i++)
    {
        FamilyName = (char *)efnd.elf[i].elfLogFont.lfFaceName;
        FaceName = (char *)efnd.elf[i].elfFullName;
        StyleName = (char *)efnd.elf[i].elfStyle;

        get_vertical = ( FamilyName[0] == '@' );
        ok(get_vertical == want_vertical, "Vertical flags don't match: %s %s\n", Family, FamilyName);

        lstrcpyA(lf.lfFaceName, FaceName);
        hfont = CreateFontIndirectA(&lf);
        ok(hfont != 0, "CreateFontIndirectA failed\n");

        of = SelectObject(hdc, hfont);
        buf_size = GetFontData(hdc, MS_NAME_TAG, 0, NULL, 0);
        ok(buf_size != GDI_ERROR, "no name table found\n");
        if (buf_size == GDI_ERROR) continue;

        bufW = HeapAlloc(GetProcessHeap(), 0, buf_size);
        bufA = HeapAlloc(GetProcessHeap(), 0, buf_size);

        otm_size = GetOutlineTextMetricsA(hdc, 0, NULL);
        otm = HeapAlloc(GetProcessHeap(), 0, otm_size);
        memset(otm, 0, otm_size);
        ret = GetOutlineTextMetricsA(hdc, otm_size, otm);
        ok(ret != 0, "GetOutlineTextMetrics fails!\n");
        if (ret == 0) continue;

        bufW[0] = 0;
        bufA[0] = 0;
        ret = get_ttf_nametable_entry(hdc, TT_NAME_ID_FONT_FAMILY, bufW, buf_size, GetSystemDefaultLangID());
        if (!ret) ret = get_ttf_nametable_entry(hdc, TT_NAME_ID_FONT_FAMILY, bufW, buf_size, TT_MS_LANGID_ENGLISH_UNITED_STATES);
        ok(ret, "%s: FAMILY (family name) could not be read\n", FamilyName);
        if (want_vertical) bufW = prepend_at(bufW);
        WideCharToMultiByte(CP_ACP, 0, bufW, -1, bufA, buf_size, NULL, FALSE);
        ok(!lstrcmpA(FamilyName, bufA), "font family names don't match: returned %s, expect %s\n", FamilyName, bufA);
        otmStr = (LPSTR)otm + (UINT_PTR)otm->otmpFamilyName;
        ok(!lstrcmpA(FamilyName, otmStr), "FamilyName %s doesn't match otmpFamilyName %s\n", FamilyName, otmStr);

        bufW[0] = 0;
        bufA[0] = 0;
        ret = get_ttf_nametable_entry(hdc, TT_NAME_ID_FULL_NAME, bufW, buf_size, GetSystemDefaultLangID());
        if (!ret) ret = get_ttf_nametable_entry(hdc, TT_NAME_ID_FULL_NAME, bufW, buf_size, TT_MS_LANGID_ENGLISH_UNITED_STATES);
        ok(ret, "FULL_NAME (face name) could not be read\n");
        if (want_vertical) bufW = prepend_at(bufW);
        WideCharToMultiByte(CP_ACP, 0, bufW, -1, bufA, buf_size, NULL, FALSE);
        ok(!lstrcmpA(FaceName, bufA), "%s: font face names don't match: returned %s, expect %s\n", FamilyName, FaceName, bufA);
        otmStr = (LPSTR)otm + (UINT_PTR)otm->otmpFaceName;
        ok(!lstrcmpA(FaceName, otmStr), "%s: FaceName %s doesn't match otmpFaceName %s\n", FamilyName, FaceName, otmStr);

        bufW[0] = 0;
        bufA[0] = 0;
        ret = get_ttf_nametable_entry(hdc, TT_NAME_ID_FONT_SUBFAMILY, bufW, buf_size, GetSystemDefaultLangID());
        if (!ret) ret = get_ttf_nametable_entry(hdc, TT_NAME_ID_FONT_SUBFAMILY, bufW, buf_size, TT_MS_LANGID_ENGLISH_UNITED_STATES);
        ok(ret, "%s: SUBFAMILY (style name) could not be read\n", FamilyName);
        WideCharToMultiByte(CP_ACP, 0, bufW, -1, bufA, buf_size, NULL, FALSE);
        ok(!lstrcmpA(StyleName, bufA), "%s: style names don't match: returned %s, expect %s\n", FamilyName, StyleName, bufA);
        otmStr = (LPSTR)otm + (UINT_PTR)otm->otmpStyleName;
        ok(!lstrcmpA(StyleName, otmStr), "%s: StyleName %s doesn't match otmpStyleName %s\n", FamilyName, StyleName, otmStr);

        bufW[0] = 0;
        bufA[0] = 0;
        ret = get_ttf_nametable_entry(hdc, TT_NAME_ID_UNIQUE_ID, bufW, buf_size, GetSystemDefaultLangID());
        if (!ret) ret = get_ttf_nametable_entry(hdc, TT_NAME_ID_UNIQUE_ID, bufW, buf_size, TT_MS_LANGID_ENGLISH_UNITED_STATES);
        ok(ret, "%s: UNIQUE_ID (full name) could not be read\n", FamilyName);
        WideCharToMultiByte(CP_ACP, 0, bufW, -1, bufA, buf_size, NULL, FALSE);
        otmStr = (LPSTR)otm + (UINT_PTR)otm->otmpFullName;
        ok(!lstrcmpA(otmStr, bufA), "%s: UNIQUE ID (full name) doesn't match: returned %s, expect %s\n", FamilyName, otmStr, bufA);

        SelectObject(hdc, of);
        DeleteObject(hfont);

        HeapFree(GetProcessHeap(), 0, otm);
        HeapFree(GetProcessHeap(), 0, bufW);
        HeapFree(GetProcessHeap(), 0, bufA);
    }
    heap_free(efnd.elf);
    DeleteDC(hdc);
}

static void test_fullname2(void)
{
    test_fullname2_helper("Arial");
    test_fullname2_helper("DejaVu Sans");
    test_fullname2_helper("Lucida Sans");
    test_fullname2_helper("Tahoma");
    test_fullname2_helper("Webdings");
    test_fullname2_helper("Wingdings");
    test_fullname2_helper("SimSun");
    test_fullname2_helper("NSimSun");
    test_fullname2_helper("MingLiu");
    test_fullname2_helper("PMingLiu");
    test_fullname2_helper("WenQuanYi Micro Hei");
    test_fullname2_helper("MS UI Gothic");
    test_fullname2_helper("Ume UI Gothic");
    test_fullname2_helper("MS Gothic");
    test_fullname2_helper("Ume Gothic");
    test_fullname2_helper("MS PGothic");
    test_fullname2_helper("Ume P Gothic");
    test_fullname2_helper("Gulim");
    test_fullname2_helper("Batang");
    test_fullname2_helper("UnBatang");
    test_fullname2_helper("UnDotum");
    test_fullname2_helper("@SimSun");
    test_fullname2_helper("@NSimSun");
    test_fullname2_helper("@MingLiu");
    test_fullname2_helper("@PMingLiu");
    test_fullname2_helper("@WenQuanYi Micro Hei");
    test_fullname2_helper("@MS UI Gothic");
    test_fullname2_helper("@Ume UI Gothic");
    test_fullname2_helper("@MS Gothic");
    test_fullname2_helper("@Ume Gothic");
    test_fullname2_helper("@MS PGothic");
    test_fullname2_helper("@Ume P Gothic");
    test_fullname2_helper("@Gulim");
    test_fullname2_helper("@Batang");
    test_fullname2_helper("@UnBatang");
    test_fullname2_helper("@UnDotum");

}

static void test_GetGlyphOutline_empty_contour(void)
{
    HDC hdc;
    LOGFONTA lf;
    HFONT hfont, hfont_prev;
    TTPOLYGONHEADER *header;
    GLYPHMETRICS gm;
    char buf[1024];
    DWORD ret;

    memset(&lf, 0, sizeof(lf));
    lf.lfHeight = 72;
    lstrcpyA(lf.lfFaceName, "wine_test");

    hfont = CreateFontIndirectA(&lf);
    ok(hfont != 0, "CreateFontIndirectA error %u\n", GetLastError());

    hdc = GetDC(NULL);

    hfont_prev = SelectObject(hdc, hfont);
    ok(hfont_prev != NULL, "SelectObject failed\n");

    ret = GetGlyphOutlineW(hdc, 0xa8, GGO_NATIVE, &gm, 0, NULL, &mat);
    ok(ret == 228, "GetGlyphOutline returned %d, expected 228\n", ret);

    header = (TTPOLYGONHEADER*)buf;
    ret = GetGlyphOutlineW(hdc, 0xa8, GGO_NATIVE, &gm, sizeof(buf), buf, &mat);
    ok(ret == 228, "GetGlyphOutline returned %d, expected 228\n", ret);
    ok(header->cb == 36, "header->cb = %d, expected 36\n", header->cb);
    ok(header->dwType == TT_POLYGON_TYPE, "header->dwType = %d, expected TT_POLYGON_TYPE\n", header->dwType);
    header = (TTPOLYGONHEADER*)((char*)header+header->cb);
    ok(header->cb == 96, "header->cb = %d, expected 96\n", header->cb);
    header = (TTPOLYGONHEADER*)((char*)header+header->cb);
    ok(header->cb == 96, "header->cb = %d, expected 96\n", header->cb);

    SelectObject(hdc, hfont_prev);
    DeleteObject(hfont);
    ReleaseDC(NULL, hdc);
}

static void test_GetGlyphOutline_metric_clipping(void)
{
    HDC hdc;
    LOGFONTA lf;
    HFONT hfont, hfont_prev;
    GLYPHMETRICS gm;
    TEXTMETRICA tm;
    TEXTMETRICW tmW;
    DWORD ret;

    memset(&lf, 0, sizeof(lf));
    lf.lfHeight = 72;
    lstrcpyA(lf.lfFaceName, "wine_test");

    SetLastError(0xdeadbeef);
    hfont = CreateFontIndirectA(&lf);
    ok(hfont != 0, "CreateFontIndirectA error %u\n", GetLastError());

    hdc = GetDC(NULL);

    hfont_prev = SelectObject(hdc, hfont);
    ok(hfont_prev != NULL, "SelectObject failed\n");

    SetLastError(0xdeadbeef);
    ret = GetTextMetricsA(hdc, &tm);
    ok(ret, "GetTextMetrics error %u\n", GetLastError());

    GetGlyphOutlineA(hdc, 'A', GGO_METRICS, &gm, 0, NULL, &mat);
    ok(gm.gmptGlyphOrigin.y <= tm.tmAscent,
        "Glyph top(%d) exceeds ascent(%d)\n",
        gm.gmptGlyphOrigin.y, tm.tmAscent);
    GetGlyphOutlineA(hdc, 'D', GGO_METRICS, &gm, 0, NULL, &mat);
    ok(gm.gmptGlyphOrigin.y - gm.gmBlackBoxY >= -tm.tmDescent,
        "Glyph bottom(%d) exceeds descent(%d)\n",
        gm.gmptGlyphOrigin.y - gm.gmBlackBoxY, -tm.tmDescent);

    /* Test tmLastChar - wine_test has code points fffb-fffe mapped to glyph 0 */
    GetTextMetricsW(hdc, &tmW);
todo_wine
    ok( tmW.tmLastChar == 0xfffe, "got %04x\n", tmW.tmLastChar);

    SelectObject(hdc, hfont_prev);
    DeleteObject(hfont);
    ReleaseDC(NULL, hdc);
}

static void test_CreateScalableFontResource(void)
{
    char ttf_name[MAX_PATH];
    char tmp_path[MAX_PATH];
    char fot_name[MAX_PATH];
    char *file_part;
    DWORD ret;
    int i;

    if (!pAddFontResourceExA || !pRemoveFontResourceExA)
    {
        win_skip("AddFontResourceExA is not available on this platform\n");
        return;
    }

    if (!write_ttf_file("wine_test.ttf", ttf_name))
    {
        skip("Failed to create ttf file for testing\n");
        return;
    }

    trace("created %s\n", ttf_name);

    ret = is_truetype_font_installed("wine_test");
    ok(!ret, "font wine_test should not be enumerated\n");

    ret = GetTempPathA(MAX_PATH, tmp_path);
    ok(ret, "GetTempPath() error %d\n", GetLastError());
    ret = GetTempFileNameA(tmp_path, "fot", 0, fot_name);
    ok(ret, "GetTempFileName() error %d\n", GetLastError());

    ret = GetFileAttributesA(fot_name);
    ok(ret != INVALID_FILE_ATTRIBUTES, "file %s does not exist\n", fot_name);

    SetLastError(0xdeadbeef);
    ret = CreateScalableFontResourceA(0, fot_name, ttf_name, NULL);
    ok(!ret, "CreateScalableFontResource() should fail\n");
    ok(GetLastError() == ERROR_FILE_EXISTS, "not expected error %d\n", GetLastError());

    SetLastError(0xdeadbeef);
    ret = CreateScalableFontResourceA(0, fot_name, ttf_name, "");
    ok(!ret, "CreateScalableFontResource() should fail\n");
    ok(GetLastError() == ERROR_FILE_EXISTS, "not expected error %d\n", GetLastError());

    file_part = strrchr(ttf_name, '\\');
    SetLastError(0xdeadbeef);
    ret = CreateScalableFontResourceA(0, fot_name, file_part, tmp_path);
    ok(!ret, "CreateScalableFontResource() should fail\n");
    ok(GetLastError() == ERROR_FILE_EXISTS, "not expected error %d\n", GetLastError());

    SetLastError(0xdeadbeef);
    ret = CreateScalableFontResourceA(0, fot_name, "random file name", tmp_path);
    ok(!ret, "CreateScalableFontResource() should fail\n");
    ok(GetLastError() == ERROR_INVALID_PARAMETER, "not expected error %d\n", GetLastError());

    SetLastError(0xdeadbeef);
    ret = CreateScalableFontResourceA(0, fot_name, NULL, ttf_name);
    ok(!ret, "CreateScalableFontResource() should fail\n");
    ok(GetLastError() == ERROR_INVALID_PARAMETER, "not expected error %d\n", GetLastError());

    ret = DeleteFileA(fot_name);
    ok(ret, "DeleteFile() error %d\n", GetLastError());

    ret = pRemoveFontResourceExA(fot_name, 0, 0);
    ok(!ret, "RemoveFontResourceEx() should fail\n");

    /* test public font resource */
    SetLastError(0xdeadbeef);
    ret = CreateScalableFontResourceA(0, fot_name, ttf_name, NULL);
    ok(ret, "CreateScalableFontResource() error %d\n", GetLastError());

    ret = is_truetype_font_installed("wine_test");
    ok(!ret, "font wine_test should not be enumerated\n");

    SetLastError(0xdeadbeef);
    ret = pAddFontResourceExA(fot_name, 0, 0);
    ok(ret, "AddFontResourceEx() error %d\n", GetLastError());

    ret = is_truetype_font_installed("wine_test");
    ok(ret, "font wine_test should be enumerated\n");

    test_GetGlyphOutline_empty_contour();
    test_GetGlyphOutline_metric_clipping();

    ret = pRemoveFontResourceExA(fot_name, FR_PRIVATE, 0);
    ok(!ret, "RemoveFontResourceEx() with not matching flags should fail\n");

    SetLastError(0xdeadbeef);
    ret = pRemoveFontResourceExA(fot_name, 0, 0);
    ok(ret, "RemoveFontResourceEx() error %d\n", GetLastError());

    ret = is_truetype_font_installed("wine_test");
    ok(!ret, "font wine_test should not be enumerated\n");

    ret = pRemoveFontResourceExA(fot_name, 0, 0);
    ok(!ret, "RemoveFontResourceEx() should fail\n");

    /* test refcounting */
    for (i = 0; i < 5; i++)
    {
        SetLastError(0xdeadbeef);
        ret = pAddFontResourceExA(fot_name, 0, 0);
        ok(ret, "AddFontResourceEx() error %d\n", GetLastError());
    }
    for (i = 0; i < 5; i++)
    {
        SetLastError(0xdeadbeef);
        ret = pRemoveFontResourceExA(fot_name, 0, 0);
        ok(ret, "RemoveFontResourceEx() error %d\n", GetLastError());
    }
    ret = pRemoveFontResourceExA(fot_name, 0, 0);
    ok(!ret, "RemoveFontResourceEx() should fail\n");

    DeleteFileA(fot_name);

    /* test hidden font resource */
    SetLastError(0xdeadbeef);
    ret = CreateScalableFontResourceA(1, fot_name, ttf_name, NULL);
    ok(ret, "CreateScalableFontResource() error %d\n", GetLastError());

    ret = is_truetype_font_installed("wine_test");
    ok(!ret, "font wine_test should not be enumerated\n");

    SetLastError(0xdeadbeef);
    ret = pAddFontResourceExA(fot_name, 0, 0);
    ok(ret, "AddFontResourceEx() error %d\n", GetLastError());

    ret = is_truetype_font_installed("wine_test");
    todo_wine
    ok(!ret, "font wine_test should not be enumerated\n");

    /* XP allows removing a private font added with 0 flags */
    SetLastError(0xdeadbeef);
    ret = pRemoveFontResourceExA(fot_name, FR_PRIVATE, 0);
    ok(ret, "RemoveFontResourceEx() error %d\n", GetLastError());

    ret = is_truetype_font_installed("wine_test");
    ok(!ret, "font wine_test should not be enumerated\n");

    ret = pRemoveFontResourceExA(fot_name, 0, 0);
    ok(!ret, "RemoveFontResourceEx() should fail\n");

    DeleteFileA(fot_name);
    DeleteFileA(ttf_name);
}

static void check_vertical_font(const char *name, BOOL *installed, BOOL *selected, GLYPHMETRICS *gm, WORD *gi)
{
    LOGFONTA lf;
    HFONT hfont, hfont_prev;
    HDC hdc;
    char facename[100];
    DWORD ret;
    static const WCHAR str[] = { 0x2025 };

    *installed = is_truetype_font_installed(name);

    lf.lfHeight = -18;
    lf.lfWidth = 0;
    lf.lfEscapement = 0;
    lf.lfOrientation = 0;
    lf.lfWeight = FW_DONTCARE;
    lf.lfItalic = 0;
    lf.lfUnderline = 0;
    lf.lfStrikeOut = 0;
    lf.lfCharSet = DEFAULT_CHARSET;
    lf.lfOutPrecision = OUT_TT_ONLY_PRECIS;
    lf.lfClipPrecision = CLIP_DEFAULT_PRECIS;
    lf.lfQuality = DEFAULT_QUALITY;
    lf.lfPitchAndFamily = DEFAULT_PITCH | FF_DONTCARE;
    strcpy(lf.lfFaceName, name);

    hfont = CreateFontIndirectA(&lf);
    ok(hfont != NULL, "CreateFontIndirectA failed\n");

    hdc = GetDC(NULL);

    hfont_prev = SelectObject(hdc, hfont);
    ok(hfont_prev != NULL, "SelectObject failed\n");

    ret = GetTextFaceA(hdc, sizeof facename, facename);
    ok(ret, "GetTextFaceA failed\n");
    *selected = !strcmp(facename, name);

    ret = GetGlyphOutlineW(hdc, 0x2025, GGO_METRICS, gm, 0, NULL, &mat);
    ok(ret != GDI_ERROR, "GetGlyphOutlineW failed\n");
    if (!*selected)
        memset(gm, 0, sizeof *gm);

    ret = pGetGlyphIndicesW(hdc, str, 1, gi, 0);
    ok(ret != GDI_ERROR, "GetGlyphIndicesW failed\n");

    SelectObject(hdc, hfont_prev);
    DeleteObject(hfont);
    ReleaseDC(NULL, hdc);
}

static void check_vertical_metrics(const char *face)
{
    LOGFONTA lf;
    HFONT hfont, hfont_prev;
    HDC hdc;
    DWORD ret;
    GLYPHMETRICS rgm, vgm;
    const UINT code = 0x5EAD, height = 1000;
    WORD idx;
    ABC abc;
    OUTLINETEXTMETRICA otm;
    USHORT numOfLongVerMetrics;

    hdc = GetDC(NULL);

    memset(&lf, 0, sizeof(lf));
    strcpy(lf.lfFaceName, face);
    lf.lfHeight = -height;
    lf.lfCharSet = DEFAULT_CHARSET;
    lf.lfEscapement = lf.lfOrientation = 900;
    hfont = CreateFontIndirectA(&lf);
    hfont_prev = SelectObject(hdc, hfont);
    ret = GetGlyphOutlineW(hdc, code, GGO_METRICS, &rgm, 0, NULL, &mat);
    ok(ret != GDI_ERROR, "GetGlyphOutlineW failed\n");
    ret = GetCharABCWidthsW(hdc, code, code, &abc);
    ok(ret, "GetCharABCWidthsW failed\n");
    DeleteObject(SelectObject(hdc, hfont_prev));

    memset(&lf, 0, sizeof(lf));
    strcpy(lf.lfFaceName, "@");
    strcat(lf.lfFaceName, face);
    lf.lfHeight = -height;
    lf.lfCharSet = DEFAULT_CHARSET;
    hfont = CreateFontIndirectA(&lf);
    hfont_prev = SelectObject(hdc, hfont);
    ret = GetGlyphOutlineW(hdc, code, GGO_METRICS, &vgm, 0, NULL, &mat);
    ok(ret != GDI_ERROR, "GetGlyphOutlineW failed\n");

    memset(&otm, 0, sizeof(otm));
    otm.otmSize = sizeof(otm);
    ret = GetOutlineTextMetricsA(hdc, sizeof(otm), &otm);
    ok(ret != 0, "GetOutlineTextMetricsA failed\n");

    if (GetFontData(hdc, MS_MAKE_TAG('v','h','e','a'), sizeof(SHORT) * 17,
                    &numOfLongVerMetrics, sizeof(numOfLongVerMetrics)) != GDI_ERROR) {
        int offset;
        SHORT topSideBearing;

        if (!pGetGlyphIndicesW) {
            win_skip("GetGlyphIndices is not available on this platform\n");
        }
        else {
            ret = pGetGlyphIndicesW(hdc, (LPCWSTR)&code, 1, &idx, 0);
            ok(ret != 0, "GetGlyphIndicesW failed\n");
            numOfLongVerMetrics = GET_BE_WORD(numOfLongVerMetrics);
            if (numOfLongVerMetrics > idx)
                offset = idx * 2 + 1;
            else
                offset = numOfLongVerMetrics * 2 + (idx - numOfLongVerMetrics);
            ret = GetFontData(hdc, MS_MAKE_TAG('v','m','t','x'), offset * sizeof(SHORT),
                              &topSideBearing, sizeof(SHORT));
            ok(ret != GDI_ERROR, "GetFontData(vmtx) failed\n");
            topSideBearing = GET_BE_WORD(topSideBearing);
            ok(match_off_by_1(vgm.gmptGlyphOrigin.x,
                              MulDiv(topSideBearing, height, otm.otmEMSquare), FALSE),
               "expected %d, got %d\n",
               MulDiv(topSideBearing, height, otm.otmEMSquare), vgm.gmptGlyphOrigin.x);
        }
    }
    else
    {
        ok(vgm.gmptGlyphOrigin.x == rgm.gmptGlyphOrigin.x + vgm.gmCellIncX + otm.otmDescent,
           "got %d, expected rgm.origin.x(%d) + vgm.cellIncX(%d) + descent(%d)\n",
           vgm.gmptGlyphOrigin.x, rgm.gmptGlyphOrigin.x, vgm.gmCellIncX, otm.otmDescent);
    }

    ok(vgm.gmptGlyphOrigin.y == abc.abcA + abc.abcB + otm.otmDescent ||
       broken(vgm.gmptGlyphOrigin.y == abc.abcA + abc.abcB - otm.otmTextMetrics.tmDescent) /* win2k */,
       "got %d, expected abcA(%d) + abcB(%u) + descent(%d)\n",
       (INT)vgm.gmptGlyphOrigin.y, abc.abcA, abc.abcB, otm.otmDescent);

    DeleteObject(SelectObject(hdc, hfont_prev));
    ReleaseDC(NULL, hdc);
}

static void test_vertical_font(void)
{
    char ttf_name[MAX_PATH];
    int num, i;
    BOOL ret, installed, selected;
    GLYPHMETRICS gm;
    WORD hgi, vgi;
    const char* face_list[] = {
        "@WineTestVertical", /* has vmtx table */
        "@Ume Gothic",       /* doesn't have vmtx table */
        "@MS UI Gothic",     /* has vmtx table, available on native */
    };

    if (!pAddFontResourceExA || !pRemoveFontResourceExA || !pGetGlyphIndicesW)
    {
        win_skip("AddFontResourceExA or GetGlyphIndicesW is not available on this platform\n");
        return;
    }

    if (!write_ttf_file("vertical.ttf", ttf_name))
    {
        skip("Failed to create ttf file for testing\n");
        return;
    }

    num = pAddFontResourceExA(ttf_name, FR_PRIVATE, 0);
    ok(num == 2, "AddFontResourceExA should add 2 fonts from vertical.ttf\n");

    check_vertical_font("WineTestVertical", &installed, &selected, &gm, &hgi);
    ok(installed, "WineTestVertical is not installed\n");
    ok(selected, "WineTestVertical is not selected\n");
    ok(gm.gmBlackBoxX > gm.gmBlackBoxY,
       "gmBlackBoxX(%u) should be greater than gmBlackBoxY(%u) if horizontal\n",
       gm.gmBlackBoxX, gm.gmBlackBoxY);

    check_vertical_font("@WineTestVertical", &installed, &selected, &gm, &vgi);
    ok(installed, "@WineTestVertical is not installed\n");
    ok(selected, "@WineTestVertical is not selected\n");
    ok(gm.gmBlackBoxX > gm.gmBlackBoxY,
       "gmBlackBoxX(%u) should be less than gmBlackBoxY(%u) if vertical\n",
       gm.gmBlackBoxX, gm.gmBlackBoxY);

    ok(hgi != vgi, "same glyph h:%u v:%u\n", hgi, vgi);

    for (i = 0; i < sizeof(face_list)/sizeof(face_list[0]); i++) {
        const char* face = face_list[i];
        if (!is_truetype_font_installed(face)) {
            skip("%s is not installed\n", face);
            continue;
        }
        trace("Testing %s...\n", face);
        check_vertical_metrics(&face[1]);
    }

    ret = pRemoveFontResourceExA(ttf_name, FR_PRIVATE, 0);
    ok(ret, "RemoveFontResourceEx() error %d\n", GetLastError());

    DeleteFileA(ttf_name);
}

static INT CALLBACK has_vertical_font_proc(const LOGFONTA *lf, const TEXTMETRICA *ntm,
                                           DWORD type, LPARAM lParam)
{
    if (lf->lfFaceName[0] == '@') {
        return 0;
    }
    return 1;
}

static void test_east_asian_font_selection(void)
{
    HDC hdc;
    UINT charset[] = { SHIFTJIS_CHARSET, HANGEUL_CHARSET, JOHAB_CHARSET,
                       GB2312_CHARSET, CHINESEBIG5_CHARSET };
    size_t i;

    hdc = GetDC(NULL);

    for (i = 0; i < sizeof(charset)/sizeof(charset[0]); i++)
    {
        LOGFONTA lf;
        HFONT hfont;
        char face_name[LF_FACESIZE];
        int ret;

        memset(&lf, 0, sizeof lf);
        lf.lfFaceName[0] = '\0';
        lf.lfCharSet = charset[i];

        if (EnumFontFamiliesExA(hdc, &lf, has_vertical_font_proc, 0, 0))
        {
            skip("Vertical font for charset %u is not installed\n", charset[i]);
            continue;
        }

        hfont = CreateFontIndirectA(&lf);
        hfont = SelectObject(hdc, hfont);
        memset(face_name, 0, sizeof face_name);
        ret = GetTextFaceA(hdc, sizeof face_name, face_name);
        ok(ret && face_name[0] != '@',
           "expected non-vertical face for charset %u, got %s\n", charset[i], face_name);
        DeleteObject(SelectObject(hdc, hfont));

        memset(&lf, 0, sizeof lf);
        strcpy(lf.lfFaceName, "@");
        lf.lfCharSet = charset[i];
        hfont = CreateFontIndirectA(&lf);
        hfont = SelectObject(hdc, hfont);
        memset(face_name, 0, sizeof face_name);
        ret = GetTextFaceA(hdc, sizeof face_name, face_name);
        ok(ret && face_name[0] == '@',
           "expected vertical face for charset %u, got %s\n", charset[i], face_name);
        DeleteObject(SelectObject(hdc, hfont));
    }
    ReleaseDC(NULL, hdc);
}

static int get_font_dpi(const LOGFONTA *lf, int *height)
{
    HDC hdc = CreateCompatibleDC(0);
    HFONT hfont;
    TEXTMETRICA tm;
    int ret;

    hfont = CreateFontIndirectA(lf);
    ok(hfont != 0, "CreateFontIndirect failed\n");

    SelectObject(hdc, hfont);
    ret = GetTextMetricsA(hdc, &tm);
    ok(ret, "GetTextMetrics failed\n");
    ret = tm.tmDigitizedAspectX;
    if (height) *height = tm.tmHeight;

    DeleteDC(hdc);
    DeleteObject(hfont);

    return ret;
}

static void test_stock_fonts(void)
{
    static const int font[] =
    {
        ANSI_FIXED_FONT, ANSI_VAR_FONT, SYSTEM_FONT, DEVICE_DEFAULT_FONT, DEFAULT_GUI_FONT
        /* SYSTEM_FIXED_FONT, OEM_FIXED_FONT */
    };
    static const struct test_data
    {
        int charset, weight, height, height_pixels, dpi;
        const char face_name[LF_FACESIZE];
        WORD lang_id;
    } td[][12] =
    {
        { /* ANSI_FIXED_FONT */
            { ANSI_CHARSET, FW_NORMAL, 12, 12, 96, "Courier", LANG_ARABIC },
            { ANSI_CHARSET, FW_NORMAL, 12, 12, 96, "Courier", LANG_HEBREW},
            { DEFAULT_CHARSET, FW_NORMAL, 12, 13, 96, "Courier" },
            { DEFAULT_CHARSET, FW_NORMAL, 12, 13, 120, "Courier" },
            { 0 }
        },
        { /* ANSI_VAR_FONT */
            { DEFAULT_CHARSET, FW_NORMAL, 12, 13, 96, "MS Sans Serif" },
            { DEFAULT_CHARSET, FW_NORMAL, 12, 13, 120, "MS Sans Serif" },
            { 0 }
        },
        { /* SYSTEM_FONT */
            { SHIFTJIS_CHARSET, FW_NORMAL, 18, 18, 96, "System" },
            { SHIFTJIS_CHARSET, FW_NORMAL, 22, 22, 120, "System" },
            { HANGEUL_CHARSET, FW_NORMAL, 16, 16, 96, "System" },
            { HANGEUL_CHARSET, FW_NORMAL, 20, 20, 120, "System" },
            { DEFAULT_CHARSET, FW_BOLD, 16, 16, 96, "System" },
            { DEFAULT_CHARSET, FW_BOLD, 20, 20, 120, "System" },
            { 0 }
        },
        { /* DEVICE_DEFAULT_FONT */
            { SHIFTJIS_CHARSET, FW_NORMAL, 18, 18, 96, "System" },
            { SHIFTJIS_CHARSET, FW_NORMAL, 22, 22, 120, "System" },
            { HANGEUL_CHARSET, FW_NORMAL, 16, 16, 96, "System" },
            { HANGEUL_CHARSET, FW_NORMAL, 20, 20, 120, "System" },
            { DEFAULT_CHARSET, FW_BOLD, 16, 16, 96, "System" },
            { DEFAULT_CHARSET, FW_BOLD, 20, 20, 120, "System" },
            { 0 }
        },
        { /* DEFAULT_GUI_FONT */
            { SHIFTJIS_CHARSET, FW_NORMAL, -11, 13, 96, "MS Shell Dlg" },
            { SHIFTJIS_CHARSET, FW_NORMAL, -12, 15, 96, "?MS UI Gothic" },
            { SHIFTJIS_CHARSET, FW_NORMAL, -15, 18, 120, "?MS UI Gothic" },
            { HANGEUL_CHARSET, FW_NORMAL, -12, 15, 96, "?Gulim" },
            { HANGEUL_CHARSET, FW_NORMAL, -15, 18, 120, "?Gulim" },
            { GB2312_CHARSET, FW_NORMAL, -12, 15, 96, "?SimHei" },
            { GB2312_CHARSET, FW_NORMAL, -15, 18, 120, "?SimHei" },
            { CHINESEBIG5_CHARSET, FW_NORMAL, -12, 15, 96, "?MingLiU" },
            { CHINESEBIG5_CHARSET, FW_NORMAL, -15, 18, 120, "?MingLiU" },
            { DEFAULT_CHARSET, FW_NORMAL, -11, 13, 96, "MS Shell Dlg" },
            { DEFAULT_CHARSET, FW_NORMAL, -13, 16, 120, "MS Shell Dlg" },
            { 0 }
        }
    };
    int i, j;

    for (i = 0; i < sizeof(font)/sizeof(font[0]); i++)
    {
        HFONT hfont;
        LOGFONTA lf;
        int ret, height;

        hfont = GetStockObject(font[i]);
        ok(hfont != 0, "%d: GetStockObject(%d) failed\n", i, font[i]);

        ret = GetObjectA(hfont, sizeof(lf), &lf);
        if (ret != sizeof(lf))
        {
            /* NT4 */
            win_skip("%d: GetObject returned %d instead of sizeof(LOGFONT)\n", i, ret);
            continue;
        }

        for (j = 0; td[i][j].face_name[0] != 0; j++)
        {
            if ((lf.lfCharSet != td[i][j].charset && td[i][j].charset != DEFAULT_CHARSET) ||
                (system_lang_id != td[i][j].lang_id && td[i][j].lang_id != LANG_NEUTRAL) ||
                (td[i][j].face_name[0] != '?' && strcmp(lf.lfFaceName, td[i][j].face_name)))
            {
                continue;
            }

            ret = get_font_dpi(&lf, &height);
            if (ret != td[i][j].dpi)
            {
                trace("%d(%d): font %s %d dpi doesn't match test data %d\n",
                      i, j, lf.lfFaceName, ret, td[i][j].dpi);
                continue;
            }

            /* FIXME: Remove once Wine is fixed */
            todo_wine_if (td[i][j].dpi != 96 &&
                /* MS Sans Serif for 120 dpi and higher should include 12 pixel bitmap set */
                ((!strcmp(td[i][j].face_name, "MS Sans Serif") && td[i][j].height == 12) ||
                /* System for 120 dpi and higher should include 20 pixel bitmap set */
                (!strcmp(td[i][j].face_name, "System") && td[i][j].height > 16)))
            ok(height == td[i][j].height_pixels, "%d(%d): expected height %d, got %d\n", i, j, td[i][j].height_pixels, height);

            ok(td[i][j].weight == lf.lfWeight, "%d(%d): expected lfWeight %d, got %d\n", i, j, td[i][j].weight, lf.lfWeight);
            ok(td[i][j].height == lf.lfHeight, "%d(%d): expected lfHeight %d, got %d\n", i, j, td[i][j].height, lf.lfHeight);
            if (td[i][j].face_name[0] == '?')
            {
                /* Wine doesn't have this font, skip this case for now.
                   Actually, the face name is localized on Windows and varies
                   dpending on Windows versions (e.g. Japanese NT4 vs win2k). */
                trace("%d(%d): default gui font is %s\n", i, j, lf.lfFaceName);
            }
            else
            {
                ok(!strcmp(td[i][j].face_name, lf.lfFaceName), "%d(%d): expected lfFaceName %s, got %s\n", i, j, td[i][j].face_name, lf.lfFaceName);
            }
            break;
        }
    }
}

static void test_max_height(void)
{
    HDC hdc;
    LOGFONTA lf;
    HFONT hfont, hfont_old;
    TEXTMETRICA tm1, tm;
    BOOL r;
    LONG invalid_height[] = { -65536, -123456, 123456 };
    size_t i;

    memset(&tm1, 0, sizeof(tm1));
    memset(&lf, 0, sizeof(lf));
    strcpy(lf.lfFaceName, "Tahoma");
    lf.lfHeight = -1;

    hdc = GetDC(NULL);

    /* get 1 ppem value */
    hfont = CreateFontIndirectA(&lf);
    hfont_old = SelectObject(hdc, hfont);
    r = GetTextMetricsA(hdc, &tm1);
    ok(r, "GetTextMetrics failed\n");
    ok(tm1.tmHeight > 0, "expected a positive value, got %d\n", tm1.tmHeight);
    ok(tm1.tmAveCharWidth > 0, "expected a positive value, got %d\n", tm1.tmHeight);
    DeleteObject(SelectObject(hdc, hfont_old));

    /* test the largest value */
    lf.lfHeight = -((1 << 16) - 1);
    hfont = CreateFontIndirectA(&lf);
    hfont_old = SelectObject(hdc, hfont);
    memset(&tm, 0, sizeof(tm));
    r = GetTextMetricsA(hdc, &tm);
    ok(r, "GetTextMetrics failed\n");
    ok(tm.tmHeight > tm1.tmHeight,
       "expected greater than 1 ppem value (%d), got %d\n", tm1.tmHeight, tm.tmHeight);
    ok(tm.tmAveCharWidth > tm1.tmAveCharWidth,
       "expected greater than 1 ppem value (%d), got %d\n", tm1.tmAveCharWidth, tm.tmAveCharWidth);
    DeleteObject(SelectObject(hdc, hfont_old));

    /* test an invalid value */
    for (i = 0; i < sizeof(invalid_height)/sizeof(invalid_height[0]); i++) {
        lf.lfHeight = invalid_height[i];
        hfont = CreateFontIndirectA(&lf);
        hfont_old = SelectObject(hdc, hfont);
        memset(&tm, 0, sizeof(tm));
        r = GetTextMetricsA(hdc, &tm);
        ok(r, "GetTextMetrics failed\n");
        ok(tm.tmHeight == tm1.tmHeight,
           "expected 1 ppem value (%d), got %d\n", tm1.tmHeight, tm.tmHeight);
        ok(tm.tmAveCharWidth == tm1.tmAveCharWidth,
           "expected 1 ppem value (%d), got %d\n", tm1.tmAveCharWidth, tm.tmAveCharWidth);
        DeleteObject(SelectObject(hdc, hfont_old));
    }

    ReleaseDC(NULL, hdc);
    return;
}

static void test_vertical_order(void)
{
    struct enum_font_data efd;
    LOGFONTA lf;
    HDC hdc;
    int i, j;

    hdc = CreateCompatibleDC(0);
    ok(hdc != NULL, "CreateCompatibleDC failed\n");

    memset(&lf, 0, sizeof(lf));
    lf.lfCharSet = DEFAULT_CHARSET;
    lf.lfClipPrecision = CLIP_DEFAULT_PRECIS;
    lf.lfHeight = 16;
    lf.lfWidth = 16;
    lf.lfQuality = DEFAULT_QUALITY;
    lf.lfItalic = FALSE;
    lf.lfWeight = FW_DONTCARE;
    memset( &efd, 0, sizeof(efd) );
    EnumFontFamiliesExA(hdc, &lf, enum_font_data_proc, (LPARAM)&efd, 0);
    for (i = 0; i < efd.total; i++)
    {
        if (efd.lf[i].lfFaceName[0] != '@') continue;
        for (j = 0; j < efd.total; j++)
        {
            if (!strcmp(efd.lf[i].lfFaceName + 1, efd.lf[j].lfFaceName))
            {
                ok(i > j,"Found vertical font %s before its horizontal version\n", efd.lf[i].lfFaceName);
                break;
            }
        }
    }
    heap_free( efd.lf );
    DeleteDC( hdc );
}

static void test_GetCharWidth32(void)
{
    BOOL ret;
    HDC hdc;
    LOGFONTA lf;
    HFONT hfont;
    INT bufferA;
    INT bufferW;
    HWND hwnd;

    if (!pGetCharWidth32A || !pGetCharWidth32W)
    {
        win_skip("GetCharWidth32A/W not available on this platform\n");
        return;
    }

    memset(&lf, 0, sizeof(lf));
    strcpy(lf.lfFaceName, "System");
    lf.lfHeight = 20;

    hfont = CreateFontIndirectA(&lf);
    hdc = GetDC(0);
    hfont = SelectObject(hdc, hfont);

    ret = pGetCharWidth32W(hdc, 'a', 'a', &bufferW);
    ok(ret, "GetCharWidth32W should have succeeded\n");
    ret = pGetCharWidth32A(hdc, 'a', 'a', &bufferA);
    ok(ret, "GetCharWidth32A should have succeeded\n");
    ok (bufferA == bufferW, "Widths should be the same\n");
    ok (bufferA > 0," Width should be greater than zero\n");

    hfont = SelectObject(hdc, hfont);
    DeleteObject(hfont);
    ReleaseDC(NULL, hdc);

    memset(&lf, 0, sizeof(lf));
    strcpy(lf.lfFaceName, "Tahoma");
    lf.lfHeight = 20;

    hfont = CreateFontIndirectA(&lf);
    hwnd = CreateWindowExA(0, "static", "", WS_POPUP, 0,0,100,100,
                           0, 0, 0, NULL);
    hdc = GetDC(hwnd);
    SetMapMode( hdc, MM_ANISOTROPIC );
    SelectObject(hdc, hfont);

    ret = pGetCharWidth32W(hdc, 'a', 'a', &bufferW);
    ok(ret, "GetCharWidth32W should have succeeded\n");
    ok (bufferW > 0," Width should be greater than zero\n");
    SetWindowExtEx(hdc, -1,-1,NULL);
    SetGraphicsMode(hdc, GM_COMPATIBLE);
    ret = pGetCharWidth32W(hdc, 'a', 'a', &bufferW);
    ok(ret, "GetCharWidth32W should have succeeded\n");
    ok (bufferW > 0," Width should be greater than zero\n");
    SetGraphicsMode(hdc, GM_ADVANCED);
    ret = pGetCharWidth32W(hdc, 'a', 'a', &bufferW);
    ok(ret, "GetCharWidth32W should have succeeded\n");
    todo_wine ok (bufferW > 0," Width should be greater than zero\n");
    SetWindowExtEx(hdc, 1,1,NULL);
    SetGraphicsMode(hdc, GM_COMPATIBLE);
    ret = pGetCharWidth32W(hdc, 'a', 'a', &bufferW);
    ok(ret, "GetCharWidth32W should have succeeded\n");
    ok (bufferW > 0," Width should be greater than zero\n");
    SetGraphicsMode(hdc, GM_ADVANCED);
    ret = pGetCharWidth32W(hdc, 'a', 'a', &bufferW);
    ok(ret, "GetCharWidth32W should have succeeded\n");
    ok (bufferW > 0," Width should be greater than zero\n");

    ReleaseDC(hwnd, hdc);
    DestroyWindow(hwnd);

    hwnd = CreateWindowExA(WS_EX_LAYOUTRTL, "static", "", WS_POPUP, 0,0,100,100,
                           0, 0, 0, NULL);
    hdc = GetDC(hwnd);
    SetMapMode( hdc, MM_ANISOTROPIC );
    SelectObject(hdc, hfont);

    ret = pGetCharWidth32W(hdc, 'a', 'a', &bufferW);
    ok(ret, "GetCharWidth32W should have succeeded\n");
    ok (bufferW > 0," Width should be greater than zero\n");
    SetWindowExtEx(hdc, -1,-1,NULL);
    SetGraphicsMode(hdc, GM_COMPATIBLE);
    ret = pGetCharWidth32W(hdc, 'a', 'a', &bufferW);
    ok(ret, "GetCharWidth32W should have succeeded\n");
    ok (bufferW > 0," Width should be greater than zero\n");
    SetGraphicsMode(hdc, GM_ADVANCED);
    ret = pGetCharWidth32W(hdc, 'a', 'a', &bufferW);
    ok(ret, "GetCharWidth32W should have succeeded\n");
    ok (bufferW > 0," Width should be greater than zero\n");
    SetWindowExtEx(hdc, 1,1,NULL);
    SetGraphicsMode(hdc, GM_COMPATIBLE);
    ret = pGetCharWidth32W(hdc, 'a', 'a', &bufferW);
    ok(ret, "GetCharWidth32W should have succeeded\n");
    ok (bufferW > 0," Width should be greater than zero\n");
    SetGraphicsMode(hdc, GM_ADVANCED);
    ret = pGetCharWidth32W(hdc, 'a', 'a', &bufferW);
    ok(ret, "GetCharWidth32W should have succeeded\n");
    todo_wine ok (bufferW > 0," Width should be greater than zero\n");

    ReleaseDC(hwnd, hdc);
    DestroyWindow(hwnd);
    DeleteObject(hfont);
}

static void test_fake_bold_font(void)
{
    static const MAT2 x2_mat = { {0,2}, {0,0}, {0,0}, {0,2} };
    HDC hdc;
    LOGFONTA lf;
    BOOL ret;
    struct glyph_data {
        TEXTMETRICA tm;
        ABC abc;
        INT w;
        GLYPHMETRICS gm;
    } data[2];
    int i;
    DWORD r;

    if (!pGetCharWidth32A || !pGetCharABCWidthsA) {
        win_skip("GetCharWidth32A/GetCharABCWidthA is not available on this platform\n");
        return;
    }

    /* Test outline font */
    memset(&lf, 0, sizeof(lf));
    strcpy(lf.lfFaceName, "Wingdings");
    lf.lfCharSet = SYMBOL_CHARSET;

    hdc = GetDC(NULL);

    for (i = 0; i <= 1; i++)
    {
        HFONT hfont, hfont_old;

        lf.lfWeight = i ? FW_BOLD : FW_NORMAL;
        hfont = CreateFontIndirectA(&lf);
        hfont_old = SelectObject(hdc, hfont);

        ret = GetTextMetricsA(hdc, &data[i].tm);
        ok(ret, "got %d\n", ret);
        ret = pGetCharABCWidthsA(hdc, 0x76, 0x76, &data[i].abc);
        ok(ret, "got %d\n", ret);
        data[i].w = data[i].abc.abcA + data[i].abc.abcB + data[i].abc.abcC;
        r = GetGlyphOutlineA(hdc, 0x76, GGO_METRICS, &data[i].gm, 0, NULL, &x2_mat);
        ok(r != GDI_ERROR, "got %d\n", ret);

        SelectObject(hdc, hfont_old);
        DeleteObject(hfont);
    }
    ReleaseDC(NULL, hdc);

    /* compare results (outline) */
    ok(data[0].tm.tmHeight == data[1].tm.tmHeight,
       "expected %d, got %d\n", data[0].tm.tmHeight, data[1].tm.tmHeight);
    ok(data[0].tm.tmAscent == data[1].tm.tmAscent,
       "expected %d, got %d\n", data[0].tm.tmAscent, data[1].tm.tmAscent);
    ok(data[0].tm.tmDescent == data[1].tm.tmDescent,
       "expected %d, got %d\n", data[0].tm.tmDescent, data[1].tm.tmDescent);
    ok(data[0].tm.tmAveCharWidth + 1 == data[1].tm.tmAveCharWidth,
       "expected %d, got %d\n", data[0].tm.tmAveCharWidth + 1, data[1].tm.tmAveCharWidth);
    ok(data[0].tm.tmMaxCharWidth + 1 == data[1].tm.tmMaxCharWidth,
       "expected %d, got %d\n", data[0].tm.tmMaxCharWidth + 1, data[1].tm.tmMaxCharWidth);
    ok(data[0].tm.tmOverhang == data[1].tm.tmOverhang,
       "expected %d, got %d\n", data[0].tm.tmOverhang, data[1].tm.tmOverhang);
    ok(data[0].w + 1 == data[1].w,
       "expected %d, got %d\n", data[0].w + 1, data[1].w);

    ok(data[0].gm.gmCellIncX + 1 == data[1].gm.gmCellIncX,
       "expected %d, got %d\n", data[0].gm.gmCellIncX + 1, data[1].gm.gmCellIncX);
    ok(data[0].gm.gmCellIncY == data[1].gm.gmCellIncY,
       "expected %d, got %d\n", data[0].gm.gmCellIncY, data[1].gm.gmCellIncY);
}

static void test_bitmap_font_glyph_index(void)
{
    const WCHAR text[] = {'#','!','/','b','i','n','/','s','h',0};
    const struct {
        LPCSTR face;
        BYTE charset;
    } bitmap_font_list[] = {
        { "Courier", ANSI_CHARSET },
        { "Small Fonts", ANSI_CHARSET },
        { "Fixedsys", DEFAULT_CHARSET },
        { "System", DEFAULT_CHARSET }
    };
    HDC hdc;
    LOGFONTA lf;
    HFONT hFont;
    CHAR facename[LF_FACESIZE];
    BITMAPINFO bmi;
    HBITMAP hBmp[2];
    void *pixels[2];
    int i, j;
    DWORD ret;
    BITMAP bmp;
    TEXTMETRICA tm;
    CHARSETINFO ci;
    BYTE chr = '\xA9';

    if (!pGetGlyphIndicesW || !pGetGlyphIndicesA) {
        win_skip("GetGlyphIndices is unavailable\n");
        return;
    }

    hdc = CreateCompatibleDC(0);
    ok(hdc != NULL, "CreateCompatibleDC failed\n");

    memset(&bmi, 0, sizeof(bmi));
    bmi.bmiHeader.biSize = sizeof(BITMAPINFOHEADER);
    bmi.bmiHeader.biBitCount = 32;
    bmi.bmiHeader.biPlanes = 1;
    bmi.bmiHeader.biWidth = 128;
    bmi.bmiHeader.biHeight = 32;
    bmi.bmiHeader.biCompression = BI_RGB;

    for (i = 0; i < sizeof(bitmap_font_list)/sizeof(bitmap_font_list[0]); i++) {
        memset(&lf, 0, sizeof(lf));
        lf.lfCharSet = bitmap_font_list[i].charset;
        strcpy(lf.lfFaceName, bitmap_font_list[i].face);
        hFont = CreateFontIndirectA(&lf);
        ok(hFont != NULL, "Can't create font (%s:%d)\n", lf.lfFaceName, lf.lfCharSet);
        hFont = SelectObject(hdc, hFont);
        ret = GetTextMetricsA(hdc, &tm);
        ok(ret, "GetTextMetric failed\n");
        ret = GetTextFaceA(hdc, sizeof(facename), facename);
        ok(ret, "GetTextFace failed\n");
        if (tm.tmPitchAndFamily & TMPF_TRUETYPE) {
            skip("TrueType font (%s) was selected for \"%s\"\n", facename, bitmap_font_list[i].face);
            continue;
        }
        if (lstrcmpiA(facename, lf.lfFaceName) != 0) {
            skip("expected %s, got %s\n", lf.lfFaceName, facename);
            continue;
        }

        for (j = 0; j < 2; j++) {
            HBITMAP hBmpPrev;
            hBmp[j] = CreateDIBSection(hdc, &bmi, DIB_RGB_COLORS, &pixels[j], NULL, 0);
            ok(hBmp[j] != NULL, "Can't create DIB\n");
            hBmpPrev = SelectObject(hdc, hBmp[j]);
            switch (j) {
            case 0:
                ret = ExtTextOutW(hdc, 0, 0, 0, NULL, text, lstrlenW(text), NULL);
                break;
            case 1:
            {
                int len = lstrlenW(text);
                LPWORD indices = HeapAlloc(GetProcessHeap(), 0, len * sizeof(WORD));
                ret = pGetGlyphIndicesW(hdc, text, len, indices, 0);
                ok(ret, "GetGlyphIndices failed\n");
                ok(memcmp(indices, text, sizeof(WORD) * len) == 0,
                   "Glyph indices and text are different for %s:%d\n", lf.lfFaceName, tm.tmCharSet);
                ret = ExtTextOutW(hdc, 0, 0, ETO_GLYPH_INDEX, NULL, indices, len, NULL);
                HeapFree(GetProcessHeap(), 0, indices);
                break;
            }
            }
            ok(ret, "ExtTextOutW failed\n");
            SelectObject(hdc, hBmpPrev);
        }

        GetObjectA(hBmp[0], sizeof(bmp), &bmp);
        ok(memcmp(pixels[0], pixels[1], bmp.bmHeight * bmp.bmWidthBytes) == 0,
           "Images are different (%s:%d)\n", lf.lfFaceName, tm.tmCharSet);

        ret = TranslateCharsetInfo((LPDWORD)(DWORD_PTR)tm.tmCharSet, &ci, TCI_SRCCHARSET);
        if (!ret) {
            skip("Can't get charset info for (%s:%d)\n", lf.lfFaceName, tm.tmCharSet);
            goto next;
        }
        if (IsDBCSLeadByteEx(ci.ciACP, chr)) {
            skip("High-ascii character is not defined in codepage %d\n", ci.ciACP);
            goto next;
        }

        for (j = 0; j < 2; j++) {
            HBITMAP hBmpPrev;
            WORD code;
            hBmpPrev = SelectObject(hdc, hBmp[j]);
            switch (j) {
            case 0:
                ret = ExtTextOutA(hdc, 100, 0, 0, NULL, (LPCSTR)&chr, 1, NULL);
                break;
            case 1:
                ret = pGetGlyphIndicesA(hdc, (LPCSTR)&chr, 1, &code, 0);
                ok(ret, "GetGlyphIndices failed\n");
                ok(code == chr, "expected %02x, got %02x (%s:%d)\n", chr, code, lf.lfFaceName, tm.tmCharSet);
                ret = ExtTextOutA(hdc, 100, 0, ETO_GLYPH_INDEX, NULL, (LPCSTR)&code, 1, NULL);
                break;
            }
            ok(ret, "ExtTextOutA failed\n");
            SelectObject(hdc, hBmpPrev);
        }

        ok(memcmp(pixels[0], pixels[1], bmp.bmHeight * bmp.bmWidthBytes) == 0,
           "Images are different (%s:%d)\n", lf.lfFaceName, tm.tmCharSet);
    next:
        for (j = 0; j < 2; j++)
            DeleteObject(hBmp[j]);
        hFont = SelectObject(hdc, hFont);
        DeleteObject(hFont);
    }

    DeleteDC(hdc);
}

>>>>>>> 2a8a0238
START_TEST(font)
{
    init();

    test_stock_fonts();
    test_logfont();
    test_bitmap_font();
    test_outline_font();
    test_bitmap_font_metrics();
    test_GdiGetCharDimensions();
    test_GetCharABCWidths();
    test_text_extents();
    test_GetGlyphIndices();
    test_GetKerningPairs();
    test_GetOutlineTextMetrics();
    test_SetTextJustification();
    test_font_charset();
    test_GdiGetCodePage();
    test_GetFontUnicodeRanges();
    test_nonexistent_font();
    test_orientation();
    test_height_selection();
<<<<<<< HEAD
=======
    test_AddFontMemResource();
    test_EnumFonts();
    test_EnumFonts_subst();
>>>>>>> 2a8a0238

    /* On Windows Arial has a lot of default charset aliases such as Arial Cyr,
     * I'd like to avoid them in this test.
     */
    test_EnumFontFamilies("Arial Black", ANSI_CHARSET);
    test_EnumFontFamilies("Symbol", SYMBOL_CHARSET);
    if (is_truetype_font_installed("Arial Black") &&
        (is_truetype_font_installed("Symbol") || is_truetype_font_installed("Wingdings")))
    {
        test_EnumFontFamilies("", ANSI_CHARSET);
        test_EnumFontFamilies("", SYMBOL_CHARSET);
        test_EnumFontFamilies("", DEFAULT_CHARSET);
    }
    else
        skip("Arial Black or Symbol/Wingdings is not installed\n");
    test_GetTextMetrics();
    test_RealizationInfo();
    test_GetTextFace();
    test_GetGlyphOutline();
    test_GetTextMetrics2("Tahoma", -11);
    test_GetTextMetrics2("Tahoma", -55);
    test_GetTextMetrics2("Tahoma", -110);
    test_GetTextMetrics2("Arial", -11);
    test_GetTextMetrics2("Arial", -55);
    test_GetTextMetrics2("Arial", -110);
    test_CreateFontIndirect();
    test_CreateFontIndirectEx();
    test_oemcharset();
<<<<<<< HEAD
=======
    test_fullname();
    test_fullname2();
    test_east_asian_font_selection();
    test_max_height();
    test_vertical_order();
    test_GetCharWidth32();
    test_fake_bold_font();
    test_bitmap_font_glyph_index();

    /* These tests should be last test until RemoveFontResource
     * is properly implemented.
     */
    test_vertical_font();
    test_CreateScalableFontResource();
>>>>>>> 2a8a0238
}<|MERGE_RESOLUTION|>--- conflicted
+++ resolved
@@ -36,18 +36,6 @@
 #define near_match(a, b) (abs((a) - (b)) <= 6)
 #define expect(expected, got) ok(got == expected, "Expected %.8x, got %.8x\n", expected, got)
 
-<<<<<<< HEAD
-LONG  (WINAPI *pGdiGetCharDimensions)(HDC hdc, LPTEXTMETRICW lptm, LONG *height);
-BOOL  (WINAPI *pGetCharABCWidthsI)(HDC hdc, UINT first, UINT count, LPWORD glyphs, LPABC abc);
-BOOL  (WINAPI *pGetCharABCWidthsW)(HDC hdc, UINT first, UINT last, LPABC abc);
-DWORD (WINAPI *pGetFontUnicodeRanges)(HDC hdc, LPGLYPHSET lpgs);
-DWORD (WINAPI *pGetGlyphIndicesA)(HDC hdc, LPCSTR lpstr, INT count, LPWORD pgi, DWORD flags);
-DWORD (WINAPI *pGetGlyphIndicesW)(HDC hdc, LPCWSTR lpstr, INT count, LPWORD pgi, DWORD flags);
-BOOL  (WINAPI *pGdiRealizationInfo)(HDC hdc, DWORD *);
-HFONT (WINAPI *pCreateFontIndirectExA)(const ENUMLOGFONTEXDV *);
-
-static HMODULE hgdi32 = 0;
-=======
 static LONG  (WINAPI *pGdiGetCharDimensions)(HDC hdc, LPTEXTMETRICW lptm, LONG *height);
 static DWORD (WINAPI *pGdiGetCodePage)(HDC hdc);
 static BOOL  (WINAPI *pGetCharABCWidthsI)(HDC hdc, UINT first, UINT count, LPWORD glyphs, LPABC abc);
@@ -89,14 +77,15 @@
 #define MS_OS2_TAG MS_MAKE_TAG('O','S','/','2')
 #define MS_CMAP_TAG MS_MAKE_TAG('c','m','a','p')
 #define MS_NAME_TAG MS_MAKE_TAG('n','a','m','e')
->>>>>>> 2a8a0238
 
 static void init(void)
 {
     hgdi32 = GetModuleHandleA("gdi32.dll");
 
     pGdiGetCharDimensions = (void *)GetProcAddress(hgdi32, "GdiGetCharDimensions");
+    pGdiGetCodePage = (void *) GetProcAddress(hgdi32,"GdiGetCodePage");
     pGetCharABCWidthsI = (void *)GetProcAddress(hgdi32, "GetCharABCWidthsI");
+    pGetCharABCWidthsA = (void *)GetProcAddress(hgdi32, "GetCharABCWidthsA");
     pGetCharABCWidthsW = (void *)GetProcAddress(hgdi32, "GetCharABCWidthsW");
     pGetCharABCWidthsFloatW = (void *)GetProcAddress(hgdi32, "GetCharABCWidthsFloatW");
     pGetCharWidth32A = (void *)GetProcAddress(hgdi32, "GetCharWidth32A");
@@ -107,8 +96,6 @@
     pGetTextExtentExPointI = (void *)GetProcAddress(hgdi32, "GetTextExtentExPointI");
     pGdiRealizationInfo = (void *)GetProcAddress(hgdi32, "GdiRealizationInfo");
     pCreateFontIndirectExA = (void *)GetProcAddress(hgdi32, "CreateFontIndirectExA");
-<<<<<<< HEAD
-=======
     pAddFontMemResourceEx = (void *)GetProcAddress(hgdi32, "AddFontMemResourceEx");
     pRemoveFontMemResourceEx = (void *)GetProcAddress(hgdi32, "RemoveFontMemResourceEx");
     pAddFontResourceExA = (void *)GetProcAddress(hgdi32, "AddFontResourceExA");
@@ -134,7 +121,6 @@
 static void heap_free( void *p )
 {
     HeapFree( GetProcessHeap(), 0, p );
->>>>>>> 2a8a0238
 }
 
 static INT CALLBACK is_truetype_font_installed_proc(const LOGFONTA *elf, const TEXTMETRICA *ntm, DWORD type, LPARAM lParam)
@@ -524,7 +510,6 @@
     INT width_orig, height_orig, lfWidth;
     XFORM xform;
     GLYPHMETRICS gm;
-    MAT2 mat = { {0,1}, {0,0}, {0,0}, {0,1} };
     MAT2 mat2 = { {0x8000,0}, {0,0}, {0,0}, {0x8000,0} };
     POINT pt;
     INT ret;
@@ -792,117 +777,6 @@
         int ave_char_width, max_char_width, dpi;
         BYTE first_char, last_char, def_char, break_char;
         DWORD ansi_bitfield;
-<<<<<<< HEAD
-    } fd[] =
-    {
-        { "MS Sans Serif", FW_NORMAL, 13, 11, 2, 2, 0, 5, 11, 96, FS_LATIN1 | FS_LATIN2 | FS_CYRILLIC },
-        { "MS Sans Serif", FW_NORMAL, 16, 13, 3, 3, 0, 7, 14, 96, FS_LATIN1 | FS_LATIN2 | FS_CYRILLIC },
-        { "MS Sans Serif", FW_NORMAL, 20, 16, 4, 4, 0, 8, 16, 96, FS_LATIN1 | FS_CYRILLIC },
-        { "MS Sans Serif", FW_NORMAL, 20, 16, 4, 4, 0, 8, 18, 96, FS_LATIN2 },
-        { "MS Sans Serif", FW_NORMAL, 24, 19, 5, 6, 0, 9, 19, 96, FS_LATIN1 },
-        { "MS Sans Serif", FW_NORMAL, 24, 19, 5, 6, 0, 9, 24, 96, FS_LATIN2 },
-        { "MS Sans Serif", FW_NORMAL, 24, 19, 5, 6, 0, 9, 20, 96, FS_CYRILLIC },
-        { "MS Sans Serif", FW_NORMAL, 29, 23, 6, 5, 0, 12, 24, 96, FS_LATIN1 },
-        { "MS Sans Serif", FW_NORMAL, 29, 23, 6, 6, 0, 12, 24, 96, FS_LATIN2 },
-        { "MS Sans Serif", FW_NORMAL, 29, 23, 6, 5, 0, 12, 25, 96, FS_CYRILLIC },
-        { "MS Sans Serif", FW_NORMAL, 37, 29, 8, 5, 0, 16, 32, 96, FS_LATIN1 | FS_LATIN2 | FS_CYRILLIC },
-
-        { "MS Sans Serif", FW_NORMAL, 16, 13, 3, 3, 0, 7, 14, 120, FS_LATIN1 | FS_LATIN2 | FS_CYRILLIC },
-        { "MS Sans Serif", FW_NORMAL, 20, 16, 4, 4, 0, 8, 18, 120, FS_LATIN1 | FS_LATIN2 },
-        { "MS Sans Serif", FW_NORMAL, 20, 16, 4, 4, 0, 8, 17, 120, FS_CYRILLIC },
-        { "MS Sans Serif", FW_NORMAL, 25, 20, 5, 5, 0, 10, 21, 120, FS_LATIN1 | FS_LATIN2 | FS_CYRILLIC },
-        { "MS Sans Serif", FW_NORMAL, 29, 23, 6, 6, 0, 12, 24, 120, FS_LATIN1 | FS_LATIN2 },
-        { "MS Sans Serif", FW_NORMAL, 29, 23, 6, 5, 0, 12, 24, 120, FS_CYRILLIC },
-        { "MS Sans Serif", FW_NORMAL, 36, 29, 7, 6, 0, 15, 30, 120, FS_LATIN1 | FS_LATIN2 | FS_CYRILLIC },
-        { "MS Sans Serif", FW_NORMAL, 46, 37, 9, 6, 0, 20, 40, 120, FS_LATIN1 | FS_LATIN2 | FS_CYRILLIC },
-
-        { "MS Serif", FW_NORMAL, 10, 8, 2, 2, 0, 4, 8, 96, FS_LATIN1 | FS_LATIN2 },
-        { "MS Serif", FW_NORMAL, 10, 8, 2, 2, 0, 5, 8, 96, FS_CYRILLIC },
-        { "MS Serif", FW_NORMAL, 11, 9, 2, 2, 0, 5, 9, 96, FS_LATIN1 | FS_LATIN2 | FS_CYRILLIC },
-        { "MS Serif", FW_NORMAL, 13, 11, 2, 2, 0, 5, 11, 96, FS_LATIN1 },
-        { "MS Serif", FW_NORMAL, 13, 11, 2, 2, 0, 5, 12, 96, FS_LATIN2 | FS_CYRILLIC },
-        { "MS Serif", FW_NORMAL, 16, 13, 3, 3, 0, 6, 14, 96, FS_LATIN1 | FS_LATIN2 },
-        { "MS Serif", FW_NORMAL, 16, 13, 3, 3, 0, 6, 16, 96, FS_CYRILLIC },
-        { "MS Serif", FW_NORMAL, 19, 15, 4, 3, 0, 8, 18, 96, FS_LATIN1 | FS_LATIN2 },
-        { "MS Serif", FW_NORMAL, 19, 15, 4, 3, 0, 8, 19, 96, FS_CYRILLIC },
-        { "MS Serif", FW_NORMAL, 21, 16, 5, 3, 0, 9, 17, 96, FS_LATIN1 },
-        { "MS Serif", FW_NORMAL, 21, 16, 5, 3, 0, 9, 22, 96, FS_LATIN2 },
-        { "MS Serif", FW_NORMAL, 21, 16, 5, 3, 0, 9, 23, 96, FS_CYRILLIC },
-        { "MS Serif", FW_NORMAL, 27, 21, 6, 3, 0, 12, 23, 96, FS_LATIN1 },
-        { "MS Serif", FW_NORMAL, 27, 21, 6, 3, 0, 12, 26, 96, FS_LATIN2 },
-        { "MS Serif", FW_NORMAL, 27, 21, 6, 3, 0, 12, 27, 96, FS_CYRILLIC },
-        { "MS Serif", FW_NORMAL, 35, 27, 8, 3, 0, 16, 33, 96, FS_LATIN1 | FS_LATIN2 },
-        { "MS Serif", FW_NORMAL, 35, 27, 8, 3, 0, 16, 34, 96, FS_CYRILLIC },
-
-        { "MS Serif", FW_NORMAL, 16, 13, 3, 3, 0, 6, 14, 120, FS_LATIN1 | FS_CYRILLIC },
-        { "MS Serif", FW_NORMAL, 16, 13, 3, 3, 0, 6, 13, 120, FS_LATIN2 },
-        { "MS Serif", FW_NORMAL, 20, 16, 4, 4, 0, 8, 18, 120, FS_LATIN1 | FS_CYRILLIC },
-        { "MS Serif", FW_NORMAL, 20, 16, 4, 4, 0, 8, 15, 120, FS_LATIN2 },
-        { "MS Serif", FW_NORMAL, 23, 18, 5, 3, 0, 10, 21, 120, FS_LATIN1 | FS_CYRILLIC },
-        { "MS Serif", FW_NORMAL, 23, 18, 5, 3, 0, 10, 19, 120, FS_LATIN2 },
-        { "MS Serif", FW_NORMAL, 27, 21, 6, 4, 0, 12, 23, 120, FS_LATIN1 | FS_LATIN2 },
-        { "MS Serif", FW_MEDIUM, 27, 22, 5, 2, 0, 12, 30, 120, FS_CYRILLIC },
-        { "MS Serif", FW_NORMAL, 33, 26, 7, 3, 0, 14, 30, 120, FS_LATIN1 | FS_LATIN2 },
-        { "MS Serif", FW_MEDIUM, 32, 25, 7, 2, 0, 14, 32, 120, FS_CYRILLIC },
-        { "MS Serif", FW_NORMAL, 43, 34, 9, 3, 0, 19, 39, 120, FS_LATIN1 | FS_LATIN2 | FS_CYRILLIC },
-
-        { "Courier", FW_NORMAL, 13, 11, 2, 0, 0, 8, 8, 96, FS_LATIN1 | FS_LATIN2 | FS_CYRILLIC },
-        { "Courier", FW_NORMAL, 16, 13, 3, 0, 0, 9, 9, 96, FS_LATIN1 | FS_LATIN2 | FS_CYRILLIC },
-        { "Courier", FW_NORMAL, 20, 16, 4, 0, 0, 12, 12, 96, FS_LATIN1 | FS_LATIN2 | FS_CYRILLIC },
-
-        { "Courier", FW_NORMAL, 16, 13, 3, 0, 0, 9, 9, 120, FS_LATIN1 | FS_LATIN2 | FS_CYRILLIC },
-        { "Courier", FW_NORMAL, 20, 16, 4, 0, 0, 12, 12, 120, FS_LATIN1 | FS_LATIN2 | FS_CYRILLIC },
-        { "Courier", FW_NORMAL, 25, 20, 5, 0, 0, 15, 15, 120, FS_LATIN1 | FS_LATIN2 | FS_CYRILLIC },
-
-        { "System", FW_BOLD, 16, 13, 3, 3, 0, 7, 14, 96, FS_LATIN1 },
-        { "System", FW_BOLD, 16, 13, 3, 3, 0, 7, 15, 96, FS_LATIN2 | FS_CYRILLIC },
-/*
- * TODO:  the system for CP932 should be NORMAL, not BOLD.  However that would
- *        require a new system.sfd for that font
- */
-        { "System", FW_BOLD, 18, 16, 2, 0, 2, 8, 16, 96, FS_JISJAPAN },
-
-        { "System", FW_BOLD, 20, 16, 4, 4, 0, 9, 14, 120, FS_LATIN1 },
-        { "System", FW_BOLD, 20, 16, 4, 4, 0, 9, 17, 120, FS_LATIN2 | FS_CYRILLIC },
-
-        { "Small Fonts", FW_NORMAL, 3, 2, 1, 0, 0, 1, 2, 96, FS_LATIN1 },
-        { "Small Fonts", FW_NORMAL, 3, 2, 1, 0, 0, 1, 8, 96, FS_LATIN2 | FS_CYRILLIC },
-        { "Small Fonts", FW_NORMAL, 3, 2, 1, 0, 0, 2, 4, 96, FS_JISJAPAN },
-        { "Small Fonts", FW_NORMAL, 5, 4, 1, 1, 0, 3, 4, 96, FS_LATIN1 },
-        { "Small Fonts", FW_NORMAL, 5, 4, 1, 1, 0, 2, 8, 96, FS_LATIN2 | FS_CYRILLIC },
-        { "Small Fonts", FW_NORMAL, 5, 4, 1, 0, 0, 3, 6, 96, FS_JISJAPAN },
-        { "Small Fonts", FW_NORMAL, 6, 5, 1, 1, 0, 3, 13, 96, FS_LATIN1 },
-        { "Small Fonts", FW_NORMAL, 6, 5, 1, 1, 0, 3, 8, 96, FS_LATIN2 | FS_CYRILLIC },
-        { "Small Fonts", FW_NORMAL, 6, 5, 1, 0, 0, 4, 8, 96, FS_JISJAPAN },
-        { "Small Fonts", FW_NORMAL, 8, 7, 1, 1, 0, 4, 7, 96, FS_LATIN1 },
-        { "Small Fonts", FW_NORMAL, 8, 7, 1, 1, 0, 4, 8, 96, FS_LATIN2 | FS_CYRILLIC },
-        { "Small Fonts", FW_NORMAL, 8, 7, 1, 0, 0, 5, 10, 96, FS_JISJAPAN },
-        { "Small Fonts", FW_NORMAL, 10, 8, 2, 2, 0, 4, 8, 96, FS_LATIN1 | FS_LATIN2 },
-        { "Small Fonts", FW_NORMAL, 10, 8, 2, 2, 0, 5, 8, 96, FS_CYRILLIC },
-        { "Small Fonts", FW_NORMAL, 10, 8, 2, 0, 0, 6, 12, 96, FS_JISJAPAN },
-        { "Small Fonts", FW_NORMAL, 11, 9, 2, 2, 0, 5, 9, 96, FS_LATIN1 | FS_LATIN2 | FS_CYRILLIC },
-        { "Small Fonts", FW_NORMAL, 11, 9, 2, 0, 0, 7, 14, 96, FS_JISJAPAN },
-
-        { "Small Fonts", FW_NORMAL, 3, 2, 1, 0, 0, 1, 2, 120, FS_LATIN1 | FS_JISJAPAN },
-        { "Small Fonts", FW_NORMAL, 3, 2, 1, 0, 0, 1, 8, 120, FS_LATIN2 | FS_CYRILLIC },
-        { "Small Fonts", FW_NORMAL, 6, 5, 1, 1, 0, 3, 5, 120, FS_LATIN1 | FS_JISJAPAN },
-        { "Small Fonts", FW_NORMAL, 6, 5, 1, 1, 0, 3, 8, 120, FS_LATIN2 | FS_CYRILLIC },
-        { "Small Fonts", FW_NORMAL, 8, 7, 1, 1, 0, 4, 7, 120, FS_LATIN1 | FS_JISJAPAN },
-        { "Small Fonts", FW_NORMAL, 8, 7, 1, 1, 0, 4, 8, 120, FS_LATIN2 | FS_CYRILLIC },
-        { "Small Fonts", FW_NORMAL, 10, 8, 2, 2, 0, 5, 9, 120, FS_LATIN1 | FS_LATIN2 | FS_JISJAPAN },
-        { "Small Fonts", FW_NORMAL, 10, 8, 2, 2, 0, 5, 8, 120, FS_CYRILLIC },
-        { "Small Fonts", FW_NORMAL, 12, 10, 2, 2, 0, 5, 10, 120, FS_LATIN1 | FS_LATIN2 | FS_JISJAPAN },
-        { "Small Fonts", FW_NORMAL, 12, 10, 2, 2, 0, 6, 10, 120, FS_CYRILLIC },
-        { "Small Fonts", FW_NORMAL, 13, 11, 2, 2, 0, 6, 12, 120, FS_LATIN1 | FS_LATIN2 | FS_JISJAPAN },
-        { "Small Fonts", FW_NORMAL, 13, 11, 2, 2, 0, 6, 11, 120, FS_CYRILLIC },
-
-        { "Fixedsys", FW_NORMAL, 15, 12, 3, 3, 0, 8, 8, 96, FS_LATIN1 | FS_LATIN2 },
-        { "Fixedsys", FW_NORMAL, 16, 12, 4, 3, 0, 8, 8, 96, FS_CYRILLIC },
-        { "FixedSys", FW_NORMAL, 18, 16, 2, 0, 0, 8, 16, 96, FS_JISJAPAN },
-
-        /* The 120dpi version still has its dpi marked as 96 */
-        { "Fixedsys", FW_NORMAL, 20, 16, 4, 2, 0, 10, 10, 96, FS_LATIN1 | FS_LATIN2 | FS_CYRILLIC }
-=======
         const WORD *skip_lang_id;
         int scaled_height;
     } fd[] =
@@ -1044,7 +918,6 @@
         { "FixedSys", FW_NORMAL, 18, 16, 2, 0, 0, 8, 16, 96, 0x20, 0xff, 0xa0, 0x20, FS_JISJAPAN },
 
         { "Fixedsys", FW_NORMAL, 20, 16, 4, 2, 0, 10, 10, 120, 0x20, 0xff, 0x80, 0x20, FS_LATIN1 | FS_LATIN2 | FS_CYRILLIC }
->>>>>>> 2a8a0238
 
         /* FIXME: add "Terminal" */
     };
@@ -1052,10 +925,6 @@
     HDC hdc;
     LOGFONTA lf;
     HFONT hfont, old_hfont;
-<<<<<<< HEAD
-    TEXTMETRIC tm;
-    INT ret, i;
-=======
     TEXTMETRICA tm;
     INT ret, i, expected_cs, screen_log_pixels, diff, font_res;
     char face_name[LF_FACESIZE];
@@ -1071,7 +940,6 @@
     }
     expected_cs = csi.ciCharset;
     trace("ACP %d -> charset %d\n", GetACP(), expected_cs);
->>>>>>> 2a8a0238
 
     hdc = CreateCompatibleDC(0);
     ok(hdc != NULL, "failed to create hdc\n");
@@ -1107,11 +975,7 @@
         {
             GLYPHMETRICS gm;
             DWORD fs[2];
-<<<<<<< HEAD
-            CHARSETINFO csi;
-=======
             BOOL bRet;
->>>>>>> 2a8a0238
 
             fs[0] = 1L << bit;
             fs[1] = 0;
@@ -1135,24 +999,6 @@
 
             hfont = create_font(lf.lfFaceName, &lf);
             old_hfont = SelectObject(hdc, hfont);
-<<<<<<< HEAD
-            ok(GetTextMetrics(hdc, &tm), "GetTextMetrics error %d\n", GetLastError());
-            if(fd[i].dpi == tm.tmDigitizedAspectX)
-            {
-                trace("found font %s, height %d charset %x dpi %d\n", lf.lfFaceName, lf.lfHeight, lf.lfCharSet, fd[i].dpi);
-                ok(tm.tmWeight == fd[i].weight, "%s(%d): tm.tmWeight %d != %d\n", fd[i].face_name, fd[i].height, tm.tmWeight, fd[i].weight);
-                ok(tm.tmHeight == fd[i].height, "%s(%d): tm.tmHeight %d != %d\n", fd[i].face_name, fd[i].height, tm.tmHeight, fd[i].height);
-                ok(tm.tmAscent == fd[i].ascent, "%s(%d): tm.tmAscent %d != %d\n", fd[i].face_name, fd[i].height, tm.tmAscent, fd[i].ascent);
-                ok(tm.tmDescent == fd[i].descent, "%s(%d): tm.tmDescent %d != %d\n", fd[i].face_name, fd[i].height, tm.tmDescent, fd[i].descent);
-                ok(tm.tmInternalLeading == fd[i].int_leading, "%s(%d): tm.tmInternalLeading %d != %d\n", fd[i].face_name, fd[i].height, tm.tmInternalLeading, fd[i].int_leading);
-                ok(tm.tmExternalLeading == fd[i].ext_leading, "%s(%d): tm.tmExternalLeading %d != %d\n", fd[i].face_name, fd[i].height, tm.tmExternalLeading, fd[i].ext_leading);
-                ok(tm.tmAveCharWidth == fd[i].ave_char_width, "%s(%d): tm.tmAveCharWidth %d != %d\n", fd[i].face_name, fd[i].height, tm.tmAveCharWidth, fd[i].ave_char_width);
-
-                /* Don't run the max char width test on System/ANSI_CHARSET.  We have extra characters in our font
-                   that make the max width bigger */
-                if(strcmp(lf.lfFaceName, "System") || lf.lfCharSet != ANSI_CHARSET)
-                    ok(tm.tmMaxCharWidth == fd[i].max_char_width, "%s(%d): tm.tmMaxCharWidth %d != %d\n", fd[i].face_name, fd[i].height, tm.tmMaxCharWidth, fd[i].max_char_width);
-=======
 
             SetLastError(0xdeadbeef);
             ret = GetTextFaceA(hdc, sizeof(face_name), face_name);
@@ -1229,7 +1075,6 @@
                 else
                     skip("Skipping font metrics test for system langid 0x%x\n",
                          system_lang_id);
->>>>>>> 2a8a0238
             }
             SelectObject(hdc, old_hfont);
             DeleteObject(hfont);
@@ -1277,8 +1122,6 @@
     DeleteDC(hdc);
 }
 
-<<<<<<< HEAD
-=======
 static int CALLBACK create_font_proc(const LOGFONTA *lpelfe,
                                      const TEXTMETRICA *lpntme,
                                      DWORD FontType, LPARAM lParam)
@@ -1329,7 +1172,6 @@
         ok(abcf->abcfC * base_abcf->abcfC >= 0.0, "%s: abcfC's sign should be unchanged\n", description);
 }
 
->>>>>>> 2a8a0238
 static void test_GetCharABCWidths(void)
 {
     static const WCHAR str[] = {'i',0};
@@ -1342,10 +1184,6 @@
     ABCFLOAT abcf[1];
     WORD glyphs[1];
     DWORD nb;
-<<<<<<< HEAD
-
-    if (!pGetCharABCWidthsW || !pGetCharABCWidthsI)
-=======
     HWND hwnd;
     static const struct
     {
@@ -1388,9 +1226,8 @@
     UINT i;
 
     if (!pGetCharABCWidthsA || !pGetCharABCWidthsW || !pGetCharABCWidthsFloatW || !pGetCharABCWidthsI)
->>>>>>> 2a8a0238
-    {
-        win_skip("GetCharABCWidthsW/I not available on this platform\n");
+    {
+        win_skip("GetCharABCWidthsA/W/I not available on this platform\n");
         return;
     }
 
@@ -1434,8 +1271,6 @@
 
     hfont = SelectObject(hdc, hfont);
     DeleteObject(hfont);
-<<<<<<< HEAD
-=======
 
     for (i = 0; i < sizeof c / sizeof c[0]; ++i)
     {
@@ -1524,7 +1359,6 @@
        "got %d, expected %d (C)\n", abc[0].abcC, abcw[0].abcC);
 
     DeleteObject(SelectObject(hdc, hfont));
->>>>>>> 2a8a0238
     ReleaseDC(NULL, hdc);
 
     trace("ABC sign test for a variety of transforms:\n");
@@ -1762,18 +1596,6 @@
 
     hdc = GetDC(0);
 
-<<<<<<< HEAD
-    ok(GetTextMetrics(hdc, &textm), "GetTextMetric failed\n");
-    flags |= GGI_MARK_NONEXISTING_GLYPHS;
-    charcount = pGetGlyphIndicesW(hdc, testtext, (sizeof(testtext)/2)-1, glyphs, flags);
-    ok(charcount == 5, "GetGlyphIndicesW count of glyphs should = 5 not %d\n", charcount);
-    ok((glyphs[4] == 0x001f || glyphs[4] == 0xffff /* Vista */), "GetGlyphIndicesW should have returned a nonexistent char not %04x\n", glyphs[4]);
-    flags = 0;
-    charcount = pGetGlyphIndicesW(hdc, testtext, (sizeof(testtext)/2)-1, glyphs, flags);
-    ok(charcount == 5, "GetGlyphIndicesW count of glyphs should = 5 not %d\n", charcount);
-    ok(glyphs[4] == textm.tmDefaultChar, "GetGlyphIndicesW should have returned a %04x not %04x\n",
-                    textm.tmDefaultChar, glyphs[4]);
-=======
     memset(&lf, 0, sizeof(lf));
     strcpy(lf.lfFaceName, "System");
     lf.lfHeight = 16;
@@ -1797,7 +1619,6 @@
     else
         /* FIXME: Write tests for non-ANSI charsets. */
         skip("GetGlyphIndices System font tests only for ANSI_CHARSET\n");
->>>>>>> 2a8a0238
 
     if(!is_font_installed("Tahoma"))
     {
@@ -1925,6 +1746,7 @@
     for (i = 0; i < sizeof(kd)/sizeof(kd[0]); i++)
     {
         OUTLINETEXTMETRICW otm;
+        UINT uiRet;
 
         if (!is_font_installed(kd[i].face_name))
         {
@@ -1944,7 +1766,8 @@
 
         SetLastError(0xdeadbeef);
         otm.otmSize = sizeof(otm); /* just in case for Win9x compatibility */
-        ok(GetOutlineTextMetricsW(hdc, sizeof(otm), &otm) == sizeof(otm), "GetOutlineTextMetricsW error %d\n", GetLastError());
+        uiRet = GetOutlineTextMetricsW(hdc, sizeof(otm), &otm);
+        ok(uiRet == sizeof(otm), "GetOutlineTextMetricsW error %d\n", GetLastError());
 
         ok(match_off_by_1(kd[i].tmHeight, otm.otmTextMetrics.tmHeight, FALSE), "expected %d, got %d\n",
            kd[i].tmHeight, otm.otmTextMetrics.tmHeight);
@@ -2690,6 +2513,14 @@
     }
     ok(csi.ciACP == code_page, "expected %d, got %d\n", code_page, csi.ciACP);
 
+    if (pGdiGetCodePage != NULL && pGdiGetCodePage(hdc) != code_page)
+    {
+        skip("Font code page %d, looking for code page %d\n",
+             pGdiGetCodePage(hdc), code_page);
+        ReleaseDC(0, hdc);
+        return FALSE;
+    }
+
     if (unicode)
     {
         char ansi_buf[128];
@@ -2701,7 +2532,8 @@
 
         SetLastError(0xdeadbeef);
         ret = pGetGlyphIndicesW(hdc, unicode_buf, count, idx, 0);
-        ok(ret == count, "GetGlyphIndicesW error %u\n", GetLastError());
+        ok(ret == count, "GetGlyphIndicesW expected %d got %d, error %u\n",
+           count, ret, GetLastError());
     }
     else
     {
@@ -2711,7 +2543,8 @@
 
         SetLastError(0xdeadbeef);
         ret = pGetGlyphIndicesA(hdc, ansi_buf, count, idx, 0);
-        ok(ret == count, "GetGlyphIndicesA error %u\n", GetLastError());
+        ok(ret == count, "GetGlyphIndicesA expected %d got %d, error %u\n",
+           count, ret, GetLastError());
     }
 
     SelectObject(hdc, hfont_old);
@@ -2759,9 +2592,9 @@
                 break;
             }
         }
-        get_glyph_indices(cd[i].charset, cd[i].code_page, cd[i].font_idxA, 128, FALSE);
-        get_glyph_indices(cd[i].charset, cd[i].code_page, cd[i].font_idxW, 128, TRUE);
-        ok(!memcmp(cd[i].font_idxA, cd[i].font_idxW, 128*sizeof(WORD)), "%d: indices don't match\n", i);
+        if (get_glyph_indices(cd[i].charset, cd[i].code_page, cd[i].font_idxA, 128, FALSE) &&
+            get_glyph_indices(cd[i].charset, cd[i].code_page, cd[i].font_idxW, 128, TRUE))
+            ok(!memcmp(cd[i].font_idxA, cd[i].font_idxW, 128*sizeof(WORD)), "%d: indices don't match\n", i);
     }
 
     ok(memcmp(cd[0].font_idxW, cd[1].font_idxW, 128*sizeof(WORD)), "0 vs 1: indices shouldn't match\n");
@@ -3274,8 +3107,6 @@
     return TRUE;
 }
 
-<<<<<<< HEAD
-=======
 static INT CALLBACK enum_font_data_proc(const LOGFONTA *lf, const TEXTMETRICA *ntm, DWORD type, LPARAM lParam)
 {
     struct enum_font_data *efd = (struct enum_font_data *)lParam;
@@ -3358,7 +3189,6 @@
     return;
 }
 
->>>>>>> 2a8a0238
 static void test_negative_width(HDC hdc, const LOGFONTA *lf)
 {
     HFONT hfont, hfont_prev;
@@ -3366,7 +3196,6 @@
     GLYPHMETRICS gm1, gm2;
     LOGFONTA lf2 = *lf;
     WORD idx;
-    MAT2 mat = { {0,1}, {0,0}, {0,0}, {0,1} };
 
     if(!pGetGlyphIndicesA)
         return;
@@ -3457,7 +3286,7 @@
     USHORT usFirstCharIndex;
     USHORT usLastCharIndex;
     /* According to the Apple spec, original version didn't have the below fields,
-     * version numbers were taked from the OpenType spec.
+     * version numbers were taken from the OpenType spec.
      */
     /* version 0 (TrueType 1.5) */
     USHORT sTypoAscender;
@@ -3480,23 +3309,7 @@
 } TT_OS2_V4;
 #include "poppack.h"
 
-<<<<<<< HEAD
-#ifdef WORDS_BIGENDIAN
-#define GET_BE_WORD(x) (x)
-#define GET_BE_DWORD(x) (x)
-#else
-#define GET_BE_WORD(x) MAKEWORD(HIBYTE(x), LOBYTE(x))
-#define GET_BE_DWORD(x) MAKELONG(GET_BE_WORD(HIWORD(x)), GET_BE_WORD(LOWORD(x)));
-#endif
-
-#define MS_MAKE_TAG(ch0, ch1, ch2, ch3) \
-                    ((DWORD)(BYTE)(ch0) | ((DWORD)(BYTE)(ch1) << 8) | \
-                    ((DWORD)(BYTE)(ch2) << 16) | ((DWORD)(BYTE)(ch3) << 24))
-#define MS_OS2_TAG MS_MAKE_TAG('O','S','/','2')
-#define MS_CMAP_TAG MS_MAKE_TAG('c','m','a','p')
-=======
 #define TT_OS2_V0_SIZE (FIELD_OFFSET(TT_OS2_V4, ulCodePageRange1))
->>>>>>> 2a8a0238
 
 typedef struct
 {
@@ -3551,7 +3364,9 @@
 
 static void expect_ff(const TEXTMETRICA *tmA, const TT_OS2_V4 *os2, WORD family, const char *name)
 {
-    ok((tmA->tmPitchAndFamily & 0xf0) == family, "%s: expected family %02x got %02x. panose %d-%d-%d-%d-...\n",
+    ok((tmA->tmPitchAndFamily & 0xf0) == family ||
+       broken(PRIMARYLANGID(GetSystemDefaultLangID()) != LANG_ENGLISH),
+       "%s: expected family %02x got %02x. panose %d-%d-%d-%d-...\n",
        name, family, tmA->tmPitchAndFamily, os2->panose.bFamilyType, os2->panose.bSerifStyle,
        os2->panose.bWeight, os2->panose.bProportion);
 }
@@ -3678,9 +3493,6 @@
     return r;
 }
 
-<<<<<<< HEAD
-static void test_text_metrics(const LOGFONTA *lf)
-=======
 #define TT_PLATFORM_APPLE_UNICODE 0
 #define TT_PLATFORM_MACINTOSH 1
 #define TT_PLATFORM_MICROSOFT 3
@@ -3966,7 +3778,6 @@
 }
 
 static void test_text_metrics(const LOGFONTA *lf, const NEWTEXTMETRICA *ntm)
->>>>>>> 2a8a0238
 {
     HDC hdc;
     HFONT hfont, hfont_old;
@@ -3977,7 +3788,9 @@
     DWORD cmap_first = 0, cmap_last = 0;
     UINT ascent, descent, cell_height;
     cmap_type cmap_type;
-
+    BOOL sys_lang_non_english;
+
+    sys_lang_non_english = PRIMARYLANGID(GetSystemDefaultLangID()) != LANG_ENGLISH;
     hdc = GetDC(0);
 
     SetLastError(0xdeadbeef);
@@ -4078,12 +3891,16 @@
             ok(tmA.tmFirstChar == expect_first_A ||
                tmA.tmFirstChar == expect_first_A + 1 /* win9x */,
                "A: tmFirstChar for %s got %02x expected %02x\n", font_name, tmA.tmFirstChar, expect_first_A);
-        ok(tmA.tmLastChar == expect_last_A ||
-           tmA.tmLastChar == 0xff /* win9x */,
-           "A: tmLastChar for %s got %02x expected %02x\n", font_name, tmA.tmLastChar, expect_last_A);
+        if (pGdiGetCodePage == NULL || ! IsDBCSLeadByteEx(pGdiGetCodePage(hdc), tmA.tmLastChar))
+            ok(tmA.tmLastChar == expect_last_A ||
+               tmA.tmLastChar == 0xff /* win9x */,
+               "A: tmLastChar for %s got %02x expected %02x\n", font_name, tmA.tmLastChar, expect_last_A);
+        else
+           skip("tmLastChar is DBCS lead byte\n");
         ok(tmA.tmBreakChar == expect_break_A, "A: tmBreakChar for %s got %02x expected %02x\n",
            font_name, tmA.tmBreakChar, expect_break_A);
-        ok(tmA.tmDefaultChar == expect_default_A, "A: tmDefaultChar for %s got %02x expected %02x\n",
+        ok(tmA.tmDefaultChar == expect_default_A || broken(sys_lang_non_english),
+           "A: tmDefaultChar for %s got %02x expected %02x\n",
            font_name, tmA.tmDefaultChar, expect_default_A);
 
 
@@ -4104,7 +3921,8 @@
                    font_name, tmW.tmLastChar, expect_last_W);
             ok(tmW.tmBreakChar == expect_break_W, "W: tmBreakChar for %s got %02x expected %02x\n",
                font_name, tmW.tmBreakChar, expect_break_W);
-            ok(tmW.tmDefaultChar == expect_default_W, "W: tmDefaultChar for %s got %02x expected %02x\n",
+            ok(tmW.tmDefaultChar == expect_default_W || broken(sys_lang_non_english),
+               "W: tmDefaultChar for %s got %02x expected %02x\n",
                font_name, tmW.tmDefaultChar, expect_default_W);
 
             /* Test the aspect ratio while we have tmW */
@@ -4324,7 +4142,7 @@
        !lstrcmpiA(buf, "MS Sans Serif"), /* win2k3 */
        "Got %s\n", buf);
     cs = GetTextCharset(hdc);
-    ok(cs == expected_cs, "expected %d, got %d\n", expected_cs, cs);
+    ok(cs == expected_cs || cs == ANSI_CHARSET, "expected %d, got %d\n", expected_cs, cs);
     DeleteObject(SelectObject(hdc, hfont));
 
     memset(&lf, 0, sizeof(lf));
@@ -4398,7 +4216,7 @@
            !lstrcmpiA(buf, "MS Sans Serif"), /* win2k3 */
            "got %s for font %s\n", buf, font_subst[i].name);
         cs = GetTextCharset(hdc);
-        ok(cs == expected_cs, "expected %d, got %d for font %s\n", expected_cs, cs, font_subst[i].name);
+        ok(cs == expected_cs || cs == ANSI_CHARSET, "expected %d, got %d for font %s\n", expected_cs, cs, font_subst[i].name);
         DeleteObject(SelectObject(hdc, hfont));
     }
 
@@ -4776,14 +4594,10 @@
 
 static void test_GetGlyphOutline(void)
 {
-    MAT2 mat = { {0,1}, {0,0}, {0,0}, {0,1} };
     HDC hdc;
-    GLYPHMETRICS gm;
+    GLYPHMETRICS gm, gm2;
     LOGFONTA lf;
     HFONT hfont, old_hfont;
-<<<<<<< HEAD
-    INT ret;
-=======
     INT ret, ret2;
     const UINT fmt[] = { GGO_METRICS, GGO_BITMAP, GGO_GRAY2_BITMAP,
                          GGO_GRAY4_BITMAP, GGO_GRAY8_BITMAP };
@@ -4801,7 +4615,6 @@
         {CHINESEBIG5_CHARSET, 0xa142, 0x3001}
     };
     UINT i;
->>>>>>> 2a8a0238
 
     if (!is_truetype_font_installed("Tahoma"))
     {
@@ -4940,8 +4753,6 @@
 
     SelectObject(hdc, old_hfont);
     DeleteObject(hfont);
-<<<<<<< HEAD
-=======
 
     for (i = 0; i < sizeof c / sizeof c[0]; ++i)
     {
@@ -5036,7 +4847,6 @@
         DeleteObject(hfont);
     }
 
->>>>>>> 2a8a0238
     DeleteDC(hdc);
 }
 
@@ -5164,8 +4974,6 @@
     DeleteObject(hfont);
 }
 
-<<<<<<< HEAD
-=======
 static void free_font(void *font)
 {
     UnmapViewOfFile(font);
@@ -6781,7 +6589,6 @@
     DeleteDC(hdc);
 }
 
->>>>>>> 2a8a0238
 START_TEST(font)
 {
     init();
@@ -6804,12 +6611,9 @@
     test_nonexistent_font();
     test_orientation();
     test_height_selection();
-<<<<<<< HEAD
-=======
     test_AddFontMemResource();
     test_EnumFonts();
     test_EnumFonts_subst();
->>>>>>> 2a8a0238
 
     /* On Windows Arial has a lot of default charset aliases such as Arial Cyr,
      * I'd like to avoid them in this test.
@@ -6825,6 +6629,7 @@
     }
     else
         skip("Arial Black or Symbol/Wingdings is not installed\n");
+    test_EnumFontFamiliesEx_default_charset();
     test_GetTextMetrics();
     test_RealizationInfo();
     test_GetTextFace();
@@ -6838,8 +6643,6 @@
     test_CreateFontIndirect();
     test_CreateFontIndirectEx();
     test_oemcharset();
-<<<<<<< HEAD
-=======
     test_fullname();
     test_fullname2();
     test_east_asian_font_selection();
@@ -6854,5 +6657,4 @@
      */
     test_vertical_font();
     test_CreateScalableFontResource();
->>>>>>> 2a8a0238
 }