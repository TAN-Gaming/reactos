--- conflicted
+++ resolved
@@ -30,12 +30,8 @@
 #include "shlguid.h"
 #include "shlobj.h"
 #include "shlwapi.h"
-<<<<<<< HEAD
-#include "initguid.h"
-=======
 #include "knownfolders.h"
 #include "shellapi.h"
->>>>>>> 2a8a0238
 #include "wine/test.h"
 
 #include "initguid.h"
@@ -44,6 +40,8 @@
  * here is its original value.
  */
 #define OLD_CSIDL_MYDOCUMENTS  0x000c
+
+DEFINE_GUID(GUID_NULL,0,0,0,0,0,0,0,0,0,0,0);
 
 #ifndef ARRAY_SIZE
 #define ARRAY_SIZE(x) ( sizeof(x) / sizeof((x)[0]) )
@@ -100,15 +98,12 @@
 static int (WINAPI *pSHFileOperationA)(LPSHFILEOPSTRUCTA);
 static HRESULT (WINAPI *pSHGetMalloc)(LPMALLOC *);
 static UINT (WINAPI *pGetSystemWow64DirectoryA)(LPSTR,UINT);
-<<<<<<< HEAD
-=======
 static HRESULT (WINAPI *pSHGetKnownFolderPath)(REFKNOWNFOLDERID, DWORD, HANDLE, PWSTR *);
 static HRESULT (WINAPI *pSHSetKnownFolderPath)(REFKNOWNFOLDERID, DWORD, HANDLE, PWSTR);
 static HRESULT (WINAPI *pSHGetFolderPathEx)(REFKNOWNFOLDERID, DWORD, HANDLE, LPWSTR, DWORD);
 static BOOL (WINAPI *pPathYetAnotherMakeUniqueName)(PWSTR, PCWSTR, PCWSTR, PCWSTR);
 static HRESULT (WINAPI *pSHGetKnownFolderIDList)(REFKNOWNFOLDERID, DWORD, HANDLE, PIDLIST_ABSOLUTE*);
 
->>>>>>> 2a8a0238
 static DLLVERSIONINFO shellVersion = { 0 };
 static LPMALLOC pMalloc;
 static const BYTE guidType[] = { PT_GUID };
@@ -203,7 +198,10 @@
 
     GET_PROC(DllGetVersion)
     GET_PROC(SHGetFolderPathA)
+    GET_PROC(SHGetFolderPathEx)
     GET_PROC(SHGetFolderLocation)
+    GET_PROC(SHGetKnownFolderPath)
+    GET_PROC(SHSetKnownFolderPath)
     GET_PROC(SHGetSpecialFolderPathA)
     GET_PROC(SHGetSpecialFolderLocation)
     GET_PROC(ILFindLastID)
@@ -359,7 +357,7 @@
         BOOL ret;
 
         if (0)
-           ret = pSHGetSpecialFolderPathA(NULL, NULL, CSIDL_BITBUCKET, FALSE);
+           pSHGetSpecialFolderPathA(NULL, NULL, CSIDL_BITBUCKET, FALSE);
 
         /* odd but true: calling with a NULL path still succeeds if it's a real
          * dir (on some windows platform).  on winME it generates exception.
@@ -839,8 +837,6 @@
     else skip("RegOpenKeyExA(HKEY_CURRENT_USER, %s, ...) failed\n", userShellFolders);
 }
 
-<<<<<<< HEAD
-=======
 static void test_SHGetFolderPathEx(void)
 {
     HRESULT hr;
@@ -2771,7 +2767,6 @@
     CoTaskMemFree(pidl);
 }
 
->>>>>>> 2a8a0238
 START_TEST(shellpath)
 {
     if (!init()) return;
@@ -2797,13 +2792,10 @@
         testWinDir();
         testSystemDir();
         test_NonExistentPath();
-<<<<<<< HEAD
-=======
         test_SHGetFolderPathEx();
         test_knownFolders();
         test_DoEnvironmentSubst();
         test_PathYetAnotherMakeUniqueName();
         test_SHGetKnownFolderIDList();
->>>>>>> 2a8a0238
     }
 }