--- conflicted
+++ resolved
@@ -10,11 +10,8 @@
     CreateBitmap.c
     CreateBitmapIndirect.c
     CreateCompatibleDC.c
-<<<<<<< HEAD
-=======
     CreateDIBitmap.c
     CreateDIBPatternBrush
->>>>>>> 2a8a0238
     CreateFont.c
     CreateFontIndirect.c
     CreateIconIndirect.c
