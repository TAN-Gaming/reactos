/*
 * PROJECT:         ReactOS api tests
 * LICENSE:         GPL - See COPYING in the top level directory
 * PURPOSE:         Test for AddFontResource
 * PROGRAMMERS:     Timo Kreuzer
 */

#include <stdio.h>
#include <apitest.h>
#include <wingdi.h>

#define COUNT 26

void Test_AddFontResourceA()
{
    CHAR szFileNameA[MAX_PATH];
    CHAR szFileNameFont1A[MAX_PATH];
    CHAR szFileNameFont2A[MAX_PATH];
    int result;

    GetWindowsDirectoryA(szFileNameA,MAX_PATH);

    memcpy(szFileNameFont1A,szFileNameA,MAX_PATH );
    strcat(szFileNameFont1A, "\\bin\\testdata\\test.ttf");

    memcpy(szFileNameFont2A,szFileNameA,MAX_PATH );
    strcat(szFileNameFont2A, "\\bin\\testdata\\test.otf");

    RtlZeroMemory(szFileNameA,MAX_PATH);

    /*
     * Start testing Ansi version
     *
     */

    /* Testing NULL pointer */
    SetLastError(ERROR_SUCCESS);
    result = AddFontResourceA(NULL);
    ok(result == 0, "AddFontResourceA succeeded, result=%d\n", result);
    ok(GetLastError() == ERROR_SUCCESS, "GetLastError()=%ld\n", GetLastError());

    /* Testing -1 pointer */
    SetLastError(ERROR_SUCCESS);
    result = AddFontResourceA((CHAR*)-1);
    ok(result == 0, "AddFontResourceA succeeded, result=%d\n", result);
    ok(GetLastError() == ERROR_SUCCESS, "GetLastError()=%ld\n", GetLastError());

    /* Testing address 1 pointer */
    SetLastError(ERROR_SUCCESS);
    result = AddFontResourceA((CHAR*)1);
    ok(result == 0, "AddFontResourceA succeeded, result=%d\n", result);
    ok(GetLastError() == ERROR_SUCCESS, "GetLastError()=%ld\n", GetLastError());

    /* Testing address empty string */
    SetLastError(ERROR_SUCCESS);
    result = AddFontResourceA("");
    ok(result == 0, "AddFontResourceA succeeded, result=%d\n", result);
    ok(GetLastError() == ERROR_INVALID_PARAMETER, "GetLastError()=%ld\n", GetLastError());

    /* Testing one ttf font */
    SetLastError(ERROR_SUCCESS);
    result = AddFontResourceA(szFileNameFont1A);
    ok(result == 1, "AddFontResourceA(\"%s\") failed, result=%d\n", szFileNameFont1A, result);
    ok(GetLastError() == ERROR_SUCCESS, "GetLastError()=%ld\n", GetLastError());

    /* Testing one otf font */
    SetLastError(ERROR_SUCCESS);
    result = AddFontResourceA(szFileNameFont2A);
    ok(result == 1, "AddFontResourceA failed, result=%d\n", result);
    ok(GetLastError() == ERROR_SUCCESS, "GetLastError()=%ld\n", GetLastError());

    /* Testing two fonts */
    SetLastError(ERROR_SUCCESS);
    sprintf(szFileNameA,"%s|%s",szFileNameFont1A, szFileNameFont2A);
    result = AddFontResourceA(szFileNameA);
    ok(result == 0, "AddFontResourceA succeeded, result=%d\n", result);
    ok(GetLastError() == ERROR_SUCCESS, "GetLastError()=%ld\n", GetLastError());

    SetLastError(ERROR_SUCCESS);
    sprintf(szFileNameA,"%s |%s",szFileNameFont1A, szFileNameFont2A);
    result = AddFontResourceA(szFileNameA);
    ok(result == 0, "AddFontResourceA succeeded, result=%d\n", result);
    ok(GetLastError() == ERROR_SUCCESS, "GetLastError()=%ld\n", GetLastError());

    SetLastError(ERROR_SUCCESS);
    sprintf(szFileNameA,"%s | %s",szFileNameFont1A, szFileNameFont2A);
    result = AddFontResourceA(szFileNameA);
    ok(result == 0, "AddFontResourceA succeeded, result=%d\n", result);
    ok(GetLastError() == ERROR_FILE_NOT_FOUND, "GetLastError()=%ld\n", GetLastError());
<<<<<<< HEAD
=======


    GetCurrentDirectoryA(MAX_PATH, szFileNameA);
    strcpy(szFileNameFont1A, szFileNameA);
    strcat(szFileNameFont1A, "\\bin\\testdata\\test.pfm");

    strcpy(szFileNameFont2A, szFileNameA);
    strcat(szFileNameFont2A, "\\bin\\testdata\\test.pfb");

    SetLastError(ERROR_SUCCESS);

    sprintf(szFileNameA,"%s|%s", szFileNameFont1A, szFileNameFont2A);
    result = AddFontResourceA(szFileNameA);
    ok(result == 1, "AddFontResourceA(\"%s|%s\") failed, result=%d\n",
                    szFileNameFont1A, szFileNameFont2A, result);
    ok(GetLastError() == ERROR_SUCCESS, "GetLastError()=%ld\n", GetLastError());

    sprintf(szFileNameA,"%s | %s", szFileNameFont1A, szFileNameFont2A);
    result = AddFontResourceA(szFileNameA);
    ok(result == 0, "AddFontResourceA(\"%s | %s\") succeeded, result=%d\n",
                    szFileNameFont1A, szFileNameFont2A, result);
    ok(GetLastError() == ERROR_FILE_NOT_FOUND, "GetLastError()=%ld\n", GetLastError());

    sprintf(szFileNameA,"%s|%s", szFileNameFont2A, szFileNameFont1A);
    result = AddFontResourceA(szFileNameA);
    ok(result == 0, "AddFontResourceA(\"%s|%s\") succeeded, result=%d\n",
                    szFileNameFont2A, szFileNameFont1A, result);
    ok(GetLastError() == ERROR_FILE_NOT_FOUND, "GetLastError()=%ld\n", GetLastError());


>>>>>>> 2a8a0238
}

START_TEST(AddFontResource)
{
    Test_AddFontResourceA();
}
<|MERGE_RESOLUTION|>--- conflicted
+++ resolved
@@ -87,8 +87,6 @@
     result = AddFontResourceA(szFileNameA);
     ok(result == 0, "AddFontResourceA succeeded, result=%d\n", result);
     ok(GetLastError() == ERROR_FILE_NOT_FOUND, "GetLastError()=%ld\n", GetLastError());
-<<<<<<< HEAD
-=======
 
 
     GetCurrentDirectoryA(MAX_PATH, szFileNameA);
@@ -119,7 +117,6 @@
     ok(GetLastError() == ERROR_FILE_NOT_FOUND, "GetLastError()=%ld\n", GetLastError());
 
 
->>>>>>> 2a8a0238
 }
 
 START_TEST(AddFontResource)
